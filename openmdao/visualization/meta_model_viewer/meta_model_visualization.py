"""Define output of Meta Models and visualize the results."""

import warnings
from collections import OrderedDict
import math
from itertools import product

from scipy.spatial import cKDTree
import numpy as np

from bokeh.io import curdoc
from bokeh.layouts import row, column
from bokeh.plotting import figure
from bokeh.models import Slider, ColumnDataSource
from bokeh.models import ColorBar, BasicTicker, LinearColorMapper, Range1d
from bokeh.models.widgets import TextInput, Select
from bokeh.models.ranges import DataRange1d
from bokeh.server.server import Server

from openmdao.components.meta_model_unstructured_comp import MetaModelUnStructuredComp
from openmdao.components.meta_model_structured_comp import MetaModelStructuredComp
from openmdao.core.problem import Problem


def stack_outputs(outputs_dict):
    """
    Stack the values of a dictionary.

    Parameters
    ----------
    outputs_dict : dict
        Dictionary of outputs

    Returns
    -------
    array
        np.stack of values
    """
    output_lists_to_stack = []
    for values in outputs_dict.values():
        output_lists_to_stack.append(np.asarray(values))

    return np.stack(output_lists_to_stack, axis=-1)


class MetaModelVisualization(object):
    """
    Top-level container for the Meta Model Visualization.

    Attributes
    ----------
    prob : Problem
        Name of variable corresponding to Problem Component
    surrogate_ref : MetaModel
        Name of Meta Model Component object reference
    model_ref : MetaModel
        Name of empty Meta Model Component object reference
    resolution : int
        Number used to calculate width and height of contour plot
    is_structured_meta_model : Bool
        Boolean used to signal whether the meta model is structured or unstructured
    slider_source : ColumnDataSource
        Data source containing dictionary of sliders
    contour_training_data_source : ColumnDataSource
        Data source containing dictionary of training data points
    bot_plot_source : ColumnDataSource
        Data source containing data for the bottom subplot
    bot_plot_scatter_source : ColumnDataSource
        Data source containing scatter point data for the bottom subplot
    right_plot_source : ColumnDataSource
        Data source containing data for the right subplot
    right_plot_scatter_source : ColumnDataSource
        Data source containing scatter point data for the right subplot
    source : ColumnDataSource
        Data source containing data for the contour plot
    input_list : list
        List of input data titles as strings
    output_list : list
        List of output data titles as strings
    input_data : dict
        Dictionary of input training data
    x_input : Select
        Bokeh Select object containing a list of inputs for the x axis
    y_input : Select
        Bokeh Select object containing a list of inputs for the y axis
    output_select : Select
        Bokeh Select object containing a list of inputs for the outputs
    x_input_slider : Slider
        Bokeh Slider object containing a list of input values for the x axis
    y_input_slider : Slider
        Bokeh Slider object containing a list of input values for the y axis
    slider_dict : dict
        Dictionary of slider names and their respective slider objects
    input_data_dict : OrderedDict
        Dictionary containing training data points to predict at.
    num_of_inputs : int
        Number of inputs
    num_of_outputs : int
        Number of outputs
    scatter_distance : TextInput
        Text input for user to enter custom value to calculate distance of training points around
        slice line
    dist_range : float
        Value taken from scatter_distance used for calculating distance of training points around
        slice line
    x_index : int
        Value of x axis column
    y_index : int
        Value of y axis column
    output_variable : int
        Value of output axis column
    sliders_and_selects : layout
        Layout containing the sliders and select elements
    layout : layout
        Contains first row of plots
    layout2 : layout
        Contains second row of plots
    z : array
        A 2D array containing contour plot data
    """

    def __init__(self, surrogate_ref, resolution=50, doc=None):
        """
        Initialize parameters.

        Parameters
        ----------
        surrogate_ref : MetaModelComponent
            Reference to meta model component
        resolution : int
            Value used to calculate the size of contour plot meshgrid
        doc : Document
            The bokeh document to build.
        """
        self.prob = Problem()
        self.surrogate_ref = surrogate_ref
        self.resolution = resolution

        # Create list of inputs
        if isinstance(self.surrogate_ref, MetaModelUnStructuredComp):
            self.is_structured_meta_model = False

            # self.resolution = resolution
            self.input_list = [name[0] for name in self.surrogate_ref._surrogate_input_names]

            if len(self.input_list) < 2:
                raise ValueError('Must have more than one input value')

            self.output_list = [name[0] for name in self.surrogate_ref._surrogate_output_names]

            self.model_ref = MetaModelUnStructuredComp(
                default_surrogate=self.surrogate_ref.options['default_surrogate'])

        elif isinstance(self.surrogate_ref, MetaModelStructuredComp):
            self.is_structured_meta_model = True

            self.input_list = [name for name in self.surrogate_ref._var_rel_names['input']]

            if len(self.input_list) < 2:
                raise ValueError('Must have more than one input value')

            self.output_list = [name for name in self.surrogate_ref._var_rel_names['output']]

            self.model_ref = MetaModelStructuredComp(
                distributed=self.surrogate_ref.options['distributed'],
                extrapolate=self.surrogate_ref.options['extrapolate'],
                method=self.surrogate_ref.options['method'],
                training_data_gradients=self.surrogate_ref.options['training_data_gradients'],
                vec_size=1)

        # Pair input list names with their respective data
        self.input_data = {}

        self._empty_prob_comp()

        self.prob = Problem()
        self.prob.model.add_subsystem('interp', self.model_ref)
        self.prob.setup()

        # Setup dropdown menus for x/y inputs and the output value
        self.x_input = Select(title="X Input:", value=[x for x in self.input_list][0],
                              options=[x for x in self.input_list])
        self.x_input.on_change('value', self._x_input_update)

        self.y_input = Select(title="Y Input:", value=[x for x in self.input_list][1],
                              options=[x for x in self.input_list])
        self.y_input.on_change('value', self._y_input_update)

        self.output_select = Select(title="Output:", value=[x for x in self.output_list][0],
                                    options=[x for x in self.output_list])
        self.output_select.on_change('value', self._output_value_update)

        # Create sliders in a loop
        self.slider_dict = {}
        self.input_data_dict = OrderedDict()
        for title, values in self.input_data.items():
            slider_data = np.linspace(min(values), max(values), self.resolution)
            self.input_data_dict[title] = slider_data
            # Calculates the distance between slider ticks
            slider_step = slider_data[1] - slider_data[0]
            slider_object = Slider(start=min(values), end=max(values), value=min(values),
                                   step=slider_step, title=str(title))
            self.slider_dict[title] = slider_object

        self._slider_attrs()

        # Length of inputs and outputs
        self.num_of_inputs = len(self.input_list)
        self.num_of_outputs = len(self.output_list)

        # Positional indicies
        self.x_index = 0
        self.y_index = 1
        self.output_variable = self.output_list.index(self.output_select.value)

        # Most data sources are filled with initial values
        self.slider_source = ColumnDataSource(data=self.input_data_dict)
        self.source = ColumnDataSource(data=dict(
            z=np.random.rand(self.resolution, self.resolution)))
        self.contour_training_data_source = ColumnDataSource(
            data=dict(x=np.repeat(0, self.resolution), y=np.repeat(0, self.resolution)))

        self.bot_plot_source = ColumnDataSource(data=dict(
            x=np.repeat(0, self.resolution), y=np.repeat(0, self.resolution)))
        self.bot_plot_scatter_source = ColumnDataSource(data=dict(
            bot_slice_x=np.repeat(0, self.resolution), bot_slice_y=np.repeat(0, self.resolution)))

        self.right_plot_source = ColumnDataSource(data=dict(
            x=np.repeat(0, self.resolution), y=np.repeat(0, self.resolution)))
        self.right_plot_scatter_source = ColumnDataSource(data=dict(
            left_slice_x=np.repeat(0, self.resolution), left_slice_y=np.repeat(0, self.resolution)))

        # Text input to change the distance of reach when searching for nearest data points
        self.scatter_distance = TextInput(value="0.1", title="Scatter Distance")
        self.scatter_distance.on_change('value', self._scatter_input)
        self.dist_range = float(self.scatter_distance.value)

        # Grouping all of the sliders and dropdowns into one column
        sliders = [i for i in self.slider_dict.values()]
        sliders.extend([self.x_input, self.y_input, self.output_select, self.scatter_distance])
        self.sliders_and_selects = row(
            column(*sliders))

        # Layout creation
        self.layout = row(self._contour_data(), self._right_plot(), self.sliders_and_selects)
        self.layout2 = row(self._bot_plot())

        if doc is None:
            doc = curdoc()

        doc.add_root(self.layout)
        doc.add_root(self.layout2)
        doc.title = 'Meta Model Visualization'

    def _empty_prob_comp(self):
        """
        Take data from surrogate ref and pass it into new surrogate model with empty Problem model.

        Parameters
        ----------
        None

        """
        if self.is_structured_meta_model:
            for idx, name in enumerate(self.input_list):
                try:
                    self.input_data[name] = self.surrogate_ref.params[idx]
                    self.model_ref.add_input(
                        name, 0.,
                        training_data=self.surrogate_ref.params[idx])
                except TypeError:
                    msg = "No training data present for one or more parameters"
                    raise TypeError(msg)

            for idx, name in enumerate(self.output_list):
                self.model_ref.add_output(
                    name, 0.,
                    training_data=self.surrogate_ref.training_outputs[name])

        else:
            for name in self.input_list:
                try:
                    self.input_data[name] = {
                        i for i in self.surrogate_ref.options['train:' + str(name)]}
                    self.model_ref.add_input(
                        name, 0.,
                        training_data=[i for i in self.surrogate_ref.options['train:' + str(name)]])
                except TypeError:
                    msg = "No training data present for one or more parameters"
                    raise TypeError(msg)

            for name in self.output_list:
                self.model_ref.add_output(
                    name, 0.,
                    training_data=[i for i in self.surrogate_ref.options['train:' + str(name)]])

    def _slider_attrs(self):
        """
        Assign slider objects and callback functions.

        Parameters
        ----------
        None

        """
        for name, slider_object in self.slider_dict.items():
            # Checks if there is a callback previously assigned and then clears it
            if len(slider_object._callbacks) == 1:
                slider_object._callbacks.clear()
            if name == self.x_input.value:
                self.x_input_slider = slider_object
                self.x_input_slider.on_change('value', self._scatter_plots_update)
            elif name == self.y_input.value:
                self.y_input_slider = slider_object
                self.y_input_slider.on_change('value', self._scatter_plots_update)
            else:
                slider_object.on_change('value', self._update)

    def _make_predictions(self, data):
        """
        Run the data parameter through the surrogate model which is given in prob.

        Parameters
        ----------
        data : dict
            Dictionary containing Ordered Dict of training points.

        Returns
        -------
        array
            np.stack of predicted points.
        """
        outputs = {i: [] for i in self.output_list}
        print("Making Predictions")

        # Parse dict into shape [n**2, number of inputs] list
        inputs = np.empty([self.resolution**2, self.num_of_inputs])
        for idx, values in enumerate(data.values()):
            inputs[:, idx] = values.flatten()

        if self.is_structured_meta_model:
            for idx, tup in enumerate(inputs):
                for name, val in zip(data.keys(), tup):
                    self.prob[str.format(self.model_ref.name + '.' + name)] = val
                self.prob.run_model()
                for i in self.output_list:
                    outputs[i].append(
                        np.array(self.prob[str.format(self.model_ref.name + '.' + i)]))
        else:
            # Pair data points with their respective prob name. Loop to make predictions
            for idx, tup in enumerate(inputs):
                for name, val in zip(data.keys(), tup):
                    self.prob[str.format(self.model_ref.name + '.' + name)] = val
                self.prob.run_model()
                for i in self.output_list:
                    outputs[i].append(float(self.prob[str.format(self.model_ref.name + '.' + i)]))

        return stack_outputs(outputs)

    def _cont_data_calcs(self):
        resolution = self.resolution
        x_data = np.zeros((resolution, resolution, self.num_of_inputs))

        self._slider_attrs()

        self.input_point_list = [i.value for i in self.slider_dict.values()]
        x_data[:, :, :] = np.array(self.input_point_list)

        for idx, (title, values) in enumerate(self.slider_source.data.items()):
            if title == self.x_input.value:
                self.xlins_mesh = values
                x_index_position = idx
            if title == self.y_input.value:
                self.ylins_mesh = values
                y_index_position = idx

        X, Y = np.meshgrid(self.xlins_mesh, self.ylins_mesh)
        x_data[:, :, x_index_position] = X
        x_data[:, :, y_index_position] = Y

        pred_dict = {}
        for idx, title in enumerate(self.slider_source.data):
            pred_dict.update({title: x_data[:, :, idx]})

        return pred_dict

    def _contour_data(self):
        """
        Create a contour plot.

        Parameters
        ----------
        None

        Returns
        -------
        Bokeh Image Plot
        """
        resolution = self.resolution
        y_data = np.zeros((resolution, resolution, self.num_of_outputs))

        # Pass the dict to make predictions and then reshape the output to (n, n, number of outputs)
        y_data[:, :, :] = self._make_predictions(self._cont_data_calcs()).reshape(
            (resolution, resolution, self.num_of_outputs))
        self.Z = y_data[:, :, self.output_variable]
        self.Z = self.Z.reshape(resolution, resolution)

        self.source.data = dict(z=[self.Z])

        self.contour_x_range = xlins = self.xlins_mesh
        self.contour_y_range = ylins = self.ylins_mesh

        # Color bar formatting
        color_mapper = LinearColorMapper(
            palette="Viridis11", low=np.amin(self.Z), high=np.amax(self.Z))
        color_bar = ColorBar(color_mapper=color_mapper, ticker=BasicTicker(), label_standoff=12,
                             location=(0, 0))

        # Contour Plot
        self.contour_plot = contour_plot = figure(
            match_aspect=False,
            tooltips=[(self.x_input.value, "$x"), (self.y_input.value, "$y"),
                      (self.output_select.value, "@z")], tools='')
        contour_plot.x_range.range_padding = 0
        contour_plot.y_range.range_padding = 0
        contour_plot.plot_width = 600
        contour_plot.plot_height = 500
        contour_plot.xaxis.axis_label = self.x_input.value
        contour_plot.yaxis.axis_label = self.y_input.value
        contour_plot.min_border_left = 0
        contour_plot.add_layout(color_bar, 'right')
        contour_plot.x_range = Range1d(min(xlins), max(xlins))
        contour_plot.y_range = Range1d(min(ylins), max(ylins))
        contour_plot.image(image='z', source=self.source, x=min(xlins), y=min(ylins),
                           dh=(max(ylins) - min(ylins)), dw=(max(xlins) - min(xlins)),
                           palette="Viridis11")

        # Adding training data points overlay to contour plot
        if self.is_structured_meta_model:
            data = self._structured_training_points()
        else:
            data = self._unstructured_training_points()

        if len(data):
            data = np.array(data)
            self.contour_training_data_source.data = dict(x=data[:, 0], y=data[:, 1])
            self.contour_plot.circle(
                x='x', y='y', source=self.contour_training_data_source,
                size=5, color='white', alpha=0.50)

        return self.contour_plot

    def _right_plot(self):
        """
        Create the right side subplot to view the projected slice.

        Parameters
        ----------
        None

        Returns
        -------
        Bokeh figure
        """
        # Sets data for x/y inputs

        y_data = self.input_data_dict[self.y_input.value]
        x_value = self.x_input_slider.value
        # Rounds the x_data to match the input_data_dict value
        subplot_value_index = np.where(
            np.around(self.input_data_dict[self.x_input.value], 5) == np.around(x_value, 5))[0]

        # Make slice in Z data at the point calculated before and add it to the data source
        z_data = self.Z[:, subplot_value_index].flatten()

        x = z_data
        y = self.slider_source.data[self.y_input.value]

        self.right_plot_source.data = dict(x=x, y=y)

        # Create and format figure
        self.right_plot_fig = right_plot_fig = figure(
            plot_width=250, plot_height=500,
            x_range=(min(x), max(x)),
            y_range=(min(self.contour_y_range), max(self.contour_y_range)),
            title="{} vs {}".format(self.y_input.value, self.output_select.value), tools="pan")
        right_plot_fig.xaxis.axis_label = self.output_select.value
        right_plot_fig.yaxis.axis_label = self.y_input.value
        right_plot_fig.xaxis.major_label_orientation = math.pi / 9
        right_plot_fig.line(x='x', y='y', source=self.right_plot_source)

        # Determine distance and alpha opacity of training points
        if self.is_structured_meta_model:
            data = self._structured_training_points()
        else:
            data = self._unstructured_training_points()

        vert_color = np.zeros((len(data), 1))
        for i, info in enumerate(data):
            alpha = np.abs(info[0] - x_value) / self.limit_range[self.x_index]
            if alpha < self.dist_range:
                vert_color[i, -1] = 1
                # (1 - alpha / self.dist_range) * info[-1]

        color = np.column_stack((data[:, -4:-1] - 1, vert_color))
        alphas = [0 if math.isnan(x) else x for x in color[:, 3]]
        right_plot_fig.scatter(x=data[:, 3], y=data[:, 1], line_color=None, fill_color='#000000',
                               fill_alpha=alphas)

        # Set the right_plot data source to new values
        self.right_plot_scatter_source.data = dict(
            left_slice_x=np.repeat(x_value, self.resolution), left_slice_y=y_data)

        self.contour_plot.line(
            'left_slice_x', 'left_slice_y', source=self.right_plot_scatter_source,
            color='black', line_width=2)

        return self.right_plot_fig

    def _bot_plot(self):
        """
        Create the bottom subplot to view the projected slice.

        Parameters
        ----------
        None

        Returns
        -------
        Bokeh figure
        """
        x_data = self.input_data_dict[self.x_input.value]
        y_value = self.y_input_slider.value
        subplot_value_index = np.where(
            np.around(self.input_data_dict[self.y_input.value], 5) == np.around(y_value, 5))[0]

        z_data = self.Z[subplot_value_index, :].flatten()

        x = self.slider_source.data[self.x_input.value]
        y = z_data
        self.bot_plot_source.data = dict(x=x, y=y)

        self.bot_plot_fig = bot_plot_fig = figure(
            plot_width=550, plot_height=250,
            x_range=(min(self.contour_x_range), max(self.contour_x_range)),
            y_range=(min(y), max(y)),
            title="{} vs {}".format(self.x_input.value, self.output_select.value), tools="")
        bot_plot_fig.xaxis.axis_label = self.x_input.value
        bot_plot_fig.yaxis.axis_label = self.output_select.value
        bot_plot_fig.line(x='x', y='y', source=self.bot_plot_source)

        if self.is_structured_meta_model:
            data = self._structured_training_points()
        else:
            data = self._unstructured_training_points()

        horiz_color = np.zeros((len(data), 1))
        for i, info in enumerate(data):
            alpha = np.abs(info[1] - y_value) / self.limit_range[self.y_index]
            if alpha < self.dist_range:
                horiz_color[i, -1] = 1
                # (1 - alpha / self.dist_range) * info[-2]

        color = np.column_stack((data[:, -4:-1] - 1, horiz_color))
        alphas = [0 if math.isnan(x) else x for x in color[:, 3]]
        bot_plot_fig.scatter(x=data[:, 0], y=data[:, 3], line_color=None, fill_color='#000000',
                             fill_alpha=alphas)

        self.bot_plot_scatter_source.data = dict(
            bot_slice_x=x_data,
            bot_slice_y=np.repeat(y_value, self.resolution))

        self.contour_plot.line(
            'bot_slice_x', 'bot_slice_y', source=self.bot_plot_scatter_source, color='black',
            line_width=2)

        return self.bot_plot_fig

    def _update_all_plots(self):
        self.layout.children[0] = self._contour_data()
        self.layout.children[1] = self._right_plot()
        self.layout2.children[0] = self._bot_plot()

    def _update_subplots(self):
        self.layout.children[1] = self._right_plot()
        self.layout2.children[0] = self._bot_plot()

    # Event handler functions
    def _update(self, attr, old, new):
        # self._contour_data()
        # self._right_plot()
        # self._bot_plot()
        self._update_all_plots()

    def _scatter_plots_update(self, attr, old, new):
        # self._right_plot()
        # self._bot_plot()
        self._update_subplots()

    def _scatter_input(self, attr, old, new):
        self.dist_range = float(new)
        self._update_all_plots()

    def _input_dropdown_checks(self, x, y):
        # Checks to see if x and y inputs are equal to each other
        if x == y:
            return False
        else:
            return True

    def _x_input_update(self, attr, old, new):
        if not self._input_dropdown_checks(new, self.y_input.value):
            raise ValueError("Inputs should not equal each other")
        else:
            self.x_input.value = new
            self._update_all_plots()

    def _y_input_update(self, attr, old, new):
        if not self._input_dropdown_checks(self.x_input.value, new):
            raise ValueError("Inputs should not equal each other")
        else:
            self.y_input.value = new
            self._update_all_plots()

    def _output_value_update(self, attr, old, new):
        self.output_variable = self.output_list.index(new)
        self._update_all_plots()

    def _structured_training_points(self):
        # reate tuple of the input parameters
        input_dimensions = tuple(self.surrogate_ref.params)

        # Input training data and output training data
        self.x_training = np.array([z for z in product(*input_dimensions)])
        self.y_training = self.surrogate_ref.training_outputs[self.output_select.value].flatten()

        # Index of input/output variables
        x_index = self.x_input.options.index(self.x_input.value)
        y_index = self.y_input.options.index(self.y_input.value)

        # Bounds of the input variables
        bounds = [[min(i), max(i)] for i in self.input_data.values()]
        limits = np.array(bounds)
        # Limit range of how much training data will be seen
        self.limit_range = limits[:, 1] - limits[:, 0]

        # Vertically stack the x/y inputs and then transpose them
        infos = np.vstack((self.x_training[:, x_index], self.x_training[:, y_index])).transpose()
        points = self.x_training.copy()
        # Set the first two columns of the points array to x/y inputs, respectively
        points[:, x_index] = self.input_point_list[x_index]
        points[:, y_index] = self.input_point_list[y_index]
        points = np.divide(points, self.limit_range)
<<<<<<< HEAD
        tree = cKDTree(points)
        dist_limit = np.linalg.norm(self.dist_range * self.limit_range) * 0.1
=======
        self.dist_limit = np.linalg.norm(self.dist_range * self.limit_range)
>>>>>>> ac23217a
        scaled_x0 = np.divide(self.input_point_list, self.limit_range)
        # Query the nearest neighbors tree for the closest points to the scaled x0 array
        # Nearest points to x slice

<<<<<<< HEAD
        # kdtree query always returns requested k even if there are not enough valid points
        idx_finite = np.where(np.isfinite(dists))
        dists = dists[idx_finite]
        idx = idx[idx_finite]

        data = np.zeros((len(idx), 5))
        for dist_index, i in enumerate(idx):
            info = np.ones((5))
=======
        if self.x_training.shape[1] < 3:
            two_dimension_tree = self._two_dimension_input(scaled_x0, points)
            x_tree = two_dimension_tree[0]
            y_tree = two_dimension_tree[1]
        elif self.x_training.shape[1] > 2:
            mutlidimension_tree = self._multidimension_input(scaled_x0, points)
            x_tree = mutlidimension_tree[0]
            y_tree = mutlidimension_tree[1]

        # [x_value, y_value, ND-distance, func_value, alpha]
        # [x_value, y_value, ND-distance_X, func_value, x_alpha, ND-distance_Y, y_alpha]

        data = np.zeros((len(x_tree), 7))
        for dist_index, i in enumerate(range(0, len(x_tree))):
            info = np.ones((7))
>>>>>>> ac23217a
            try:
                info[0:2] = infos[i, :]
            except IndexError:
                print("ERROR: Scatter distance value too low. Try: 0.1")
            info[2] = x_tree[dist_index] / self.dist_limit
            info[3] = self.y_training[i]
            info[4] = (1. - info[2] / self.dist_range) ** 0.5
            info[5] = y_tree[dist_index] / self.dist_limit
            info[6] = (1. - info[5] / self.dist_range) ** 0.5
            data[dist_index] = info

        return data

    def _two_dimension_input(self, scaled_points, training_points):
        # array, index, axis
        x = np.delete(scaled_points, 0, 0)
        y = np.delete(scaled_points, 1, 0)

        x_tree = [abs(x - number) for number in training_points[:, 0]]
        y_tree = [abs(y - number) for number in training_points[:, 1]]

        return [x_tree, y_tree]

    def _multidimension_input(self, scaled_points, training_points):
        x = np.delete(scaled_points, 0, 0)
        x_tree_training_points = np.delete(training_points, 0, axis=1)
        y = np.delete(scaled_points, 1, 0)
        y_tree_training_points = np.delete(training_points, 1, axis=1)

        x_tree = cKDTree(x_tree_training_points)
        y_tree = cKDTree(y_tree_training_points)
        # Query the nearest neighbors tree for the closest points to the scaled x0 array

        x_dists, x_idx = x_tree.query(
            x, k=len(self.x_training), distance_upper_bound=self.dist_limit)
        y_dists, y_idx = y_tree.query(
            y, k=len(self.x_training), distance_upper_bound=self.dist_limit)

        return [x_dists, y_dists]

    def _unstructured_training_points(self):
        """
        Calculate the training points and returns and array containing the position and alpha.

        Parameters
        ----------
        None

        Returns
        -------
        array
            The array of training points and their alpha opacity with respect to the surrogate line
        """
        # x_training contains
        # [x1, x2, x3, x4]
        # Input Data
        # Output Data
        x_training = self.model_ref._training_input
        y_training = np.squeeze(stack_outputs(self.model_ref._training_output), axis=1)

        x_index = self.x_input.options.index(self.x_input.value)
        y_index = self.y_input.options.index(self.y_input.value)
        output_variable = self.output_list.index(self.output_select.value)

        # Calculate the limits of each input parameter
        bounds = [[min(i), max(i)] for i in self.input_data.values()]
        limits = np.array(bounds)
        self.limit_range = limits[:, 1] - limits[:, 0]

        # Vertically stack the x/y inputs and then transpose them
        infos = np.vstack((x_training[:, x_index], x_training[:, y_index])).transpose()
        points = x_training.copy()
        # Set the first two columns of the points array to x/y inputs, respectively
        points[:, x_index] = self.input_point_list[x_index]
        points[:, y_index] = self.input_point_list[y_index]
        points = np.divide(points, self.limit_range)
        tree = cKDTree(points)
        dist_limit = np.linalg.norm(self.dist_range * self.limit_range)
        scaled_x0 = np.divide(self.input_point_list, self.limit_range)
        # Query the nearest neighbors tree for the closest points to the scaled x0 array
        dists, idx = tree.query(scaled_x0, k=len(x_training), distance_upper_bound=dist_limit)

        # info contains:
        # [x_value, y_value, ND-distance, func_value, alpha]

        data = np.zeros((len(idx), 5))
        for dist_index, i in enumerate(idx):
            info = np.ones((5))
            info[0:2] = infos[i, :]
            info[2] = dists[dist_index] / dist_limit
            info[3] = y_training[i, output_variable]
            info[4] = (1. - info[2] / self.dist_range) ** 0.5
            data[dist_index] = info

        return data


def view_metamodel(meta_model_comp, port_number):
    """
    Visualize a metamodel.

    Parameters
    ----------
    meta_model_comp : MetaModelStructuredComp or MetaModelUnStructuredComp
        The metamodel component.
    port_number : int
        Bokeh plot port number.
    """
    from bokeh.application.application import Application
    from bokeh.application.handlers import FunctionHandler

    def make_doc(doc):
        MetaModelVisualization(meta_model_comp, doc=doc)

    # print('Opening Bokeh application on http://localhost:5006/')
    server = Server({'/': Application(FunctionHandler(make_doc))}, port=int(port_number))
    server.io_loop.add_callback(server.show, "/")
    server.io_loop.start()<|MERGE_RESOLUTION|>--- conflicted
+++ resolved
@@ -651,26 +651,11 @@
         points[:, x_index] = self.input_point_list[x_index]
         points[:, y_index] = self.input_point_list[y_index]
         points = np.divide(points, self.limit_range)
-<<<<<<< HEAD
-        tree = cKDTree(points)
-        dist_limit = np.linalg.norm(self.dist_range * self.limit_range) * 0.1
-=======
         self.dist_limit = np.linalg.norm(self.dist_range * self.limit_range)
->>>>>>> ac23217a
         scaled_x0 = np.divide(self.input_point_list, self.limit_range)
         # Query the nearest neighbors tree for the closest points to the scaled x0 array
         # Nearest points to x slice
 
-<<<<<<< HEAD
-        # kdtree query always returns requested k even if there are not enough valid points
-        idx_finite = np.where(np.isfinite(dists))
-        dists = dists[idx_finite]
-        idx = idx[idx_finite]
-
-        data = np.zeros((len(idx), 5))
-        for dist_index, i in enumerate(idx):
-            info = np.ones((5))
-=======
         if self.x_training.shape[1] < 3:
             two_dimension_tree = self._two_dimension_input(scaled_x0, points)
             x_tree = two_dimension_tree[0]
@@ -686,7 +671,6 @@
         data = np.zeros((len(x_tree), 7))
         for dist_index, i in enumerate(range(0, len(x_tree))):
             info = np.ones((7))
->>>>>>> ac23217a
             try:
                 info[0:2] = infos[i, :]
             except IndexError:
