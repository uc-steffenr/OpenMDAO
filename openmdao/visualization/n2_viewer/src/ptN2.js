--- conflicted
+++ resolved
@@ -7,11 +7,6 @@
 var modelData = ModelData.uncompressModel(compressedModel);
 delete compressedModel;
 
-<<<<<<< HEAD
-let n2Diag = new N2Diagram(modelData);
-let n2MouseFuncs = n2Diag.getMouseFuncs();
-n2Diag.update(false);
-=======
 var n2Diag = null;
 var n2MouseFuncs = null;
 
@@ -23,5 +18,4 @@
 }
 
 // wintest();
-n2main();
->>>>>>> 6143866e
+n2main();