--- conflicted
+++ resolved
@@ -44,7 +44,6 @@
                     </div>
 
                     <i class="fas icon-key" id="legend-button"></i>
-<<<<<<< HEAD
 
                     <div class="expandable">
                         <i class="fas icon-linear-solver solver-button" id="linear-solver-button"></i>
@@ -56,9 +55,7 @@
                         </div>
                     </div>
 
-=======
                     <i class="fas icon-fx-2" id="desvars-button"></i>
->>>>>>> 47e6efc8
                 </div>
                 <div class="toolbar-group group-4">
                     <div class="expandable">
