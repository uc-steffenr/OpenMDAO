"""
Design-of-Experiments Driver.
"""
from __future__ import print_function

import traceback
import inspect

from openmdao.core.driver import Driver, RecordingDebugging
from openmdao.core.analysis_error import AnalysisError
from openmdao.drivers.doe_generators import DOEGenerator, ListGenerator

from openmdao.utils.mpi import MPI

from openmdao.recorders.sqlite_recorder import SqliteRecorder


class DOEDriver(Driver):
    """
    Design-of-Experiments Driver.

    Attributes
    ----------
    _name : str
        The name used to identify this driver in recorded cases.
    _recorders : list
        List of case recorders that have been added to this driver.
    _comm : MPI.Comm or None
        MPI communicator object.
    _color : int or None
        In MPI, the cached color is used to determine which cases to run on this proc.
    """

    def __init__(self, generator=None, **kwargs):
        """
        Constructor.

        Parameters
        ----------
        generator : DOEGenerator, list or None
            The case generator or a list of DOE cases.

        **kwargs : dict of keyword arguments
            Keyword arguments that will be mapped into the Driver options.
        """
        # if given a list, create a ListGenerator
        if isinstance(generator, list):
            generator = ListGenerator(generator)

        elif generator and not isinstance(generator, DOEGenerator):
            if inspect.isclass(generator):
                raise TypeError("DOEDriver requires an instance of DOEGenerator, "
                                "but a class object was found: %s"
                                % generator.__name__)
            else:
                raise TypeError("DOEDriver requires an instance of DOEGenerator, "
                                "but an instance of %s was found."
                                % type(generator).__name__)

        super(DOEDriver, self).__init__(**kwargs)

        if generator is not None:
            self.options['generator'] = generator

        self._name = ''
        self._recorders = []
        self._comm = None
        self._color = None

    def _declare_options(self):
        """
        Declare options before kwargs are processed in the init method.
        """
        self.options.declare('generator', types=(DOEGenerator), default=DOEGenerator(),
                             desc='The case generator. If default, no cases are generated.')
        self.options.declare('run_parallel', types=bool, default=False,
                             desc='Set to True to execute cases in parallel.')
        self.options.declare('procs_per_model', types=int, default=1, lower=1,
                             desc='Number of processors to give each model under MPI.')

    def _setup_comm(self, comm):
        """
        Perform any driver-specific setup of communicators for the model.

        Parameters
        ----------
        comm : MPI.Comm or <FakeComm> or None
            The communicator for the Problem.

        Returns
        -------
        MPI.Comm or <FakeComm> or None
            The communicator for the Problem model.
        """
        if MPI and self.options['run_parallel']:
            self._comm = comm
            procs_per_model = self.options['procs_per_model']

            full_size = comm.size
            size = full_size // procs_per_model
            if full_size != size * procs_per_model:
                raise RuntimeError("The total number of processors is not evenly divisible by the "
                                   "specified number of processors per model.\n Provide a "
                                   "number of processors that is a multiple of %d, or "
                                   "specify a number of processors per model that divides "
                                   "into %d." % (procs_per_model, full_size))
            color = self._color = comm.rank % size

            model_comm = comm.Split(color)
        else:
            self._comm = None
            model_comm = comm

        return model_comm

    def _set_name(self):
        """
        Set the name of this DOE driver and its case generator.

        Returns
        -------
        str
            The name of this DOE driver and its case generator.
        """
        generator = self.options['generator']

        gen_type = type(generator).__name__.replace('Generator', '')
        if gen_type == 'DOEGenerator':
            self._name = 'DOEDriver'  # Empty generator
        else:
            self._name = 'DOEDriver_' + gen_type

        return self._name

    def _get_name(self):
        """
        Get the name of this DOE driver and its case generator.

        Returns
        -------
        str
            The name of this DOE driver and its case generator.
        """
        return self._name

    def run(self):
        """
        Generate cases and run the model for each set of generated input values.

        Returns
        -------
        boolean
            Failure flag; True if failed to converge, False is successful.
        """
        self.iter_count = 0

        # set driver name with current generator
        self._set_name()

        if self._comm:
            case_gen = self._parallel_generator
        else:
            case_gen = self.options['generator']

        for case in case_gen(self._designvars, self._problem().model):
            self._run_case(case)
            self.iter_count += 1

        return False

    def _run_case(self, case):
        """
        Run case, save exception info and mark the metadata if the case fails.

        Parameters
        ----------
        case : list
            list of name, value tuples for the design variables.
        """
        metadata = {}

        for dv_name, dv_val in case:
            try:
                msg = None
                self.set_design_var(dv_name, dv_val)
            except ValueError as err:
                msg = "Error assigning %s = %s: " % (dv_name, dv_val) + str(err)
            finally:
                if msg:
                    raise(ValueError(msg))

        with RecordingDebugging(self._get_name(), self.iter_count, self) as rec:
            try:
                self._problem().model.run_solve_nonlinear()
                metadata['success'] = 1
                metadata['msg'] = ''
            except AnalysisError:
                metadata['success'] = 0
                metadata['msg'] = traceback.format_exc()
            except Exception:
                metadata['success'] = 0
                metadata['msg'] = traceback.format_exc()
                print(metadata['msg'])

            # save reference to metadata for use in record_iteration
            self._metadata = metadata

    def _parallel_generator(self, design_vars, model=None):
        """
        Generate case for this processor when running under MPI.

        Parameters
        ----------
        design_vars : dict
            Dictionary of design variables for which to generate values.

        model : Group
            The model containing the design variables (used by some generators).

        Yields
        ------
        list
            list of name, value tuples for the design variables.
        """
        size = self._comm.size // self.options['procs_per_model']
        color = self._color

        generator = self.options['generator']
        for i, case in enumerate(generator(design_vars, model)):
            if i % size == color:
                yield case

    def add_recorder(self, recorder):
        """
        Add a recorder to the driver.

        Parameters
        ----------
        recorder : CaseRecorder
           A recorder instance.
        """
        # keep track of recorders so we can flag them as parallel
        # if we end up running in parallel
        self._recorders.append(recorder)

        super(DOEDriver, self).add_recorder(recorder)

    def _setup_recording(self):
        """
        Set up case recording.
        """
        if MPI:
            procs_per_model = self.options['procs_per_model']

            for recorder in self._recorders:
                recorder._parallel = True

                # if SqliteRecorder, write cases only on procs up to the number
                # of parallel DOEs (i.e. on the root procs for the cases)
                if isinstance(recorder, SqliteRecorder):
                    if procs_per_model == 1:
                        recorder._record_on_proc = True
                    else:
                        size = self._comm.size // procs_per_model
                        if self._comm.rank < size:
                            recorder._record_on_proc = True
                        else:
                            recorder._record_on_proc = False

        super(DOEDriver, self)._setup_recording()

    def _get_recorder_metadata(self, case_name):
        """
        Return metadata from the latest iteration for use in the recorder.

<<<<<<< HEAD
        Parameters
        ----------
        case_name : str
            Name of current case.
=======
        model = self._problem().model

        names = model._outputs._names
        views = model._outputs._views
        sys_vars = {name: views[name] for name in names if name in filt['sys']}

        out_vars = des_vars
        out_vars.update(res_vars)
        out_vars.update(obj_vars)
        out_vars.update(con_vars)
        out_vars.update(sys_vars)

        if self.recording_options['record_inputs']:
            names = model._inputs._names
            views = model._inputs._views
            in_vars = {name: views[name] for name in names if name in filt['in']}
        else:
            in_vars = {}

        data = {
            'out': out_vars,
            'in': in_vars
        }
>>>>>>> e0e04eca

        Returns
        -------
        dict
            Metadata dictionary for the recorder.
        """
        self._metadata['name'] = case_name
        return self._metadata<|MERGE_RESOLUTION|>--- conflicted
+++ resolved
@@ -273,36 +273,10 @@
         """
         Return metadata from the latest iteration for use in the recorder.
 
-<<<<<<< HEAD
         Parameters
         ----------
         case_name : str
             Name of current case.
-=======
-        model = self._problem().model
-
-        names = model._outputs._names
-        views = model._outputs._views
-        sys_vars = {name: views[name] for name in names if name in filt['sys']}
-
-        out_vars = des_vars
-        out_vars.update(res_vars)
-        out_vars.update(obj_vars)
-        out_vars.update(con_vars)
-        out_vars.update(sys_vars)
-
-        if self.recording_options['record_inputs']:
-            names = model._inputs._names
-            views = model._inputs._views
-            in_vars = {name: views[name] for name in names if name in filt['in']}
-        else:
-            in_vars = {}
-
-        data = {
-            'out': out_vars,
-            'in': in_vars
-        }
->>>>>>> e0e04eca
 
         Returns
         -------
