--- conflicted
+++ resolved
@@ -590,6 +590,7 @@
         for n in range(num_cases):
             case = cases.get_case(n)
             idx = n * size + rank  # index of expected case
+
             self.assertEqual(cases.get_case(n).get_desvars()['x'], expected[idx]['x'])
             self.assertEqual(cases.get_case(n).get_desvars()['y'], expected[idx]['y'])
             self.assertEqual(cases.get_case(n).get_objectives()['f_xy'], expected[idx]['f_xy'])
@@ -655,18 +656,12 @@
             for n in range(num_cases):
                 case = cases.get_case(n)
                 idx = n * size + rank  # index of expected case
-<<<<<<< HEAD
-                self.assertEqual(cases.get_case(n).desvars['iv.x1'], expected[idx]['iv.x1'])
-                self.assertEqual(cases.get_case(n).desvars['iv.x2'], expected[idx]['iv.x2'])
-                self.assertEqual(cases.get_case(n).objectives['c3.y'], expected[idx]['c3.y'])
-        else:
-            self.assertFalse("Cases from rank %d are being written" % rank in output)
-
-=======
+
                 self.assertEqual(cases.get_case(n).get_desvars()['iv.x1'], expected[idx]['iv.x1'])
                 self.assertEqual(cases.get_case(n).get_desvars()['iv.x2'], expected[idx]['iv.x2'])
                 self.assertEqual(cases.get_case(n).get_objectives()['c3.y'], expected[idx]['c3.y'])
->>>>>>> 904fbd59
+        else:
+            self.assertFalse("Cases from rank %d are being written" % rank in output)
 
         # total number of cases recorded across all requested procs
         num_cases = prob.comm.allgather(num_cases)
@@ -816,7 +811,7 @@
             values = []
             for n in range(cases.num_cases):
                 case = cases.get_case(n)
-                values.append((case.desvars['iv.x1'], case.desvars['iv.x2'], case.objectives['c3.y']))
+                values.append((case.get_desvars()['iv.x1'], case.get_desvars()['iv.x2'], case.get_objectives()['c3.y']))
 
             print("\n"+"\n".join(["iv.x1: %5.2f, iv.x2: %5.2f, c3.y: %6.2f" % (x, y, f_xy) for x, y, f_xy in values]))
 
