--- conflicted
+++ resolved
@@ -7,11 +7,9 @@
 
 from openmdao.api import Problem, Group, ParallelGroup, ExecComp, IndepVarComp, \
                          ExplicitComponent
-<<<<<<< HEAD
+
 from openmdao.utils.mpi import under_mpirun
-=======
 from openmdao.utils.mpi import MPI
->>>>>>> 0786c6b0
 
 try:
     from openmdao.vectors.petsc_vector import PETScVector
@@ -266,7 +264,6 @@
         assert_rel_error(self, prob['c2.y'], -6.0, 1e-6)
         assert_rel_error(self, prob['c3.y'], 15.0, 1e-6)
 
-    @unittest.skipUnless(MPI, "MPI is not active.")
     def test_setup_messages(self):
 
         class Noisy(ConvergeDiverge):
@@ -283,7 +280,7 @@
                    "running in parallel under MPI but 'DefaultVector' was specified.")
             with self.assertRaises(ValueError) as cm:
                 prob.setup(check=False, mode='fwd')
-    
+
             self.assertEqual(str(cm.exception), msg)
         else:
             prob.setup(check=False, mode='fwd')
