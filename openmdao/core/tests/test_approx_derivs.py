""" Testing for group finite differencing."""
from six.moves import range
import unittest
import itertools
from parameterized import parameterized

import numpy as np

from openmdao.api import Problem, Group, IndepVarComp, ScipyKrylov, ExecComp, NewtonSolver, \
<<<<<<< HEAD
    ExplicitComponent, DefaultVector, NonlinearBlockGS, LinearRunOnce
from openmdao.vectors.vector import Vector
=======
    ExplicitComponent, DefaultVector, NonlinearBlockGS, LinearRunOnce, DirectSolver
>>>>>>> 5afd6a2e
from openmdao.utils.assert_utils import assert_rel_error
from openmdao.utils.mpi import MPI
from openmdao.test_suite.components.impl_comp_array import TestImplCompArray, TestImplCompArrayDense
from openmdao.test_suite.components.paraboloid import Paraboloid
from openmdao.test_suite.components.sellar import SellarDis1withDerivatives, SellarDis2withDerivatives, \
     SellarDis1CS, SellarDis2CS
from openmdao.test_suite.components.simple_comps import DoubleArrayComp
from openmdao.test_suite.components.unit_conv import SrcComp, TgtCompC, TgtCompF, TgtCompK
from openmdao.test_suite.groups.parallel_groups import FanInSubbedIDVC

try:
    from openmdao.parallel_api import PETScVector
    vector_class = PETScVector
except ImportError:
    vector_class = DefaultVector
    PETScVector = None


class TestGroupFiniteDifference(unittest.TestCase):

    def test_paraboloid(self):
        prob = Problem()
        model = prob.model = Group()
        model.add_subsystem('p1', IndepVarComp('x', 0.0), promotes=['x'])
        model.add_subsystem('p2', IndepVarComp('y', 0.0), promotes=['y'])
        model.add_subsystem('comp', Paraboloid(), promotes=['x', 'y', 'f_xy'])

        model.linear_solver = ScipyKrylov()
        model.approx_totals()

        prob.setup(check=False, mode='fwd')
        prob.set_solver_print(level=0)
        prob.run_model()

        of = ['f_xy']
        wrt = ['x', 'y']
        derivs = prob.compute_totals(of=of, wrt=wrt)

        assert_rel_error(self, derivs['f_xy', 'x'], [[-6.0]], 1e-6)
        assert_rel_error(self, derivs['f_xy', 'y'], [[8.0]], 1e-6)

        # 1 output x 2 inputs
        self.assertEqual(len(model._approx_schemes['fd']._exec_list), 2)

    def test_fd_count(self):
        # Make sure we aren't doing extra FD steps.

        class ParaboloidA(ExplicitComponent):
            def setup(self):
                self.add_input('x', val=0.0)
                self.add_input('y', val=0.0)

                self.add_output('f_xy', val=0.0)
                self.add_output('g_xy', val=0.0)

                # makes extra calls to the model with no actual steps
                self.declare_partials(of='*', wrt='*', method='fd', form='forward', step=1e-6)

                self.count = 0

            def compute(self, inputs, outputs):
                x = inputs['x']
                y = inputs['y']

                outputs['f_xy'] = (x-3.0)**2 + x*y + (y+4.0)**2 - 3.0
                g_xy = (x-3.0)**2 + x*y + (y+4.0)**2 - 3.0
                outputs['g_xy'] = g_xy * 3

                self.count += 1

        prob = Problem()
        model = prob.model
        model.add_subsystem('px', IndepVarComp('x', val=3.0))
        model.add_subsystem('py', IndepVarComp('y', val=5.0))
        model.add_subsystem('parab', ParaboloidA())

        model.connect('px.x', 'parab.x')
        model.connect('py.y', 'parab.y')

        model.add_design_var('px.x', lower=-50, upper=50)
        model.add_design_var('py.y', lower=-50, upper=50)
        model.add_objective('parab.f_xy')

        prob.setup(check=False)
        prob.run_model()
        print(prob.compute_totals(of=['parab.f_xy'], wrt=['px.x', 'py.y']))

        # 1. run_model; 2. step x; 3. step y
        self.assertEqual(model.parab.count, 3)

    def test_fd_count_driver(self):
        # Make sure we aren't doing FD wrt any var that isn't in the driver desvar set.

        class ParaboloidA(ExplicitComponent):
            def setup(self):
                self.add_input('x', val=0.0)
                self.add_input('y', val=0.0)

                self.add_output('f_xy', val=0.0)
                self.add_output('g_xy', val=0.0)

                self.count = 0

            def compute(self, inputs, outputs):
                x = inputs['x']
                y = inputs['y']

                outputs['f_xy'] = (x-3.0)**2 + x*y + (y+4.0)**2 - 3.0
                g_xy = (x-3.0)**2 + x*y + (y+4.0)**2 - 3.0
                outputs['g_xy'] = g_xy * 3

                self.count += 1

        prob = Problem()
        model = prob.model
        model.add_subsystem('px', IndepVarComp('x', val=3.0))
        model.add_subsystem('py', IndepVarComp('y', val=5.0))
        model.add_subsystem('parab', ParaboloidA())

        model.connect('px.x', 'parab.x')
        model.connect('py.y', 'parab.y')

        model.add_design_var('px.x', lower=-50, upper=50)
        model.add_objective('parab.f_xy')

        model.approx_totals(method='fd')

        prob.setup(check=False)
        prob.run_model()

        prob.driver._compute_totals(of=['parab.f_xy'], wrt=['px.x'], global_names=True)

        # 1. run_model; 2. step x
        self.assertEqual(model.parab.count, 2)

    def test_paraboloid_subbed(self):
        prob = Problem()
        model = prob.model = Group()
        model.add_subsystem('p1', IndepVarComp('x', 0.0), promotes=['x'])
        model.add_subsystem('p2', IndepVarComp('y', 0.0), promotes=['y'])
        sub = model.add_subsystem('sub', Group(), promotes=['x', 'y', 'f_xy'])
        sub.add_subsystem('comp', Paraboloid(), promotes=['x', 'y', 'f_xy'])

        model.linear_solver = ScipyKrylov()
        sub.approx_totals()

        prob.setup(check=False, mode='fwd')
        prob.set_solver_print(level=0)
        prob.run_model()

        of = ['f_xy']
        wrt = ['x', 'y']
        derivs = prob.compute_totals(of=of, wrt=wrt)

        assert_rel_error(self, derivs['f_xy', 'x'], [[-6.0]], 1e-6)
        assert_rel_error(self, derivs['f_xy', 'y'], [[8.0]], 1e-6)

        Jfd = sub._jacobian
        assert_rel_error(self, Jfd['sub.comp.f_xy', 'sub.comp.x'], [[-6.0]], 1e-6)
        assert_rel_error(self, Jfd['sub.comp.f_xy', 'sub.comp.y'], [[8.0]], 1e-6)

        # 1 output x 2 inputs
        self.assertEqual(len(sub._approx_schemes['fd']._exec_list), 2)

    def test_paraboloid_subbed_in_setup(self):
        class MyModel(Group):

            def setup(self):
                self.add_subsystem('comp', Paraboloid(), promotes=['x', 'y', 'f_xy'])

                self.approx_totals()

        prob = Problem()
        model = prob.model = Group()
        model.add_subsystem('p1', IndepVarComp('x', 0.0), promotes=['x'])
        model.add_subsystem('p2', IndepVarComp('y', 0.0), promotes=['y'])
        sub = model.add_subsystem('sub', MyModel(), promotes=['x', 'y', 'f_xy'])

        model.linear_solver = ScipyKrylov()

        prob.setup(check=False, mode='fwd')
        prob.set_solver_print(level=0)
        prob.run_model()

        of = ['f_xy']
        wrt = ['x', 'y']
        derivs = prob.compute_totals(of=of, wrt=wrt)

        assert_rel_error(self, derivs['f_xy', 'x'], [[-6.0]], 1e-6)
        assert_rel_error(self, derivs['f_xy', 'y'], [[8.0]], 1e-6)

        Jfd = sub._jacobian
        assert_rel_error(self, Jfd['sub.comp.f_xy', 'sub.comp.x'], [[-6.0]], 1e-6)
        assert_rel_error(self, Jfd['sub.comp.f_xy', 'sub.comp.y'], [[8.0]], 1e-6)

        # 1 output x 2 inputs
        self.assertEqual(len(sub._approx_schemes['fd']._exec_list), 2)

    def test_paraboloid_subbed_with_connections(self):
        prob = Problem()
        model = prob.model = Group()
        model.add_subsystem('p1', IndepVarComp('x', 0.0))
        model.add_subsystem('p2', IndepVarComp('y', 0.0))
        sub = model.add_subsystem('sub', Group())
        sub.add_subsystem('bx', ExecComp('xout = xin'))
        sub.add_subsystem('by', ExecComp('yout = yin'))
        sub.add_subsystem('comp', Paraboloid())

        model.connect('p1.x', 'sub.bx.xin')
        model.connect('sub.bx.xout', 'sub.comp.x')
        model.connect('p2.y', 'sub.by.yin')
        model.connect('sub.by.yout', 'sub.comp.y')

        model.linear_solver = ScipyKrylov()
        sub.approx_totals()

        prob.setup(check=False, mode='fwd')
        prob.set_solver_print(level=0)
        prob.run_model()

        of = ['sub.comp.f_xy']
        wrt = ['p1.x', 'p2.y']
        derivs = prob.compute_totals(of=of, wrt=wrt)

        assert_rel_error(self, derivs['sub.comp.f_xy', 'p1.x'], [[-6.0]], 1e-6)
        assert_rel_error(self, derivs['sub.comp.f_xy', 'p2.y'], [[8.0]], 1e-6)

        Jfd = sub._jacobian
        assert_rel_error(self, Jfd['sub.comp.f_xy', 'sub.bx.xin'], [[-6.0]], 1e-6)
        assert_rel_error(self, Jfd['sub.comp.f_xy', 'sub.by.yin'], [[8.0]], 1e-6)

        # 3 outputs x 2 inputs
        self.assertEqual(len(sub._approx_schemes['fd']._exec_list), 6)

    def test_arrray_comp(self):

        class DoubleArrayFD(DoubleArrayComp):

            def compute_partials(self, inputs, partials):
                """
                Override deriv calculation.
                """
                pass

        prob = Problem()
        model = prob.model = Group()

        model.add_subsystem('p1', IndepVarComp('x1', val=np.ones(2)))
        model.add_subsystem('p2', IndepVarComp('x2', val=np.ones(2)))
        comp = model.add_subsystem('comp', DoubleArrayFD())
        model.connect('p1.x1', 'comp.x1')
        model.connect('p2.x2', 'comp.x2')

        model.linear_solver = ScipyKrylov()
        model.approx_totals()

        prob.setup(check=False)
        prob.run_model()
        model.run_linearize()

        Jfd = model._jacobian
        assert_rel_error(self, Jfd['comp.y1', 'p1.x1'], comp.JJ[0:2, 0:2], 1e-6)
        assert_rel_error(self, Jfd['comp.y1', 'p2.x2'], comp.JJ[0:2, 2:4], 1e-6)
        assert_rel_error(self, Jfd['comp.y2', 'p1.x1'], comp.JJ[2:4, 0:2], 1e-6)
        assert_rel_error(self, Jfd['comp.y2', 'p2.x2'], comp.JJ[2:4, 2:4], 1e-6)

    def test_implicit_component_fd(self):
        # Somehow this wasn't tested in the original fd tests (which are mostly feature tests.)

        class TestImplCompArrayDense(TestImplCompArray):

            def setup(self):
                super(TestImplCompArrayDense, self).setup()
                self.declare_partials('*', '*', method='fd')

        prob = Problem()
        model = prob.model = Group()

        model.add_subsystem('p_rhs', IndepVarComp('rhs', val=np.ones(2)))
        sub = model.add_subsystem('sub', Group())
        comp = sub.add_subsystem('comp', TestImplCompArrayDense())
        model.connect('p_rhs.rhs', 'sub.comp.rhs')

        model.linear_solver = ScipyKrylov()

        prob.setup(check=False)
        prob.run_model()
        model.run_linearize()

        Jfd = comp._jacobian
        assert_rel_error(self, Jfd['sub.comp.x', 'sub.comp.rhs'], -np.eye(2), 1e-6)
        assert_rel_error(self, Jfd['sub.comp.x', 'sub.comp.x'], comp.mtx, 1e-6)

    def test_around_newton(self):
        # For a group that is set to FD that has a Newton solver, make sure it doesn't
        # try to FD itself while solving.

        class TestImplCompArrayDenseNoSolve(TestImplCompArrayDense):
            def solve_nonlinear(self, inputs, outputs):
                """ Disable local solve."""
                pass

        prob = Problem()
        model = prob.model = Group()

        model.add_subsystem('p_rhs', IndepVarComp('rhs', val=np.array([2, 4])))
        model.add_subsystem('comp', TestImplCompArrayDenseNoSolve())
        model.connect('p_rhs.rhs', 'comp.rhs')

        model.nonlinear_solver = NewtonSolver()
        model.linear_solver = ScipyKrylov()
        model.approx_totals()

        prob.setup(check=False)
        prob.run_model()
        model.approx_totals()
        assert_rel_error(self, prob['comp.x'], [1.97959184, 4.02040816], 1e-5)

        model.run_linearize()

        of = ['comp.x']
        wrt = ['p_rhs.rhs']
        Jfd = prob.compute_totals(of=of, wrt=wrt)

        assert_rel_error(self, Jfd['comp.x', 'p_rhs.rhs'],
                         [[1.01020408, -0.01020408], [-0.01020408, 1.01020408]], 1e-5)

    def test_step_size(self):
        # Test makes sure option metadata propagates to the fd function
        prob = Problem()
        model = prob.model = Group()
        model.add_subsystem('p1', IndepVarComp('x', 0.0), promotes=['x'])
        model.add_subsystem('p2', IndepVarComp('y', 0.0), promotes=['y'])
        model.add_subsystem('comp', Paraboloid(), promotes=['x', 'y', 'f_xy'])

        model.linear_solver = ScipyKrylov()

        # Worse step so that our answer will be off a wee bit.
        model.approx_totals(step=1e-2)

        prob.setup(check=False, mode='fwd')
        prob.set_solver_print(level=0)
        prob.run_model()

        of = ['f_xy']
        wrt = ['x', 'y']
        derivs = prob.compute_totals(of=of, wrt=wrt)

        assert_rel_error(self, derivs['f_xy', 'x'], [[-5.99]], 1e-6)
        assert_rel_error(self, derivs['f_xy', 'y'], [[8.01]], 1e-6)

    def test_unit_conv_group(self):

        prob = Problem()
        prob.model = Group()
        prob.model.add_subsystem('px1', IndepVarComp('x1', 100.0), promotes=['x1'])
        sub1 = prob.model.add_subsystem('sub1', Group())
        sub2 = prob.model.add_subsystem('sub2', Group())

        sub1.add_subsystem('src', SrcComp())
        sub2.add_subsystem('tgtF', TgtCompF())
        sub2.add_subsystem('tgtC', TgtCompC())
        sub2.add_subsystem('tgtK', TgtCompK())

        prob.model.connect('x1', 'sub1.src.x1')
        prob.model.connect('sub1.src.x2', 'sub2.tgtF.x2')
        prob.model.connect('sub1.src.x2', 'sub2.tgtC.x2')
        prob.model.connect('sub1.src.x2', 'sub2.tgtK.x2')

        sub2.approx_totals(method='fd')

        prob.setup(check=False)
        prob.run_model()

        assert_rel_error(self, prob['sub1.src.x2'], 100.0, 1e-6)
        assert_rel_error(self, prob['sub2.tgtF.x3'], 212.0, 1e-6)
        assert_rel_error(self, prob['sub2.tgtC.x3'], 100.0, 1e-6)
        assert_rel_error(self, prob['sub2.tgtK.x3'], 373.15, 1e-6)

        wrt = ['x1']
        of = ['sub2.tgtF.x3', 'sub2.tgtC.x3', 'sub2.tgtK.x3']
        J = prob.compute_totals(of=of, wrt=wrt, return_format='dict')

        assert_rel_error(self, J['sub2.tgtF.x3']['x1'][0][0], 1.8, 1e-6)
        assert_rel_error(self, J['sub2.tgtC.x3']['x1'][0][0], 1.0, 1e-6)
        assert_rel_error(self, J['sub2.tgtK.x3']['x1'][0][0], 1.0, 1e-6)

        # Check the total derivatives in reverse mode
        prob.setup(check=False, mode='rev')
        prob.run_model()
        J = prob.compute_totals(of=of, wrt=wrt, return_format='dict')

        assert_rel_error(self, J['sub2.tgtF.x3']['x1'][0][0], 1.8, 1e-6)
        assert_rel_error(self, J['sub2.tgtC.x3']['x1'][0][0], 1.0, 1e-6)
        assert_rel_error(self, J['sub2.tgtK.x3']['x1'][0][0], 1.0, 1e-6)

    def test_sellar(self):
        # Basic sellar test.

        prob = Problem()
        model = prob.model = Group()

        model.add_subsystem('px', IndepVarComp('x', 1.0), promotes=['x'])
        model.add_subsystem('pz', IndepVarComp('z', np.array([5.0, 2.0])), promotes=['z'])

        model.add_subsystem('d1', SellarDis1withDerivatives(), promotes=['x', 'z', 'y1', 'y2'])
        model.add_subsystem('d2', SellarDis2withDerivatives(), promotes=['z', 'y1', 'y2'])

        model.add_subsystem('obj_cmp', ExecComp('obj = x**2 + z[1] + y1 + exp(-y2)',
                                                z=np.array([0.0, 0.0]), x=0.0),
                            promotes=['obj', 'x', 'z', 'y1', 'y2'])

        model.add_subsystem('con_cmp1', ExecComp('con1 = 3.16 - y1'), promotes=['con1', 'y1'])
        model.add_subsystem('con_cmp2', ExecComp('con2 = y2 - 24.0'), promotes=['con2', 'y2'])

        prob.model.nonlinear_solver = NonlinearBlockGS()

        model.approx_totals(method='fd', step=1e-5)

        prob.setup(check=False)
        prob.set_solver_print(level=0)
        prob.run_model()

        assert_rel_error(self, prob['y1'], 25.58830273, .00001)
        assert_rel_error(self, prob['y2'], 12.05848819, .00001)

        wrt = ['z']
        of = ['obj']

        J = prob.compute_totals(of=of, wrt=wrt, return_format='flat_dict')
        assert_rel_error(self, J['obj', 'z'][0][0], 9.61001056, .00001)
        assert_rel_error(self, J['obj', 'z'][0][1], 1.78448534, .00001)

    def test_desvar_with_indices(self):
        # Just desvars on this one to cover code missed by desvar+response test.

        class ArrayComp2D(ExplicitComponent):
            """
            A fairly simple array component.
            """

            def setup(self):

                self.JJ = np.array([[1.0, 3.0, -2.0, 7.0],
                                    [6.0, 2.5, 2.0, 4.0],
                                    [-1.0, 0.0, 8.0, 1.0],
                                    [1.0, 4.0, -5.0, 6.0]])

                # Params
                self.add_input('x1', np.zeros([4]))

                # Unknowns
                self.add_output('y1', np.zeros([4]))

                # Derivatives
                self.declare_partials('*', '*')

            def compute(self, inputs, outputs):
                """
                Execution.
                """
                outputs['y1'] = self.JJ.dot(inputs['x1'])

            def compute_partials(self, inputs, partials):
                """
                Analytical derivatives.
                """
                partials[('y1', 'x1')] = self.JJ

        prob = Problem()
        prob.model = model = Group()
        model.add_subsystem('x_param1', IndepVarComp('x1', np.ones((4))),
                            promotes=['x1'])
        mycomp = model.add_subsystem('mycomp', ArrayComp2D(), promotes=['x1', 'y1'])

        model.add_design_var('x1', indices=[1, 3])
        model.add_constraint('y1')

        prob.set_solver_print(level=0)
        model.approx_totals(method='fd')

        prob.setup(check=False, mode='fwd')
        prob.run_model()

        Jbase = mycomp.JJ
        of = ['y1']
        wrt = ['x1']

        J = prob.compute_totals(of=of, wrt=wrt, return_format='flat_dict')
        assert_rel_error(self, J['y1', 'x1'][0][0], Jbase[0, 1], 1e-8)
        assert_rel_error(self, J['y1', 'x1'][0][1], Jbase[0, 3], 1e-8)
        assert_rel_error(self, J['y1', 'x1'][2][0], Jbase[2, 1], 1e-8)
        assert_rel_error(self, J['y1', 'x1'][2][1], Jbase[2, 3], 1e-8)

    def test_desvar_and_response_with_indices(self):

        class ArrayComp2D(ExplicitComponent):
            """
            A fairly simple array component.
            """

            def setup(self):

                self.JJ = np.array([[1.0, 3.0, -2.0, 7.0],
                                    [6.0, 2.5, 2.0, 4.0],
                                    [-1.0, 0.0, 8.0, 1.0],
                                    [1.0, 4.0, -5.0, 6.0]])

                # Params
                self.add_input('x1', np.zeros([4]))

                # Unknowns
                self.add_output('y1', np.zeros([4]))

                self.declare_partials(of='*', wrt='*')

            def compute(self, inputs, outputs):
                """
                Execution.
                """
                outputs['y1'] = self.JJ.dot(inputs['x1'])

            def compute_partials(self, inputs, partials):
                """
                Analytical derivatives.
                """
                partials[('y1', 'x1')] = self.JJ

        prob = Problem()
        prob.model = model = Group()
        model.add_subsystem('x_param1', IndepVarComp('x1', np.ones((4))),
                            promotes=['x1'])
        mycomp = model.add_subsystem('mycomp', ArrayComp2D(), promotes=['x1', 'y1'])

        model.add_design_var('x1', indices=[1, 3])
        model.add_constraint('y1', indices=[0, 2])

        prob.set_solver_print(level=0)
        model.approx_totals(method='fd')

        prob.setup(check=False, mode='fwd')
        prob.run_model()

        Jbase = mycomp.JJ
        of = ['y1']
        wrt = ['x1']

        J = prob.compute_totals(of=of, wrt=wrt, return_format='flat_dict')
        assert_rel_error(self, J['y1', 'x1'][0][0], Jbase[0, 1], 1e-8)
        assert_rel_error(self, J['y1', 'x1'][0][1], Jbase[0, 3], 1e-8)
        assert_rel_error(self, J['y1', 'x1'][1][0], Jbase[2, 1], 1e-8)
        assert_rel_error(self, J['y1', 'x1'][1][1], Jbase[2, 3], 1e-8)

    def test_full_model_fd(self):

        class DontCall(LinearRunOnce):
            def solve(self, vec_names, mode, rel_systems=None):
                raise RuntimeError("This solver should be ignored!")

        class Simple(ExplicitComponent):
            def setup(self):
                self.add_input('x', val=0.0)
                self.add_output('y', val=0.0)

                self.declare_partials('y', 'x')

            def compute(self, inputs, outputs):
                x = inputs['x']
                outputs['y'] = 4.0*x

        prob = Problem()
        model = prob.model = Group()
        model.add_subsystem('p1', IndepVarComp('x', 0.0), promotes=['x'])
        model.add_subsystem('comp', Simple(), promotes=['x', 'y'])

        model.linear_solver = DontCall()
        model.approx_totals()

        model.add_design_var('x')
        model.add_objective('y')

        prob.setup(check=False, mode='fwd')
        prob.set_solver_print(level=0)
        prob.run_model()

        of = ['comp.y']
        wrt = ['p1.x']
        derivs = prob.driver._compute_totals(of=of, wrt=wrt, return_format='dict')

        assert_rel_error(self, derivs['comp.y']['p1.x'], [[4.0]], 1e-6)

    def test_newton_with_densejac_under_full_model_fd(self):
        # Basic sellar test.

        prob = Problem()
        model = prob.model = Group(assembled_jac_type='dense')
        sub = model.add_subsystem('sub', Group(), promotes=['*'])

        model.add_subsystem('px', IndepVarComp('x', 1.0), promotes=['x'])
        model.add_subsystem('pz', IndepVarComp('z', np.array([5.0, 2.0])), promotes=['z'])

        sub.add_subsystem('d1', SellarDis1withDerivatives(), promotes=['x', 'z', 'y1', 'y2'])
        sub.add_subsystem('d2', SellarDis2withDerivatives(), promotes=['z', 'y1', 'y2'])

        model.add_subsystem('obj_cmp', ExecComp('obj = x**2 + z[1] + y1 + exp(-y2)',
                                                z=np.array([0.0, 0.0]), x=0.0),
                            promotes=['obj', 'x', 'z', 'y1', 'y2'])

        model.add_subsystem('con_cmp1', ExecComp('con1 = 3.16 - y1'), promotes=['con1', 'y1'])
        model.add_subsystem('con_cmp2', ExecComp('con2 = y2 - 24.0'), promotes=['con2', 'y2'])

        sub.nonlinear_solver = NewtonSolver()
        sub.linear_solver = ScipyKrylov(assemble_jac=True)

        model.approx_totals(method='fd', step=1e-5)

        prob.setup(check=False)
        prob.set_solver_print(level=0)
        prob.run_model()

        assert_rel_error(self, prob['y1'], 25.58830273, .00001)
        assert_rel_error(self, prob['y2'], 12.05848819, .00001)

        wrt = ['z']
        of = ['obj']

        J = prob.compute_totals(of=of, wrt=wrt, return_format='flat_dict')
        assert_rel_error(self, J['obj', 'z'][0][0], 9.61001056, .00001)
        assert_rel_error(self, J['obj', 'z'][0][1], 1.78448534, .00001)

    def test_newton_with_cscjac_under_full_model_fd(self):
        # Basic sellar test.

        prob = Problem()
        model = prob.model = Group()
        sub = model.add_subsystem('sub', Group(), promotes=['*'])

        model.add_subsystem('px', IndepVarComp('x', 1.0), promotes=['x'])
        model.add_subsystem('pz', IndepVarComp('z', np.array([5.0, 2.0])), promotes=['z'])

        sub.add_subsystem('d1', SellarDis1withDerivatives(), promotes=['x', 'z', 'y1', 'y2'])
        sub.add_subsystem('d2', SellarDis2withDerivatives(), promotes=['z', 'y1', 'y2'])

        model.add_subsystem('obj_cmp', ExecComp('obj = x**2 + z[1] + y1 + exp(-y2)',
                                                z=np.array([0.0, 0.0]), x=0.0),
                            promotes=['obj', 'x', 'z', 'y1', 'y2'])

        model.add_subsystem('con_cmp1', ExecComp('con1 = 3.16 - y1'), promotes=['con1', 'y1'])
        model.add_subsystem('con_cmp2', ExecComp('con2 = y2 - 24.0'), promotes=['con2', 'y2'])

        sub.nonlinear_solver = NewtonSolver()
        sub.linear_solver = ScipyKrylov(assemble_jac=True)

        model.approx_totals(method='fd', step=1e-5)

        prob.setup(check=False)
        prob.set_solver_print(level=0)
        prob.run_model()

        assert_rel_error(self, prob['y1'], 25.58830273, .00001)
        assert_rel_error(self, prob['y2'], 12.05848819, .00001)

        wrt = ['z']
        of = ['obj']

        J = prob.compute_totals(of=of, wrt=wrt, return_format='flat_dict')
        assert_rel_error(self, J['obj', 'z'][0][0], 9.61001056, .00001)
        assert_rel_error(self, J['obj', 'z'][0][1], 1.78448534, .00001)


@unittest.skipIf(MPI and not PETScVector, "only run under MPI if we have PETSc.")
class TestGroupFiniteDifferenceMPI(unittest.TestCase):

    N_PROCS = 2

    def test_indepvarcomp_under_par_sys(self):
        prob = Problem()
        prob.model = FanInSubbedIDVC()

        prob.setup(local_vector_class=vector_class, check=False, mode='rev')
        prob.model.approx_totals()
        prob.set_solver_print(level=0)
        prob.run_model()

        J = prob.compute_totals(wrt=['sub.sub1.p1.x', 'sub.sub2.p2.x'], of=['sum.y'])
        assert_rel_error(self, J['sum.y', 'sub.sub1.p1.x'], [[2.0]], 1.0e-6)
        assert_rel_error(self, J['sum.y', 'sub.sub2.p2.x'], [[4.0]], 1.0e-6)


def title(txt):
    """ Provide nice title for parameterized testing."""
    return str(txt).split('.')[-1].replace("'", '').replace('>', '')


class TestGroupComplexStep(unittest.TestCase):

    def setUp(self):

        self.prob = Problem()

    def tearDown(self):
        # Global stuff seems to not get cleaned up if test fails.
        try:
<<<<<<< HEAD
            Vector._under_complex_step = False
=======
            self.prob.model._outputs._under_complex_step = False
>>>>>>> 5afd6a2e
        except:
            pass

    @parameterized.expand(itertools.product([DefaultVector, PETScVector]),
                          testcase_func_name=lambda f, n, p:
                          'test_paraboloid_'+'_'.join(title(a) for a in p.args))
    def test_paraboloid(self, vec_class):

        if not vec_class:
            raise unittest.SkipTest("PETSc is not installed")

        prob = self.prob
        model = prob.model = Group()
        model.add_subsystem('p1', IndepVarComp('x', 0.0), promotes=['x'])
        model.add_subsystem('p2', IndepVarComp('y', 0.0), promotes=['y'])
        model.add_subsystem('comp', Paraboloid(), promotes=['x', 'y', 'f_xy'])

        model.linear_solver = ScipyKrylov()
        model.approx_totals(method='cs')

        prob.setup(check=False, mode='fwd', local_vector_class=vec_class)
        prob.set_solver_print(level=0)
        prob.run_model()

        of = ['f_xy']
        wrt = ['x', 'y']
        derivs = prob.compute_totals(of=of, wrt=wrt)

        assert_rel_error(self, derivs['f_xy', 'x'], [[-6.0]], 1e-6)
        assert_rel_error(self, derivs['f_xy', 'y'], [[8.0]], 1e-6)

        # 1 output x 2 inputs
        self.assertEqual(len(model._approx_schemes['cs']._exec_list), 2)

    @parameterized.expand(itertools.product([DefaultVector, PETScVector]),
                          testcase_func_name=lambda f, n, p:
                          'test_paraboloid_subbed_'+'_'.join(title(a) for a in p.args))
    def test_paraboloid_subbed(self, vec_class):

        if not vec_class:
            raise unittest.SkipTest("PETSc is not installed")

        prob = self.prob
        model = prob.model = Group()
        model.add_subsystem('p1', IndepVarComp('x', 0.0), promotes=['x'])
        model.add_subsystem('p2', IndepVarComp('y', 0.0), promotes=['y'])
        sub = model.add_subsystem('sub', Group(), promotes=['x', 'y', 'f_xy'])
        sub.add_subsystem('comp', Paraboloid(), promotes=['x', 'y', 'f_xy'])

        model.linear_solver = ScipyKrylov()
        sub.approx_totals(method='cs')

        prob.setup(check=False, mode='fwd', local_vector_class=vec_class)
        prob.set_solver_print(level=0)
        prob.run_model()

        of = ['f_xy']
        wrt = ['x', 'y']
        derivs = prob.compute_totals(of=of, wrt=wrt)

        assert_rel_error(self, derivs['f_xy', 'x'], [[-6.0]], 1e-6)
        assert_rel_error(self, derivs['f_xy', 'y'], [[8.0]], 1e-6)

        Jfd = sub._jacobian
        assert_rel_error(self, Jfd['sub.comp.f_xy', 'sub.comp.x'], [[-6.0]], 1e-6)
        assert_rel_error(self, Jfd['sub.comp.f_xy', 'sub.comp.y'], [[8.0]], 1e-6)

        # 1 output x 2 inputs
        self.assertEqual(len(sub._approx_schemes['cs']._exec_list), 2)

    @parameterized.expand(itertools.product([DefaultVector, PETScVector]),
                          testcase_func_name=lambda f, n, p:
                          'test_paraboloid_subbed_with_connections_'+'_'.join(title(a) for a in p.args))
    def test_paraboloid_subbed_with_connections(self, vec_class):

        if not vec_class:
            raise unittest.SkipTest("PETSc is not installed")

        prob = self.prob
        model = prob.model = Group()
        model.add_subsystem('p1', IndepVarComp('x', 0.0))
        model.add_subsystem('p2', IndepVarComp('y', 0.0))
        sub = model.add_subsystem('sub', Group())
        sub.add_subsystem('bx', ExecComp('xout = xin'))
        sub.add_subsystem('by', ExecComp('yout = yin'))
        sub.add_subsystem('comp', Paraboloid())

        model.connect('p1.x', 'sub.bx.xin')
        model.connect('sub.bx.xout', 'sub.comp.x')
        model.connect('p2.y', 'sub.by.yin')
        model.connect('sub.by.yout', 'sub.comp.y')

        model.linear_solver = ScipyKrylov()
        sub.approx_totals(method='cs')

        prob.setup(check=False, mode='fwd', local_vector_class=vec_class)
        prob.set_solver_print(level=0)
        prob.run_model()

        of = ['sub.comp.f_xy']
        wrt = ['p1.x', 'p2.y']
        derivs = prob.compute_totals(of=of, wrt=wrt)

        assert_rel_error(self, derivs['sub.comp.f_xy', 'p1.x'], [[-6.0]], 1e-6)
        assert_rel_error(self, derivs['sub.comp.f_xy', 'p2.y'], [[8.0]], 1e-6)

        Jfd = sub._jacobian
        assert_rel_error(self, Jfd['sub.comp.f_xy', 'sub.bx.xin'], [[-6.0]], 1e-6)
        assert_rel_error(self, Jfd['sub.comp.f_xy', 'sub.by.yin'], [[8.0]], 1e-6)

        # 3 outputs x 2 inputs
        self.assertEqual(len(sub._approx_schemes['cs']._exec_list), 6)

    @parameterized.expand(itertools.product([DefaultVector, PETScVector]),
                          testcase_func_name=lambda f, n, p:
                          'test_arrray_comp_'+'_'.join(title(a) for a in p.args))
    def test_arrray_comp(self, vec_class):

        if not vec_class:
            raise unittest.SkipTest("PETSc is not installed")

        class DoubleArrayFD(DoubleArrayComp):

            def compute_partials(self, inputs, partials):
                """
                Override deriv calculation.
                """
                pass

        prob = self.prob
        model = prob.model = Group()

        model.add_subsystem('p1', IndepVarComp('x1', val=np.ones(2)))
        model.add_subsystem('p2', IndepVarComp('x2', val=np.ones(2)))
        comp = model.add_subsystem('comp', DoubleArrayFD())
        model.connect('p1.x1', 'comp.x1')
        model.connect('p2.x2', 'comp.x2')

        model.linear_solver = ScipyKrylov()
        model.approx_totals(method='cs')

        prob.setup(check=False, local_vector_class=vec_class)
        prob.run_model()
        model.run_linearize()

        Jfd = model._jacobian
        assert_rel_error(self, Jfd['comp.y1', 'p1.x1'], comp.JJ[0:2, 0:2], 1e-6)
        assert_rel_error(self, Jfd['comp.y1', 'p2.x2'], comp.JJ[0:2, 2:4], 1e-6)
        assert_rel_error(self, Jfd['comp.y2', 'p1.x1'], comp.JJ[2:4, 0:2], 1e-6)
        assert_rel_error(self, Jfd['comp.y2', 'p2.x2'], comp.JJ[2:4, 2:4], 1e-6)

    @parameterized.expand(itertools.product([DefaultVector, PETScVector]),
                          testcase_func_name=lambda f, n, p:
                          'test_unit_conv_group_'+'_'.join(title(a) for a in p.args))
    def test_unit_conv_group(self, vec_class):

        if not vec_class:
            raise unittest.SkipTest("PETSc is not installed")

        prob = self.prob
        prob.model = Group()
        prob.model.add_subsystem('px1', IndepVarComp('x1', 100.0), promotes=['x1'])
        sub1 = prob.model.add_subsystem('sub1', Group())
        sub2 = prob.model.add_subsystem('sub2', Group())

        sub1.add_subsystem('src', SrcComp())
        sub2.add_subsystem('tgtF', TgtCompF())
        sub2.add_subsystem('tgtC', TgtCompC())
        sub2.add_subsystem('tgtK', TgtCompK())

        prob.model.connect('x1', 'sub1.src.x1')
        prob.model.connect('sub1.src.x2', 'sub2.tgtF.x2')
        prob.model.connect('sub1.src.x2', 'sub2.tgtC.x2')
        prob.model.connect('sub1.src.x2', 'sub2.tgtK.x2')

        sub2.approx_totals(method='cs')

        prob.setup(check=False, local_vector_class=vec_class)
        prob.run_model()

        assert_rel_error(self, prob['sub1.src.x2'], 100.0, 1e-6)
        assert_rel_error(self, prob['sub2.tgtF.x3'], 212.0, 1e-6)
        assert_rel_error(self, prob['sub2.tgtC.x3'], 100.0, 1e-6)
        assert_rel_error(self, prob['sub2.tgtK.x3'], 373.15, 1e-6)

        wrt = ['x1']
        of = ['sub2.tgtF.x3', 'sub2.tgtC.x3', 'sub2.tgtK.x3']
        J = prob.compute_totals(of=of, wrt=wrt, return_format='dict')

        assert_rel_error(self, J['sub2.tgtF.x3']['x1'][0][0], 1.8, 1e-6)
        assert_rel_error(self, J['sub2.tgtC.x3']['x1'][0][0], 1.0, 1e-6)
        assert_rel_error(self, J['sub2.tgtK.x3']['x1'][0][0], 1.0, 1e-6)

        # Check the total derivatives in reverse mode
        prob.setup(check=False, mode='rev', local_vector_class=vec_class)
        prob.run_model()
        J = prob.compute_totals(of=of, wrt=wrt, return_format='dict')

        assert_rel_error(self, J['sub2.tgtF.x3']['x1'][0][0], 1.8, 1e-6)
        assert_rel_error(self, J['sub2.tgtC.x3']['x1'][0][0], 1.0, 1e-6)
        assert_rel_error(self, J['sub2.tgtK.x3']['x1'][0][0], 1.0, 1e-6)

    @parameterized.expand(itertools.product([DefaultVector, PETScVector]),
                          testcase_func_name=lambda f, n, p:
                          'test_sellar_'+'_'.join(title(a) for a in p.args))
    def test_sellar(self, vec_class):
        # Basic sellar test.

        if not vec_class:
            raise unittest.SkipTest("PETSc is not installed")

        prob = self.prob
        model = prob.model = Group()

        model.add_subsystem('px', IndepVarComp('x', 1.0), promotes=['x'])
        model.add_subsystem('pz', IndepVarComp('z', np.array([5.0, 2.0])), promotes=['z'])

        model.add_subsystem('d1', SellarDis1withDerivatives(), promotes=['x', 'z', 'y1', 'y2'])
        model.add_subsystem('d2', SellarDis2withDerivatives(), promotes=['z', 'y1', 'y2'])

        model.add_subsystem('obj_cmp', ExecComp('obj = x**2 + z[1] + y1 + exp(-y2)',
                                                z=np.array([0.0, 0.0]), x=0.0),
                            promotes=['obj', 'x', 'z', 'y1', 'y2'])

        model.add_subsystem('con_cmp1', ExecComp('con1 = 3.16 - y1'), promotes=['con1', 'y1'])
        model.add_subsystem('con_cmp2', ExecComp('con2 = y2 - 24.0'), promotes=['con2', 'y2'])

        prob.model.nonlinear_solver = NonlinearBlockGS()

        # Had to make this step larger so that solver would reconverge adequately.
        model.approx_totals(method='cs', step=1.0e-1)

        prob.setup(check=False, local_vector_class=vec_class)
        prob.set_solver_print(level=0)
        prob.run_model()

        assert_rel_error(self, prob['y1'], 25.58830273, .00001)
        assert_rel_error(self, prob['y2'], 12.05848819, .00001)

        wrt = ['z']
        of = ['obj']

        J = prob.compute_totals(of=of, wrt=wrt, return_format='flat_dict')
        assert_rel_error(self, J['obj', 'z'][0][0], 9.61001056, .00001)
        assert_rel_error(self, J['obj', 'z'][0][1], 1.78448534, .00001)

    def test_desvar_and_response_with_indices(self):

        class ArrayComp2D(ExplicitComponent):
            """
            A fairly simple array component.
            """

            def setup(self):

                self.JJ = np.array([[1.0, 3.0, -2.0, 7.0],
                                    [6.0, 2.5, 2.0, 4.0],
                                    [-1.0, 0.0, 8.0, 1.0],
                                    [1.0, 4.0, -5.0, 6.0]])

                # Params
                self.add_input('x1', np.zeros([4]))

                # Unknowns
                self.add_output('y1', np.zeros([4]))

                self.declare_partials(of='*', wrt='*')

            def compute(self, inputs, outputs):
                """
                Execution.
                """
                outputs['y1'] = self.JJ.dot(inputs['x1'])

            def compute_partials(self, inputs, partials):
                """
                Analytical derivatives.
                """
                partials[('y1', 'x1')] = self.JJ

        prob = Problem()
        prob.model = model = Group()
        model.add_subsystem('x_param1', IndepVarComp('x1', np.ones((4))),
                            promotes=['x1'])
        mycomp = model.add_subsystem('mycomp', ArrayComp2D(), promotes=['x1', 'y1'])

        model.add_design_var('x1', indices=[1, 3])
        model.add_constraint('y1', indices=[0, 2])

        prob.set_solver_print(level=0)
        model.approx_totals(method='cs')

        prob.setup(check=False, mode='fwd')
        prob.run_model()

        Jbase = mycomp.JJ
        of = ['y1']
        wrt = ['x1']

        J = prob.compute_totals(of=of, wrt=wrt, return_format='flat_dict')
        assert_rel_error(self, J['y1', 'x1'][0][0], Jbase[0, 1], 1e-8)
        assert_rel_error(self, J['y1', 'x1'][0][1], Jbase[0, 3], 1e-8)
        assert_rel_error(self, J['y1', 'x1'][1][0], Jbase[2, 1], 1e-8)
        assert_rel_error(self, J['y1', 'x1'][1][1], Jbase[2, 3], 1e-8)

    def test_desvar_with_indices(self):
        # Just desvars on this one to cover code missed by desvar+response test.

        class ArrayComp2D(ExplicitComponent):
            """
            A fairly simple array component.
            """

            def setup(self):

                self.JJ = np.array([[1.0, 3.0, -2.0, 7.0],
                                    [6.0, 2.5, 2.0, 4.0],
                                    [-1.0, 0.0, 8.0, 1.0],
                                    [1.0, 4.0, -5.0, 6.0]])

                # Params
                self.add_input('x1', np.zeros([4]))

                # Unknowns
                self.add_output('y1', np.zeros([4]))

                self.declare_partials(of='*', wrt='*')

            def compute(self, inputs, outputs):
                """
                Execution.
                """
                outputs['y1'] = self.JJ.dot(inputs['x1'])

            def compute_partials(self, inputs, partials):
                """
                Analytical derivatives.
                """
                partials[('y1', 'x1')] = self.JJ

        prob = Problem()
        prob.model = model = Group()
        model.add_subsystem('x_param1', IndepVarComp('x1', np.ones((4))),
                            promotes=['x1'])
        mycomp = model.add_subsystem('mycomp', ArrayComp2D(), promotes=['x1', 'y1'])

        model.add_design_var('x1', indices=[1, 3])
        model.add_constraint('y1')

        prob.set_solver_print(level=0)
        model.approx_totals(method='cs')

        prob.setup(check=False, mode='fwd')
        prob.run_model()

        Jbase = mycomp.JJ
        of = ['y1']
        wrt = ['x1']

        J = prob.compute_totals(of=of, wrt=wrt, return_format='flat_dict')
        assert_rel_error(self, J['y1', 'x1'][0][0], Jbase[0, 1], 1e-8)
        assert_rel_error(self, J['y1', 'x1'][0][1], Jbase[0, 3], 1e-8)
        assert_rel_error(self, J['y1', 'x1'][2][0], Jbase[2, 1], 1e-8)
        assert_rel_error(self, J['y1', 'x1'][2][1], Jbase[2, 3], 1e-8)


class TestComponentComplexStep(unittest.TestCase):

<<<<<<< HEAD
    def tearDown(self):
        # Global stuff seems to not get cleaned up if test fails.
        Vector._under_complex_step = False

=======
>>>>>>> 5afd6a2e
    def test_implicit_component(self):

        class TestImplCompArrayDense(TestImplCompArray):

            def setup(self):
                super(TestImplCompArrayDense, self).setup()
                self.declare_partials('*', '*', method='cs')

        prob = self.prob = Problem()
        model = prob.model = Group()

        model.add_subsystem('p_rhs', IndepVarComp('rhs', val=np.ones(2)))
        sub = model.add_subsystem('sub', Group())
        comp = sub.add_subsystem('comp', TestImplCompArrayDense())
        model.connect('p_rhs.rhs', 'sub.comp.rhs')

        model.linear_solver = ScipyKrylov()

        prob.setup(check=False)
        prob.run_model()
        model.run_linearize()

        Jfd = comp._jacobian
        assert_rel_error(self, Jfd['sub.comp.x', 'sub.comp.rhs'], -np.eye(2), 1e-6)
        assert_rel_error(self, Jfd['sub.comp.x', 'sub.comp.x'], comp.mtx, 1e-6)

    def test_reconfigure(self):
        # In this test, we switch to 'cs' when we reconfigure.

        class TestImplCompArrayDense(TestImplCompArray):

            def initialize(self):
                self.mtx = np.array([
                    [0.99, 0.01],
                    [0.01, 0.99],
                ])
                self.count = 0

            def setup(self):
                super(TestImplCompArrayDense, self).setup()
                if self.count > 0:
                    self.declare_partials('*', '*', method='cs')
                else:
                    self.declare_partials('*', '*', method='fd')
                self.count += 1

        prob = self.prob = Problem()
        model = prob.model = Group()

        model.add_subsystem('p_rhs', IndepVarComp('rhs', val=np.ones(2)))
        sub = model.add_subsystem('sub', Group())
        comp = sub.add_subsystem('comp', TestImplCompArrayDense())
        model.connect('p_rhs.rhs', 'sub.comp.rhs')

        model.linear_solver = ScipyKrylov()

        prob.setup(check=False)
        prob.run_model()

        with self.assertRaises(RuntimeError) as context:
            model.resetup(setup_mode='reconf')

        msg = "In order to activate complex step during reconfiguration, " \
              "you need to set 'force_alloc_complex' to True during setup. " \
              "e.g. 'problem.setup(force_alloc_complex=True)'"
        self.assertEqual(str(context.exception), msg)

        # This time, allocate complex in setup.
        prob.setup(check=False, force_alloc_complex=True)
        prob.run_model()
        model.resetup(setup_mode='reconf')
        prob.run_model()

        model.run_linearize()
        Jfd = comp._jacobian
        assert_rel_error(self, Jfd['sub.comp.x', 'sub.comp.rhs'], -np.eye(2), 1e-6)
        assert_rel_error(self, Jfd['sub.comp.x', 'sub.comp.x'], comp.mtx, 1e-6)

    def test_vector_methods(self):

        class KenComp(ExplicitComponent):

            def setup(self):

                self.add_input('x1', np.array([[7.0, 3.0], [2.4, 3.33]]))
                self.add_output('y1', np.zeros((2, 2)))

                self.declare_partials('*', '*', method='cs')

            def compute(self, inputs, outputs):

                x1 = inputs['x1']

                outputs['y1'] = x1

                outputs['y1'][0][0] += 14.0
                outputs['y1'][0][1] *= 3.0
                outputs['y1'][1][0] -= 6.67
                outputs['y1'][1][1] /= 2.34

                outputs['y1'] *= 1.0

        prob = self.prob = Problem()
        model = prob.model = Group()

        model.add_subsystem('px', IndepVarComp('x', val=np.array([[7.0, 3.0], [2.4, 3.33]])))
        model.add_subsystem('comp', KenComp())
        model.connect('px.x', 'comp.x1')

        prob.setup(check=False)
        prob.run_model()

        of = ['comp.y1']
        wrt = ['px.x']
        derivs = prob.compute_totals(of=of, wrt=wrt)

        assert_rel_error(self, derivs['comp.y1', 'px.x'][0][0], 1.0, 1e-6)
        assert_rel_error(self, derivs['comp.y1', 'px.x'][1][1], 3.0, 1e-6)
        assert_rel_error(self, derivs['comp.y1', 'px.x'][2][2], 1.0, 1e-6)
        assert_rel_error(self, derivs['comp.y1', 'px.x'][3][3], 1.0/2.34, 1e-6)

    def test_sellar_comp_cs(self):
        # Basic sellar test.

        prob = self.prob = Problem()
        model = prob.model = Group()

        model.add_subsystem('px', IndepVarComp('x', 1.0), promotes=['x'])
        model.add_subsystem('pz', IndepVarComp('z', np.array([5.0, 2.0])), promotes=['z'])

        model.add_subsystem('d1', SellarDis1CS(), promotes=['x', 'z', 'y1', 'y2'])
        model.add_subsystem('d2', SellarDis2CS(), promotes=['z', 'y1', 'y2'])

        model.add_subsystem('obj_cmp', ExecComp('obj = x**2 + z[1] + y1 + exp(-y2)',
                                                z=np.array([0.0, 0.0]), x=0.0),
                            promotes=['obj', 'x', 'z', 'y1', 'y2'])

        model.add_subsystem('con_cmp1', ExecComp('con1 = 3.16 - y1'), promotes=['con1', 'y1'])
        model.add_subsystem('con_cmp2', ExecComp('con2 = y2 - 24.0'), promotes=['con2', 'y2'])

        prob.model.nonlinear_solver = NonlinearBlockGS()
        prob.model.linear_solver = DirectSolver()

        prob.setup(check=False)
        prob.set_solver_print(level=0)
        prob.run_model()

        assert_rel_error(self, prob['y1'], 25.58830273, .00001)
        assert_rel_error(self, prob['y2'], 12.05848819, .00001)

        wrt = ['z']
        of = ['obj']

        J = prob.compute_totals(of=of, wrt=wrt, return_format='flat_dict')
        assert_rel_error(self, J['obj', 'z'][0][0], 9.61001056, .00001)
        assert_rel_error(self, J['obj', 'z'][0][1], 1.78448534, .00001)

        outs = prob.model.list_outputs(residuals=True, out_stream=None)
        for j in range(len(outs)):
            val = np.linalg.norm(outs[j][1]['resids'])
            self.assertLess(val, 1e-8, msg="Check if CS cleans up after itself.")

    def test_stepsizes_under_complex_step(self):
        from openmdao.api import Problem, ExplicitComponent

        class SimpleComp(ExplicitComponent):

            def setup(self):
                self.add_input('x', val=1.0)
                self.add_output('y', val=1.0)

                self.declare_partials(of='y', wrt='x', method='cs')
                self.count = 0

            def compute(self, inputs, outputs):
                outputs['y'] = 3.0*inputs['x']

                if self.under_complex_step:

                    # Local cs
                    if self.count == 0 and inputs['x'].imag != 1.0e-40:
                        msg = "Wrong stepsize for local CS"
                        raise RuntimeError(msg)

                    # Global cs with default setting.
                    if self.count == 1 and inputs['x'].imag != 1.0e-40:
                        msg = "Wrong stepsize for default global CS"
                        raise RuntimeError(msg)

                    # Global cs with user setting.
                    if self.count == 3 and inputs['x'].imag != 1.0e-12:
                        msg = "Wrong stepsize for user global CS"
                        raise RuntimeError(msg)

                    # Check partials cs with default setting forward.
                    if self.count == 4 and inputs['x'].imag != 1.0e-40:
                        msg = "Wrong stepsize for check partial default CS forward"
                        raise RuntimeError(msg)

                    # Check partials cs with default setting.
                    if self.count == 5 and inputs['x'].imag != 1.0e-40:
                        msg = "Wrong stepsize for check partial default CS"
                        raise RuntimeError(msg)

                    # Check partials cs with user setting forward.
                    if self.count == 6 and inputs['x'].imag != 1.0e-40:
                        msg = "Wrong stepsize for check partial user CS forward"
                        raise RuntimeError(msg)

                    # Check partials cs with user setting.
                    if self.count == 7 and inputs['x'].imag != 1.0e-14:
                        msg = "Wrong stepsize for check partial user CS"
                        raise RuntimeError(msg)

                    self.count += 1

            def compute_partials(self, inputs, partials):
                partials['y', 'x'] = 3.

        prob = Problem()
        prob.model = Group()
        prob.model.add_subsystem('px', IndepVarComp('x', val=1.0))
        prob.model.add_subsystem('comp', SimpleComp())
        prob.model.connect('px.x', 'comp.x')

        prob.model.add_design_var('px.x', lower=-100, upper=100)
        prob.model.add_objective('comp.y')

        prob.setup(force_alloc_complex=True)

        prob.run_model()

        prob.check_totals(method='cs', out_stream=None)

        prob.check_totals(method='cs', step=1e-12, out_stream=None)

        prob.check_partials(method='cs', out_stream=None)

        prob.check_partials(method='cs', step=1e-14, out_stream=None)

    def test_feature_under_complex_step(self):
        from openmdao.api import Problem, ExplicitComponent

        class SimpleComp(ExplicitComponent):

            def setup(self):
                self.add_input('x', val=1.0)
                self.add_output('y', val=1.0)

                self.declare_partials(of='y', wrt='x', method='cs')

            def compute(self, inputs, outputs):
                outputs['y'] = 3.0*inputs['x']

                if self.under_complex_step:
                    print("Under complex step")
                    print("x", inputs['x'])
                    print("y", outputs['y'])


        prob = Problem()
        prob.model = Group()
        prob.model.add_subsystem('px', IndepVarComp('x', val=1.0))
        prob.model.add_subsystem('comp', SimpleComp())
        prob.model.connect('px.x', 'comp.x')

        prob.model.add_design_var('px.x', lower=-100, upper=100)
        prob.model.add_objective('comp.y')

        prob.setup(force_alloc_complex=True)

        prob.run_model()

        prob.compute_totals(of=['comp.y'], wrt=['px.x'])


class ApproxTotalsFeature(unittest.TestCase):

    def test_basic(self):
        import numpy as np

        from openmdao.api import Problem, Group, IndepVarComp, ScipyKrylov, ExplicitComponent

        class CompOne(ExplicitComponent):

                def setup(self):
                    self.add_input('x', val=0.0)
                    self.add_output('y', val=np.zeros(25))
                    self._exec_count = 0

                def compute(self, inputs, outputs):
                    x = inputs['x']
                    outputs['y'] = np.arange(25) * x
                    self._exec_count += 1

        class CompTwo(ExplicitComponent):

                def setup(self):
                    self.add_input('y', val=np.zeros(25))
                    self.add_output('z', val=0.0)
                    self._exec_count = 0

                def compute(self, inputs, outputs):
                    y = inputs['y']
                    outputs['z'] = np.sum(y)
                    self._exec_count += 1

        prob = Problem()
        model = prob.model = Group()
        model.add_subsystem('p1', IndepVarComp('x', 0.0), promotes=['x'])
        model.add_subsystem('comp1', CompOne(), promotes=['x', 'y'])
        comp2 = model.add_subsystem('comp2', CompTwo(), promotes=['y', 'z'])

        model.linear_solver = ScipyKrylov()
        model.approx_totals()

        prob.setup()
        prob.run_model()

        of = ['z']
        wrt = ['x']
        derivs = prob.compute_totals(of=of, wrt=wrt)

        assert_rel_error(self, derivs['z', 'x'], [[300.0]], 1e-6)
        self.assertEqual(comp2._exec_count, 2)

    def test_basic_cs(self):
        import numpy as np

        from openmdao.api import Problem, Group, IndepVarComp, ScipyKrylov, ExplicitComponent

        class CompOne(ExplicitComponent):

                def setup(self):
                    self.add_input('x', val=0.0)
                    self.add_output('y', val=np.zeros(25))
                    self._exec_count = 0

                def compute(self, inputs, outputs):
                    x = inputs['x']
                    outputs['y'] = np.arange(25) * x
                    self._exec_count += 1

        class CompTwo(ExplicitComponent):

                def setup(self):
                    self.add_input('y', val=np.zeros(25))
                    self.add_output('z', val=0.0)
                    self._exec_count = 0

                def compute(self, inputs, outputs):
                    y = inputs['y']
                    outputs['z'] = np.sum(y)
                    self._exec_count += 1

        prob = Problem()
        model = prob.model = Group()
        model.add_subsystem('p1', IndepVarComp('x', 0.0), promotes=['x'])
        model.add_subsystem('comp1', CompOne(), promotes=['x', 'y'])
        model.add_subsystem('comp2', CompTwo(), promotes=['y', 'z'])

        model.linear_solver = ScipyKrylov()
        model.approx_totals(method='cs')

        prob.setup()
        prob.run_model()

        of = ['z']
        wrt = ['x']
        derivs = prob.compute_totals(of=of, wrt=wrt)

        assert_rel_error(self, derivs['z', 'x'], [[300.0]], 1e-6)

    def test_arguments(self):
        import numpy as np

        from openmdao.api import Problem, Group, IndepVarComp, ScipyKrylov, ExplicitComponent

        class CompOne(ExplicitComponent):

                def setup(self):
                    self.add_input('x', val=0.0)
                    self.add_output('y', val=np.zeros(25))
                    self._exec_count = 0

                def compute(self, inputs, outputs):
                    x = inputs['x']
                    outputs['y'] = np.arange(25) * x
                    self._exec_count += 1

        class CompTwo(ExplicitComponent):

                def setup(self):
                    self.add_input('y', val=np.zeros(25))
                    self.add_output('z', val=0.0)
                    self._exec_count = 0

                def compute(self, inputs, outputs):
                    y = inputs['y']
                    outputs['z'] = np.sum(y)
                    self._exec_count += 1

        prob = Problem()
        model = prob.model = Group()
        model.add_subsystem('p1', IndepVarComp('x', 1.0), promotes=['x'])
        model.add_subsystem('comp1', CompOne(), promotes=['x', 'y'])
        model.add_subsystem('comp2', CompTwo(), promotes=['y', 'z'])

        model.linear_solver = ScipyKrylov()
        model.approx_totals(method='fd', step=1e-7, form='central', step_calc='rel')

        prob.setup()
        prob.run_model()

        of = ['z']
        wrt = ['x']
        derivs = prob.compute_totals(of=of, wrt=wrt)

        assert_rel_error(self, derivs['z', 'x'], [[300.0]], 1e-6)

    def test_sellarCS(self):
        # Just tests Newton on Sellar with FD derivs.
        from openmdao.api import Problem
        from openmdao.test_suite.components.sellar_feature import SellarNoDerivativesCS

        prob = Problem()
        prob.model = SellarNoDerivativesCS()

        prob.setup(check=False)
        prob.run_model()

        assert_rel_error(self, prob['y1'], 25.58830273, .00001)
        assert_rel_error(self, prob['y2'], 12.05848819, .00001)

        # Make sure we aren't iterating like crazy
        self.assertLess(prob.model.nonlinear_solver._iter_count, 8)


if __name__ == "__main__":
    unittest.main()<|MERGE_RESOLUTION|>--- conflicted
+++ resolved
@@ -7,12 +7,7 @@
 import numpy as np
 
 from openmdao.api import Problem, Group, IndepVarComp, ScipyKrylov, ExecComp, NewtonSolver, \
-<<<<<<< HEAD
-    ExplicitComponent, DefaultVector, NonlinearBlockGS, LinearRunOnce
-from openmdao.vectors.vector import Vector
-=======
     ExplicitComponent, DefaultVector, NonlinearBlockGS, LinearRunOnce, DirectSolver
->>>>>>> 5afd6a2e
 from openmdao.utils.assert_utils import assert_rel_error
 from openmdao.utils.mpi import MPI
 from openmdao.test_suite.components.impl_comp_array import TestImplCompArray, TestImplCompArrayDense
@@ -716,11 +711,7 @@
     def tearDown(self):
         # Global stuff seems to not get cleaned up if test fails.
         try:
-<<<<<<< HEAD
-            Vector._under_complex_step = False
-=======
             self.prob.model._outputs._under_complex_step = False
->>>>>>> 5afd6a2e
         except:
             pass
 
@@ -1089,13 +1080,6 @@
 
 class TestComponentComplexStep(unittest.TestCase):
 
-<<<<<<< HEAD
-    def tearDown(self):
-        # Global stuff seems to not get cleaned up if test fails.
-        Vector._under_complex_step = False
-
-=======
->>>>>>> 5afd6a2e
     def test_implicit_component(self):
 
         class TestImplCompArrayDense(TestImplCompArray):
