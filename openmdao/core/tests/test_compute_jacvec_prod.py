--- conflicted
+++ resolved
@@ -73,17 +73,10 @@
                 seed['comp.inp'][:] = 0.0
                 seed[rhsname][rhs_i] = 1.0
                 for i in range(self.num_nodes):
-<<<<<<< HEAD
                     p.model._vectors['output']['linear'].set_val(0.0)
                     p.model._vectors['residual']['linear'].set_val(0.0)
-                    jvp = p.compute_jacvec_product(of=['comp.out'], wrt=['indep.x','indep.inp'], mode='fwd', seed=seed)
-                    seed['indep.inp'][:] = jvp['comp.out']
-=======
-                    p.model._vectors['output']['linear'].set_const(0.0)
-                    p.model._vectors['residual']['linear'].set_const(0.0)
                     jvp = p.compute_jacvec_product(of=['comp.out'], wrt=['comp.x','comp.inp'], mode='fwd', seed=seed)
                     seed['comp.inp'][:] = jvp['comp.out']
->>>>>>> 6bb8a6d7
 
                 if rhsname == 'comp.x':
                     partials[self.pathname + '.out', self.pathname +'.x'][0, rhs_i] = jvp[self.pathname + '.out']
@@ -117,7 +110,7 @@
             jvp = p.compute_jacvec_product(of=['comp.out'], wrt=['comp.x','comp.inp'], mode='rev', seed=seed)
             seed['comp.out'][:] = jvp['comp.inp']
 
-            # all of the comp.x's are connected to the same indepvarcomp, so we have 
+            # all of the comp.x's are connected to the same indepvarcomp, so we have
             # to accumulate their contributions together
             partials[self.pathname + '.out', self.pathname + '.x'] += jvp['comp.x']
 
