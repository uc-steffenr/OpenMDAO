--- conflicted
+++ resolved
@@ -493,108 +493,22 @@
 
                 totals = OrderedDict()
 
-<<<<<<< HEAD
-        elif return_format == 'dict':
-
-            totals = OrderedDict()
-
-            for okeys in of:
-                for okey in okeys:
-                    totals[okey] = OrderedDict()
-                    for ikeys in wrt:
-                        for ikey in ikeys:
-                            totals[okey][ikey] = None
-
-        else:
-            msg = "Unsupported return format '%s." % return_format
-            raise NotImplementedError(msg)
-
-        # Convert of and wrt names from promoted to unpromoted
-        # (which is absolute path since we're at the top)
-        paths = model._var_allprocs_pathnames
-        indices = model._var_allprocs_indices
-        oldof = of
-        of = []
-        for names in oldof:
-            of.append(tuple(paths['output'][indices['output'][name]]
-                            for name in names))
-
-        oldwrt = wrt
-        wrt = []
-        for names in oldwrt:
-            wrt.append(tuple(paths['output'][indices['output'][name]]
-                             for name in names))
-
-        if mode == 'fwd':
-            input_list, output_list = wrt, of
-            old_input_list, old_output_list = oldwrt, oldof
-            input_vec, output_vec = vec_dresid, vec_doutput
-        else:
-            input_list, output_list = of, wrt
-            old_input_list, old_output_list = oldof, oldwrt
-            input_vec, output_vec = vec_doutput, vec_dresid
-
-        # TODO : Parallel adjoint setup loop goes here.
-        # NOTE : Until we support it, we will just limit ourselves to the
-        # 'linear' vector.
-        vecname = 'linear'
-        dinputs = input_vec[vecname]
-        doutputs = output_vec[vecname]
-
-        # If Forward mode, solve linear system for each 'wrt'
-        # If Adjoint mode, solve linear system for each 'of'
-        for icount, input_names in enumerate(input_list):
-            for iname_count, input_name in enumerate(input_names):
-                flat_view = dinputs._views_flat[input_name]
-                n_in = len(flat_view)
-                for idx in range(n_in):
-                    # Maybe we don't need to clean up so much at the beginning,
-                    # since we clean this every time.
-                    dinputs.set_const(0.0)
-
-                    # Dictionary access returns a scaler for 1d input, and we
-                    # need a vector for clean code, so use _views_flat.
-                    flat_view[idx] = 1.0
-
-                    # The root system solves here.
-                    model._solve_linear([vecname], mode)
-
-                    # Pull out the answers and pack into our data structure.
-                    for ocount, output_names in enumerate(output_list):
-                        for oname_count, output_name in enumerate(output_names):
-                            deriv_val = doutputs._views_flat[output_name]
-                            len_val = len(deriv_val)
-
-                            if return_format == 'flat_dict':
-                                if mode == 'fwd':
-
-                                    key = (old_output_list[ocount][oname_count],
-                                           old_input_list[icount][iname_count])
-
-                                    if totals[key] is None:
-                                        totals[key] = np.zeros((len_val, n_in))
-                                    totals[key][:, idx] = deriv_val
-
-                                else:
-
-                                    key = (old_input_list[icount][iname_count],
-                                           old_output_list[ocount][oname_count])
-
-                                    if totals[key] is None:
-                                        totals[key] = np.zeros((n_in, len_val))
-                                    totals[key][idx, :] = deriv_val
-=======
+            elif return_format == 'dict':
+
+                totals = OrderedDict()
+
                 for okeys in of:
                     for okey in okeys:
+                        totals[okey] = OrderedDict()
                         for ikeys in wrt:
                             for ikey in ikeys:
-                                totals[(okey, ikey)] = None
+                                totals[okey][ikey] = None
 
             else:
                 msg = "Unsupported return format '%s." % return_format
                 raise NotImplementedError(msg)
 
-            # convert of and wrt names from promoted to unpromoted
+            # Convert of and wrt names from promoted to unpromoted
             # (which is absolute path since we're at the top)
             paths = model._var_allprocs_pathnames
             indices = model._var_allprocs_indices
@@ -668,26 +582,26 @@
                                         if totals[key] is None:
                                             totals[key] = np.zeros((n_in, len_val))
                                         totals[key][idx, :] = deriv_val
->>>>>>> a6370a50
-
-                            elif return_format == 'dict':
-                                if mode == 'fwd':
-
-                                    okey = old_output_list[ocount][oname_count]
-                                    ikey = old_input_list[icount][iname_count]
-
-                                    if totals[okey][ikey] is None:
-                                        totals[okey][ikey] = np.zeros((len_val, n_in))
-                                    totals[okey][ikey][:, idx] = deriv_val
-
-                                else:
-
-                                    okey = old_input_list[icount][iname_count]
-                                    ikey = old_output_list[ocount][oname_count]
-
-                                    if totals[okey][ikey] is None:
-                                        totals[okey][ikey] = np.zeros((n_in, len_val))
-                                    totals[okey][ikey][idx, :] = deriv_val
+
+
+                                elif return_format == 'dict':
+                                    if mode == 'fwd':
+
+                                        okey = old_output_list[ocount][oname_count]
+                                        ikey = old_input_list[icount][iname_count]
+
+                                        if totals[okey][ikey] is None:
+                                            totals[okey][ikey] = np.zeros((len_val, n_in))
+                                        totals[okey][ikey][:, idx] = deriv_val
+
+                                    else:
+
+                                        okey = old_input_list[icount][iname_count]
+                                        ikey = old_output_list[ocount][oname_count]
+
+                                        if totals[okey][ikey] is None:
+                                            totals[okey][ikey] = np.zeros((n_in, len_val))
+                                        totals[okey][ikey][idx, :] = deriv_val
 
         return totals
 
