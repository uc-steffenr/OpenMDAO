"""Define the Problem class and a FakeComm class for non-MPI users."""
from __future__ import division

import sys

from openmdao.assemblers.default_assembler import DefaultAssembler
from openmdao.vectors.default_vector import DefaultVector
from openmdao.error_checking.check_config import check_config


class FakeComm(object):
    """Fake MPI communicator class used if mpi4py is not installed.

    Attributes
    ----------
    rank : int
        index of current proc; value is 0 because there is only 1 proc.
    size : int
        number of procs in the comm; value is 1 since MPI is not available.
    """

    def __init__(self):
        """Initialize attributes."""
        self.rank = 0
        self.size = 1


class Problem(object):
    """Top-level container for the systems and drivers.

    Attributes
    ----------
    root : <System>
        pointer to the top-level <System> object (root node in the tree).
    comm : MPI.Comm or <FakeComm>
        the global communicator; the same as that of assembler and root.
    _assembler : <Assembler>
        pointer to the global <Assembler> object.
    _use_ref_vector : bool
        if True, allocate vectors to store ref. values.
    """

    def __init__(self, root=None, comm=None, assembler_class=None,
                 use_ref_vector=True):
        """Initialize attributes.

        Args
        ----
        root : <System> or None
            pointer to the top-level <System> object (root node in the tree).
        comm : MPI.Comm or <FakeComm> or None
            the global communicator; the same as that of assembler and root.
        assembler_class : <Assembler> or None
            pointer to the global <Assembler> object.
        use_ref_vector : bool
            if True, allocate vectors to store ref. values.
        """
        if comm is None:
            try:
                from mpi4py import MPI
                comm = MPI.COMM_WORLD
            except ImportError:
                comm = FakeComm()
        if assembler_class is None:
            assembler_class = DefaultAssembler

        self.root = root
        self.comm = comm
        self._assembler = assembler_class(comm)
        self._use_ref_vector = use_ref_vector

    # TODO: getitem/setitem need to properly handle scaling/units
    def __getitem__(self, name):
        """Get an output/input variable.

        Args
        ----
        name : str
            name of the variable in the root's namespace.

        Returns
        -------
        float or ndarray
            the requested output/input variable.
        """
        try:
            self.root._outputs[name]
            ind = self.root._var_myproc_names['output'].index(name)
            c0, c1 = self.root._scaling_to_phys['output'][ind, :]
            return c0 + c1 * self.root._outputs[name]
        except KeyError:
            ind = self.root._var_myproc_names['input'].index(name)
            c0, c1 = self.root._scaling_to_phys['input'][ind, :]
            return c0 + c1 * self.root._inputs[name]

    def __setitem__(self, name, value):
        """Set an output/input variable.

        Args
        ----
        name : str
            name of the output/input variable in the root's namespace.
        value : float or ndarray or list
            value to set this variable to.
        """
        try:
            self.root._outputs[name]
            ind = self.root._var_myproc_names['output'].index(name)
            c0, c1 = self.root._scaling_to_norm['output'][ind, :]
            self.root._outputs[name] = c0 + c1 * value
        except KeyError:
            ind = self.root._var_myproc_names['input'].index(name)
            c0, c1 = self.root._scaling_to_norm['input'][ind, :]
            self.root._inputs[name] = c0 + c1 * value

    # TODO: once we have drivers, this should call self.driver.run() instead
    def run(self):
        """Run the model by calling the root's solve_nonlinear.

        Returns
        -------
        boolean
            Failure flag; True if failed to converge, False is successful.
        float
            relative error.
        float
            absolute error.
        """
        return self.root._solve_nonlinear()

    def setup(self, vector_class=DefaultVector, check=True, logger=None):
        """Set up everything (root, assembler, vector, solvers, drivers).

        Args
        ----
        vector_class : type (DefaultVector)
            reference to an actual <Vector> class; not an instance.
        check : boolean (True)
            whether to run error check after setup is complete.
        logger : object
            Object for logging config checks if check is True.

        Returns
        -------
        self : <Problem>
            this enables the user to instantiate and setup in one line.
        """
        root = self.root
        comm = self.comm
        assembler = self._assembler

        # Recursive system setup
        root._setup_processors('', comm, {}, assembler, [0, comm.size])
        root._setup_variables()
        root._setup_variable_indices({'input': 0, 'output': 0})
        root._setup_connections()

        # Assembler setup: variable metadata and indices
        nvars = {typ: len(root._var_allprocs_names[typ])
                 for typ in ['input', 'output']}
        assembler._setup_variables(nvars, root._var_myproc_metadata,
                                   root._var_myproc_indices)

        # Assembler setup: variable connections
        assembler._setup_connections(root._var_connections_indices,
                                     root._var_allprocs_names)

        # Assembler setup: global transfer indices vector
        assembler._setup_src_indices(root._var_myproc_metadata['input'],
                                     root._var_myproc_indices['input'])

        # Assembler setup: compute data required for units/scaling
        assembler._setup_src_data(root._var_myproc_metadata['output'],
                                  root._var_myproc_indices['output'])

        root._setup_scaling()

        # Vector setup for the basic execution vector
<<<<<<< HEAD
        self.setup_vector('nonlinear', VectorClass, self._use_ref_vector)

        # Vector setup for the linear vector
        self.setup_vector('linear', VectorClass, self._use_ref_vector)
=======
        self.setup_vector(None, vector_class, self._use_ref_vector)

        # Vector setup for the linear vector
        self.setup_vector('', vector_class, self._use_ref_vector)
>>>>>>> 3472dcf5

        if check:
            check_config(self, logger)

        return self

    def setup_vector(self, vec_name, vector_class, use_ref_vector):
        """Set up the 'vec_name' <Vector>.

        Args
        ----
        vec_name : str
            name of the vector.
        vector_class : type
            reference to the actual <Vector> class.
        use_ref_vector : bool
            if True, allocate vectors to store ref. values.
        """
        root = self.root
        assembler = self._assembler

        vectors = {}
        for key in ['input', 'output', 'residual']:
            if key is 'residual':
                typ = 'output'
            else:
                typ = key

            vectors[key] = vector_class(vec_name, typ, self.root)

        # TODO: implement this properly
        ind1, ind2 = self.root._var_allprocs_range['output']
        import numpy
        vector_var_ids = numpy.arange(ind1, ind2)

        self.root._setup_vector(vectors, vector_var_ids, use_ref_vector)<|MERGE_RESOLUTION|>--- conflicted
+++ resolved
@@ -176,17 +176,10 @@
         root._setup_scaling()
 
         # Vector setup for the basic execution vector
-<<<<<<< HEAD
-        self.setup_vector('nonlinear', VectorClass, self._use_ref_vector)
+        self.setup_vector('nonlinear', vector_class, self._use_ref_vector)
 
         # Vector setup for the linear vector
-        self.setup_vector('linear', VectorClass, self._use_ref_vector)
-=======
-        self.setup_vector(None, vector_class, self._use_ref_vector)
-
-        # Vector setup for the linear vector
-        self.setup_vector('', vector_class, self._use_ref_vector)
->>>>>>> 3472dcf5
+        self.setup_vector('linear', vector_class, self._use_ref_vector)
 
         if check:
             check_config(self, logger)
