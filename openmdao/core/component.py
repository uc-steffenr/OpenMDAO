"""Define the Component class."""

from collections import OrderedDict, Counter, defaultdict
from collections.abc import Iterable
from itertools import product

import numpy as np
from numpy import ndarray, isscalar, atleast_1d, atleast_2d, promote_types
from scipy.sparse import issparse, coo_matrix

from openmdao.core.system import System, _supported_methods, _DEFAULT_COLORING_META, \
    global_meta_names, _MetadataDict
from openmdao.core.constants import INT_DTYPE
from openmdao.jacobians.dictionary_jacobian import DictionaryJacobian
from openmdao.utils.array_utils import shape_to_len
from openmdao.utils.units import simplify_unit
from openmdao.utils.name_maps import rel_key2abs_key, abs_key2rel_key, rel_name2abs_name
from openmdao.utils.mpi import MPI
from openmdao.utils.general_utils import format_as_float_or_array, ensure_compatible, \
    find_matches, make_set, _is_slicer_op, convert_src_inds, \
    _slice_indices
import openmdao.utils.coloring as coloring_mod
from openmdao.utils.om_warnings import issue_warning, MPIWarning, DistributedComponentWarning, \
    DerivativesWarning, UnusedOptionWarning, warn_deprecation

_forbidden_chars = ['.', '*', '?', '!', '[', ']']
_whitespace = set([' ', '\t', '\r', '\n'])


def _valid_var_name(name):
    """
    Determine if the proposed name is a valid variable name.

    Leading and trailing whitespace is illegal, and a specific list of characters
    are illegal anywhere in the string.

    Parameters
    ----------
    name : str
        Proposed name.

    Returns
    -------
    bool
        True if the proposed name is a valid variable name, else False.
    """
    global _forbidden_chars, _whitespace
    if not name:
        return False
    for char in _forbidden_chars:
        if char in name:
            return False
    return name[0] not in _whitespace and name[-1] not in _whitespace


class Component(System):
    """
    Base Component class; not to be directly instantiated.

    Parameters
    ----------
    **kwargs : dict of keyword arguments
        Available here and in all descendants of this system.

    Attributes
    ----------
    _approx_schemes : OrderedDict
        A mapping of approximation types to the associated ApproximationScheme.
    _var_rel2meta : dict
        Dictionary mapping relative names to metadata.
        This is only needed while adding inputs and outputs. During setup, these are used to
        build the dictionaries of metadata.
    _static_var_rel2meta : dict
        Static version of above - stores data for variables added outside of setup.
    _var_rel_names : {'input': [str, ...], 'output': [str, ...]}
        List of relative names of owned variables existing on current proc.
        This is only needed while adding inputs and outputs. During setup, these are used to
        determine the list of absolute names.
    _static_var_rel_names : dict
        Static version of above - stores names of variables added outside of setup.
    _declared_partials : dict
        Cached storage of user-declared partials.
    _declared_partial_checks : list
        Cached storage of user-declared check partial options.
    _no_check_partials : bool
        If True, the check_partials function will ignore this component.
    """

    def __init__(self, **kwargs):
        """
        Initialize all attributes.
        """
        super().__init__(**kwargs)

        self._var_rel_names = {'input': [], 'output': []}
        self._var_rel2meta = {}

        self._static_var_rel_names = {'input': [], 'output': []}
        self._static_var_rel2meta = {}

        self._declared_partials = defaultdict(dict)
        self._declared_partial_checks = []
        self._no_check_partials = False

    def _declare_options(self):
        """
        Declare options before kwargs are processed in the init method.
        """
        super()._declare_options()

        self.options.declare('distributed', types=bool, default=False,
                             desc='True if ALL variables in this component are distributed '
                                  'across multiple processes.',
                             deprecation="The 'distributed' option has been deprecated. Individual "
                                         "inputs and outputs should be set as distributed instead,"
                                         " using calls to add_input() or add_output().")
        self.options.declare('run_root_only', types=bool, default=False,
                             desc='If True, call compute/compute_partials/linearize/apply_linear/'
                                  'apply_nonlinear/compute_jacvec_product only on '
                                  'rank 0 and broadcast the results to the other ranks.')

    def setup(self):
        """
        Declare inputs and outputs.

        Available attributes:
            name
            pathname
            comm
            options
        """
        pass

    def _setup_procs(self, pathname, comm, mode, prob_meta):
        """
        Execute first phase of the setup process.

        Distribute processors, assign pathnames, and call setup on the component.

        Parameters
        ----------
        pathname : str
            Global name of the system, including the path.
        comm : MPI.Comm or <FakeComm>
            MPI communicator object.
        mode : str
            Derivatives calculation mode, 'fwd' for forward, and 'rev' for
            reverse (adjoint). Default is 'rev'.
        prob_meta : dict
            Problem level metadata.
        """
        super()._setup_procs(pathname, comm, mode, prob_meta)

        orig_comm = comm
        if self._num_par_fd > 1:
            if comm.size > 1:
                comm = self._setup_par_fd_procs(comm)
            elif not MPI:
                issue_warning(f"MPI is not active but num_par_fd = {self._num_par_fd}. No parallel "
                              "finite difference will be performed.",
                              prefix=self.msginfo, category=MPIWarning)
                self._num_par_fd = 1

        self.comm = comm
        nprocs = comm.size

        # Clear out old variable information so that we can call setup on the component.
        self._var_rel_names = {'input': [], 'output': []}
        self._var_rel2meta = {}
        if comm.size == 1:
            self._has_distrib_vars = False

        for meta in self._static_var_rel2meta.values():
            # variable isn't distributed if we're only running on 1 proc
            if nprocs == 1 and 'distributed' in meta and meta['distributed']:
                meta['distributed'] = False

            # reset shape if any dynamic shape parameters are set in case this is a resetup
            # NOTE: this is necessary because we allow variables to be added in __init__.
            if 'shape_by_conn' in meta and (meta['shape_by_conn'] or
                                            meta['copy_shape'] is not None):
                meta['shape'] = None
                if not np.isscalar(meta['val']):
                    if meta['val'].size > 0:
                        meta['val'] = meta['val'].flatten()[0]
                    else:
                        meta['val'] = 1.0

        self._var_rel2meta.update(self._static_var_rel2meta)
        for io in ['input', 'output']:
            self._var_rel_names[io].extend(self._static_var_rel_names[io])

        self.setup()
        self._setup_check()

        self._set_vector_class()

    def _set_vector_class(self):
        if self._has_distrib_vars:
            dist_vec_class = self._problem_meta['distributed_vector_class']
            if dist_vec_class is not None:
                self._vector_class = dist_vec_class
            else:
                issue_warning("Component contains distributed variables, "
                              "but there is no distributed vector implementation (MPI/PETSc) "
                              "available. The default non-distributed vectors will be used.",
                              prefix=self.msginfo, category=DistributedComponentWarning)

                self._vector_class = self._problem_meta['local_vector_class']
        else:
            self._vector_class = self._problem_meta['local_vector_class']

    def _configure_check(self):
        """
        Do any error checking on i/o configuration.
        """
        # Check here if declare_coloring was called during setup but declare_partials wasn't.
        # If declare partials wasn't called, call it with of='*' and wrt='*' so we'll have
        # something to color.
        if self._coloring_info['coloring'] is not None:
            for key, meta in self._declared_partials.items():
                if 'method' in meta and meta['method'] is not None:
                    break
            else:
                method = self._coloring_info['method']
                issue_warning("declare_coloring or use_fixed_coloring was called but no approx"
                              " partials were declared.  Declaring all partials as approximated "
                              f"using default metadata and method='{method}'.", prefix=self.msginfo,
                              category=DerivativesWarning)
                self.declare_partials('*', '*', method=method)

        super()._configure_check()

    def _setup_var_data(self):
        """
        Compute the list of abs var names, abs/prom name maps, and metadata dictionaries.
        """
        global global_meta_names
        super()._setup_var_data()

        allprocs_prom2abs_list = self._var_allprocs_prom2abs_list
        abs2prom = self._var_allprocs_abs2prom = self._var_abs2prom

        # Compute the prefix for turning rel/prom names into abs names
        prefix = self.pathname + '.' if self.pathname else ''

        for io in ['input', 'output']:
            abs2meta = self._var_abs2meta[io]
            allprocs_abs2meta = self._var_allprocs_abs2meta[io]

            is_input = io == 'input'
            for i, prom_name in enumerate(self._var_rel_names[io]):
                abs_name = prefix + prom_name
                abs2meta[abs_name] = metadata = self._var_rel2meta[prom_name]

                # Compute allprocs_prom2abs_list, abs2prom
                allprocs_prom2abs_list[io][prom_name] = [abs_name]
                abs2prom[io][abs_name] = prom_name

                allprocs_abs2meta[abs_name] = {
                    meta_name: metadata[meta_name]
                    for meta_name in global_meta_names[io]
                }
                if is_input and 'src_indices' in metadata:
                    allprocs_abs2meta[abs_name]['has_src_indices'] = \
                        metadata['src_indices'] is not None

                    # ensure that if src_indices is a slice we reset it to that instead of
                    # the converted array value (in case this is a re-setup), so that we can
                    # re-convert using potentially different sizing information.
                    if metadata['src_slice'] is not None:
                        metadata['src_indices'] = metadata['src_slice']

            for prom_name, val in self._var_discrete[io].items():
                abs_name = prefix + prom_name

                # Compute allprocs_prom2abs_list, abs2prom
                allprocs_prom2abs_list[io][prom_name] = [abs_name]
                abs2prom[io][abs_name] = prom_name

                # Compute allprocs_discrete (metadata for discrete vars)
                self._var_allprocs_discrete[io][abs_name] = v = val.copy()
                del v['val']

        if self._var_discrete['input'] or self._var_discrete['output']:
            self._discrete_inputs = _DictValues(self._var_discrete['input'])
            self._discrete_outputs = _DictValues(self._var_discrete['output'])
        else:
            self._discrete_inputs = self._discrete_outputs = ()

    def _setup_var_sizes(self):
        """
        Compute the arrays of variable sizes for all variables/procs on this system.
        """
        iproc = self.comm.rank
        abs2idx = self._var_allprocs_abs2idx = {}

        for io in ('input', 'output'):
            sizes = self._var_sizes[io] = np.zeros((self.comm.size, len(self._var_rel_names[io])),
                                                   dtype=INT_DTYPE)

            for i, (name, metadata) in enumerate(self._var_allprocs_abs2meta[io].items()):
                sizes[iproc, i] = metadata['size']
                abs2idx[name] = i

            if self.comm.size > 1:
                my_sizes = sizes[iproc, :].copy()
                self.comm.Allgather(my_sizes, sizes)

        self._owned_sizes = self._var_sizes['output']

    def _setup_partials(self):
        """
        Process all partials and approximations that the user declared.
        """
        self._subjacs_info = {}
        self._jacobian = DictionaryJacobian(system=self)

        self.setup_partials()  # hook for component writers to specify sparsity patterns

        # check to make sure that if num_par_fd > 1 that this system is actually doing FD.
        # Unfortunately we have to do this check after system setup has been called because that's
        # when declare_partials generally happens, so we raise an exception here instead of just
        # resetting the value of num_par_fd (because the comm has already been split and possibly
        # used by the system setup).
        orig_comm = self._full_comm if self._full_comm is not None else self.comm
        if self._num_par_fd > 1 and orig_comm.size > 1 and not (self._owns_approx_jac or
                                                                self._approx_schemes):
            raise RuntimeError("%s: num_par_fd is > 1 but no FD is active." % self.msginfo)

        for key, dct in self._declared_partials.items():
            of, wrt = key
            self._declare_partials(of, wrt, dct)

        if self.matrix_free and self._subjacs_info:
            issue_warning("matrix free component has declared the following "
                          f"partials: {sorted(self._subjacs_info)}, which will allocate "
                          "(possibly unnecessary) memory for each of those sub-jacobians.",
                          prefix=self.msginfo, category=DerivativesWarning)

    def setup_partials(self):
        """
        Declare partials.

        This is meant to be overridden by component classes.  All partials should be
        declared here since this is called after all size/shape information is known for
        all variables.
        """
        pass

    def _run_root_only(self):
        """
        Return the value of the run_root_only option and check for possible errors.

        Returns
        -------
        bool
            True if run_root_only is active.
        """
        if self.options['run_root_only']:
            if self.comm.size > 1 or (self._full_comm is not None and self._full_comm.size > 1):
                if self._has_distrib_vars:
                    raise RuntimeError(f"{self.msginfo}: Can't set 'run_root_only' option when "
                                       "a component has distributed variables.")
                if self._num_par_fd > 1:
                    raise RuntimeError(f"{self.msginfo}: Can't set 'run_root_only' option when "
                                       "using parallel FD.")
                if self._problem_meta['using_par_deriv_color']:
                    raise RuntimeError(f"{self.msginfo}: Can't set 'run_root_only' option when "
                                       "using parallel_deriv_color.")
                return True
        return False

    def _update_wrt_matches(self, info):
        """
        Determine the list of wrt variables that match the wildcard(s) given in declare_coloring.

        Parameters
        ----------
        info : dict
            Coloring metadata dict.
        """
        ofs, allwrt = self._get_partials_varlists()
        wrt_patterns = info['wrt_patterns']
        if '*' in wrt_patterns or wrt_patterns is None:
            info['wrt_matches_rel'] = None
            info['wrt_matches'] = None
            return

        matches_rel = set()
        for w in wrt_patterns:
            matches_rel.update(find_matches(w, allwrt))

        # error if nothing matched
        if not matches_rel:
            raise ValueError("{}: Invalid 'wrt' variable(s) specified for colored approx partial "
                             "options: {}.".format(self.msginfo, wrt_patterns))

        info['wrt_matches_rel'] = matches_rel
        info['wrt_matches'] = [rel_name2abs_name(self, n) for n in matches_rel]

    def _update_subjac_sparsity(self, sparsity):
        """
        Update subjac sparsity info based on the given coloring.

        The sparsity of the partial derivatives in this component will be used when computing
        the sparsity of the total jacobian for the entire model.  Without this, all of this
        component's partials would be treated as dense, resulting in an overly conservative
        coloring of the total jacobian.

        Parameters
        ----------
        sparsity : dict
            A nested dict of the form dct[of][wrt] = (rows, cols, shape)
        """
        # sparsity uses relative names, so we need to convert to absolute
        pathname = self.pathname
        for of, sub in sparsity.items():
            of_abs = '.'.join((pathname, of)) if pathname else of
            for wrt, tup in sub.items():
                wrt_abs = '.'.join((pathname, wrt)) if pathname else wrt
                abs_key = (of_abs, wrt_abs)
                if abs_key in self._subjacs_info:
                    meta = self._subjacs_info[abs_key]
                    # add sparsity info to existing partial info
                    meta['sparsity'] = tup

    def add_input(self, name, val=1.0, shape=None, src_indices=None, flat_src_indices=None,
                  units=None, desc='', tags=None, shape_by_conn=False, copy_shape=None,
                  distributed=None):
        """
        Add an input variable to the component.

        Parameters
        ----------
        name : str
            Name of the variable in this component's namespace.
        val : float or list or tuple or ndarray or Iterable
            The initial value of the variable being added in user-defined units.
            Default is 1.0.
        shape : int or tuple or list or None
            Shape of this variable, only required if src_indices not provided and
            val is not an array. Default is None.
        src_indices : int or list of ints or tuple of ints or int ndarray or Iterable or None
            The global indices of the source variable to transfer data from.
            A value of None implies this input depends on all entries of source.
            Default is None. The shapes of the target and src_indices must match,
            and form of the entries within is determined by the value of 'flat_src_indices'.
        flat_src_indices : bool
            If True, each entry of src_indices is assumed to be an index into the
            flattened source.  Otherwise each entry must be a tuple or list of size equal
            to the number of dimensions of the source.
        units : str or None
            Units in which this input variable will be provided to the component
            during execution. Default is None, which means it is unitless.
        desc : str
            Description of the variable.
        tags : str or list of strs
            User defined tags that can be used to filter what gets listed when calling
            list_inputs and list_outputs.
        shape_by_conn : bool
            If True, shape this input to match its connected output.
        copy_shape : str or None
            If a str, that str is the name of a variable. Shape this input to match that of
            the named variable.
        distributed : bool
            If True, this variable is a distributed variable, so it can have different sizes/values
            across MPI processes.

        Returns
        -------
        dict
            Metadata for added variable.
        """
        # First, type check all arguments
        if not isinstance(name, str):
            raise TypeError('%s: The name argument should be a string.' % self.msginfo)
        if not _valid_var_name(name):
            raise NameError("%s: '%s' is not a valid input name." % (self.msginfo, name))

        if not isscalar(val) and not isinstance(val, (list, tuple, ndarray, Iterable)):
            raise TypeError('%s: The val argument should be a float, list, tuple, ndarray or '
                            'Iterable' % self.msginfo)
        if shape is not None and not isinstance(shape, (int, tuple, list, np.integer)):
            raise TypeError("%s: The shape argument should be an int, tuple, or list but "
                            "a '%s' was given" % (self.msginfo, type(shape)))
        if src_indices is not None and not isinstance(src_indices, (int, list, tuple,
                                                                    ndarray, Iterable)):
            raise TypeError('%s: The src_indices argument should be an int, list, '
                            'tuple, ndarray or Iterable' % self.msginfo)
        if units is not None:
            if not isinstance(units, str):
                raise TypeError('%s: The units argument should be a str or None.' % self.msginfo)
            units = simplify_unit(units, msginfo=self.msginfo)

        if tags is not None and not isinstance(tags, (str, list)):
            raise TypeError('The tags argument should be a str or list')

        if (shape_by_conn or copy_shape):
            if shape is not None or not isscalar(val):
                raise ValueError("%s: If shape is to be set dynamically using 'shape_by_conn' or "
                                 "'copy_shape', 'shape' and 'val' should be a scalar, "
                                 "but shape of '%s' and val of '%s' was given for variable '%s'."
                                 % (self.msginfo, shape, val, name))
            if src_indices is not None:
                raise ValueError("%s: Setting of 'src_indices' along with 'shape_by_conn' or "
                                 "'copy_shape' for variable '%s' is currently unsupported." %
                                 (self.msginfo, name))

        src_slice = None
        if not (shape_by_conn or copy_shape):
            if src_indices is not None:
                if _is_slicer_op(src_indices):
                    src_slice = src_indices
                    if flat_src_indices is not None:
                        issue_warning(f"Input '{name}' was added with slice "
                                      "src_indices, so flat_src_indices is ignored.",
                                      prefix=self.msginfo, category=UnusedOptionWarning)
                else:
                    src_indices = np.asarray(src_indices, dtype=INT_DTYPE)

            # value, shape: based on args, making sure they are compatible
            val, shape, src_indices = ensure_compatible(name, val, shape, src_indices)

            if src_indices is not None and src_slice is None and src_indices.ndim == 1:
                flat_src_indices = True

        if src_indices is not None:
            warn_deprecation(f"{self.msginfo}: Passing `src_indices` as an arg to "
                             f"`add_input('{name}', ...` is deprecated and will become an error "
                             "in a future release.  Add `src_indices` to a `promotes` or `connect` "
                             "call instead.")

        # until we get rid of component level distributed option, handle the case where
        # component distributed has been set to True but variable distributed has been set
        # to False by the caller.
        if distributed is not False:
            if distributed is None:
                distributed = False
            # using ._dict below to avoid tons of deprecation warnings
            distributed = distributed or self.options._dict['distributed']['val']

        metadata = _MetadataDict()

        metadata.update({
            'val': val,
            'shape': shape,
            'size': shape_to_len(shape),
            'src_indices': src_indices,  # these will ultimately be converted to a flat index array
            'flat_src_indices': flat_src_indices,
            'add_input_src_indices': src_indices is not None,
            'src_slice': src_slice,  # store slice def here, if any.  This is never overwritten
            'units': units,
            'desc': desc,
            'distributed': distributed,
            'tags': make_set(tags),
            'shape_by_conn': shape_by_conn,
            'copy_shape': copy_shape,
        })

        # this will get reset later if comm size is 1
        self._has_distrib_vars |= metadata['distributed']

        if self._static_mode:
            var_rel2meta = self._static_var_rel2meta
            var_rel_names = self._static_var_rel_names
        else:
            var_rel2meta = self._var_rel2meta
            var_rel_names = self._var_rel_names

        # Disallow dupes
        if name in var_rel2meta:
            raise ValueError("{}: Variable name '{}' already exists.".format(self.msginfo, name))

        var_rel2meta[name] = metadata
        var_rel_names['input'].append(name)

        self._var_added(name)

        return metadata

    def add_discrete_input(self, name, val, desc='', tags=None):
        """
        Add a discrete input variable to the component.

        Parameters
        ----------
        name : str
            Name of the variable in this component's namespace.
        val : a picklable object
            The initial value of the variable being added.
        desc : str
            Description of the variable.
        tags : str or list of strs
            User defined tags that can be used to filter what gets listed when calling
            list_inputs and list_outputs.

        Returns
        -------
        dict
            Metadata for added variable.
        """
        # First, type check all arguments
        if not isinstance(name, str):
            raise TypeError('%s: The name argument should be a string.' % self.msginfo)
        if not _valid_var_name(name):
            raise NameError("%s: '%s' is not a valid input name." % (self.msginfo, name))
        if tags is not None and not isinstance(tags, (str, list)):
            raise TypeError('%s: The tags argument should be a str or list' % self.msginfo)

        metadata = _MetadataDict()

        metadata.update({
            'val': val,
            'type': type(val),
            'desc': desc,
            'tags': make_set(tags),
        })

        if metadata['type'] == np.ndarray:
            metadata.update({'shape': val.shape})

        if self._static_mode:
            var_rel2meta = self._static_var_rel2meta
        else:
            var_rel2meta = self._var_rel2meta

        # Disallow dupes
        if name in var_rel2meta:
            raise ValueError("{}: Variable name '{}' already exists.".format(self.msginfo, name))

        var_rel2meta[name] = self._var_discrete['input'][name] = metadata

        self._var_added(name)

        return metadata

    def add_output(self, name, val=1.0, shape=None, units=None, res_units=None, desc='',
                   lower=None, upper=None, ref=1.0, ref0=0.0, res_ref=1.0, tags=None,
                   shape_by_conn=False, copy_shape=None, distributed=None):
        """
        Add an output variable to the component.

        Parameters
        ----------
        name : str
            Name of the variable in this component's namespace.
        val : float or list or tuple or ndarray
            The initial value of the variable being added in user-defined units. Default is 1.0.
        shape : int or tuple or list or None
            Shape of this variable, only required if val is not an array.
            Default is None.
        units : str or None
            Units in which the output variables will be provided to the component during execution.
            Default is None, which means it has no units.
        res_units : str or None
            Units in which the residuals of this output will be given to the user when requested.
            Default is None, which means it has no units.
        desc : str
            Description of the variable.
        lower : float or list or tuple or ndarray or Iterable or None
            Lower bound(s) in user-defined units. It can be (1) a float, (2) an array_like
            consistent with the shape arg (if given), or (3) an array_like matching the shape of
            val, if val is array_like. A value of None means this output has no lower bound.
            Default is None.
        upper : float or list or tuple or ndarray or or Iterable None
            Upper bound(s) in user-defined units. It can be (1) a float, (2) an array_like
            consistent with the shape arg (if given), or (3) an array_like matching the shape of
            val, if val is array_like. A value of None means this output has no upper bound.
            Default is None.
        ref : float or ndarray
            Scaling parameter. The value in the user-defined units of this output variable when
            the scaled value is 1. Default is 1.
        ref0 : float or ndarray
            Scaling parameter. The value in the user-defined units of this output variable when
            the scaled value is 0. Default is 0.
        res_ref : float or ndarray
            Scaling parameter. The value in the user-defined res_units of this output's residual
            when the scaled value is 1. Default is 1.
        tags : str or list of strs or set of strs
            User defined tags that can be used to filter what gets listed when calling
            list_inputs and list_outputs.
        shape_by_conn : bool
            If True, shape this output to match its connected input(s).
        copy_shape : str or None
            If a str, that str is the name of a variable. Shape this output to match that of
            the named variable.
        distributed : bool
            If True, this variable is a distributed variable, so it can have different sizes/values
            across MPI processes.

        Returns
        -------
        dict
            Metadata for added variable.
        """
        # First, type check all arguments
        if (shape_by_conn or copy_shape) and (shape is not None or not isscalar(val)):
            raise ValueError("%s: If shape is to be set dynamically using 'shape_by_conn' or "
                             "'copy_shape', 'shape' and 'val' should be scalar, "
                             "but shape of '%s' and val of '%s' was given for variable '%s'."
                             % (self.msginfo, shape, val, name))

        if not isinstance(name, str):
            raise TypeError('%s: The name argument should be a string.' % self.msginfo)
        if not _valid_var_name(name):
            raise NameError("%s: '%s' is not a valid output name." % (self.msginfo, name))

        if not (copy_shape or shape_by_conn):
            if not isscalar(val) and not isinstance(val, (list, tuple, ndarray, Iterable)):
                msg = '%s: The val argument should be a float, list, tuple, ndarray or Iterable'
                raise TypeError(msg % self.msginfo)
            if not isscalar(ref) and not isinstance(val, (list, tuple, ndarray, Iterable)):
                msg = '%s: The ref argument should be a float, list, tuple, ndarray or Iterable'
                raise TypeError(msg % self.msginfo)
            if not isscalar(ref0) and not isinstance(val, (list, tuple, ndarray, Iterable)):
                msg = '%s: The ref0 argument should be a float, list, tuple, ndarray or Iterable'
                raise TypeError(msg % self.msginfo)
            if not isscalar(res_ref) and not isinstance(val, (list, tuple, ndarray, Iterable)):
                msg = '%s: The res_ref argument should be a float, list, tuple, ndarray or Iterable'
                raise TypeError(msg % self.msginfo)

        if shape is not None and not isinstance(shape, (int, tuple, list, np.integer)):
            raise TypeError("%s: The shape argument should be an int, tuple, or list but "
                            "a '%s' was given" % (self.msginfo, type(shape)))
        if res_units is not None:
            if not isinstance(res_units, str):
                msg = '%s: The res_units argument should be a str or None' % self.msginfo
                raise TypeError(msg)
            res_units = simplify_unit(res_units, msginfo=self.msginfo)

        if units is not None:
            if not isinstance(units, str):
                raise TypeError('%s: The units argument should be a str or None' % self.msginfo)
            units = simplify_unit(units, msginfo=self.msginfo)

        if tags is not None and not isinstance(tags, (str, set, list)):
            raise TypeError('The tags argument should be a str, set, or list')

        if not (copy_shape or shape_by_conn):
            # value, shape: based on args, making sure they are compatible
            val, shape, _ = ensure_compatible(name, val, shape)

            if lower is not None:
                lower = ensure_compatible(name, lower, shape)[0]
                self._has_bounds = True
            if upper is not None:
                upper = ensure_compatible(name, upper, shape)[0]
                self._has_bounds = True

            # All refs: check the shape if necessary
            for item, item_name in zip([ref, ref0, res_ref], ['ref', 'ref0', 'res_ref']):
                if not isscalar(item):
                    it = atleast_1d(item)
                    if it.shape != shape:
                        raise ValueError("{}: When adding output '{}', expected shape {} but got "
                                         "shape {} for argument '{}'.".format(self.msginfo, name,
                                                                              shape, it.shape,
                                                                              item_name))

        if isscalar(ref):
            self._has_output_scaling |= ref != 1.0
        else:
            self._has_output_scaling |= np.any(ref != 1.0)

        if isscalar(ref0):
            self._has_output_scaling |= ref0 != 0.0
            self._has_output_adder |= ref0 != 0.0
        else:
            self._has_output_scaling |= np.any(ref0)
            self._has_output_adder |= np.any(ref0)

        if isscalar(res_ref):
            self._has_resid_scaling |= res_ref != 1.0
        else:
            self._has_resid_scaling |= np.any(res_ref != 1.0)

        # until we get rid of component level distributed option, handle the case where
        # component distributed has been set to True but variable distributed has been set
        # to False by the caller.
        if distributed is not False:
            if distributed is None:
                distributed = False
            # using ._dict below to avoid tons of deprecation warnings
            distributed = distributed or self.options._dict['distributed']['val']

        metadata = _MetadataDict()

        metadata.update({
            'val': val,
            'shape': shape,
            'size': shape_to_len(shape),
            'units': units,
            'res_units': res_units,
            'desc': desc,
            'distributed': distributed,
            'tags': make_set(tags),
            'ref': format_as_float_or_array('ref', ref, flatten=True),
            'ref0': format_as_float_or_array('ref0', ref0, flatten=True),
            'res_ref': format_as_float_or_array('res_ref', res_ref, flatten=True),
            'lower': lower,
            'upper': upper,
            'shape_by_conn': shape_by_conn,
            'copy_shape': copy_shape
        })

        # this will get reset later if comm size is 1
        self._has_distrib_vars |= metadata['distributed']

        # We may not know the pathname yet, so we have to use name for now, instead of abs_name.
        if self._static_mode:
            var_rel2meta = self._static_var_rel2meta
            var_rel_names = self._static_var_rel_names
        else:
            var_rel2meta = self._var_rel2meta
            var_rel_names = self._var_rel_names

        # Disallow dupes
        if name in var_rel2meta:
            raise ValueError("{}: Variable name '{}' already exists.".format(self.msginfo, name))

        var_rel2meta[name] = metadata
        var_rel_names['output'].append(name)

        self._var_added(name)

        return metadata

    def add_discrete_output(self, name, val, desc='', tags=None):
        """
        Add an output variable to the component.

        Parameters
        ----------
        name : str
            Name of the variable in this component's namespace.
        val : a picklable object
            The initial value of the variable being added.
        desc : str
            Description of the variable.
        tags : str or list of strs or set of strs
            User defined tags that can be used to filter what gets listed when calling
            list_inputs and list_outputs.

        Returns
        -------
        dict
            Metadata for added variable.
        """
        if not isinstance(name, str):
            raise TypeError('%s: The name argument should be a string.' % self.msginfo)
        if not _valid_var_name(name):
            raise NameError("%s: '%s' is not a valid output name." % (self.msginfo, name))
        if tags is not None and not isinstance(tags, (str, set, list)):
            raise TypeError('%s: The tags argument should be a str, set, or list' % self.msginfo)

        metadata = _MetadataDict()

        metadata.update({
            'val': val,
            'type': type(val),
            'desc': desc,
            'tags': make_set(tags)
        })

        if metadata['type'] == np.ndarray:
            metadata.update({'shape': val.shape})

        if self._static_mode:
            var_rel2meta = self._static_var_rel2meta
        else:
            var_rel2meta = self._var_rel2meta

        # Disallow dupes
        if name in var_rel2meta:
            raise ValueError("{}: Variable name '{}' already exists.".format(self.msginfo, name))

        var_rel2meta[name] = self._var_discrete['output'][name] = metadata

        self._var_added(name)

        return metadata

    def _var_added(self, name):
        """
        Notify config that a variable has been added to this Component.

        Parameters
        ----------
        name : str
            Name of the added variable.
        """
        if self._problem_meta is not None and self._problem_meta['config_info'] is not None:
            self._problem_meta['config_info']._var_added(self.pathname, name)

    def _update_dist_src_indices(self, abs_in2out, all_abs2meta, all_abs2idx, all_sizes):
        """
        Set default src_indices on distributed components for any inputs where they aren't set.

        Parameters
        ----------
        abs_in2out : dict
            Mapping of connected inputs to their source.  Names are absolute.
        all_abs2meta : dict
            Mapping of absolute names to metadata for all variables in the model.
        all_abs2idx : dict
            Dictionary mapping an absolute name to its allprocs variable index.
        all_sizes : dict
            Mapping of types to sizes of each variable in all procs.

        Returns
        -------
        list
            Names of inputs where src_indices were added.
        """
        iproc = self.comm.rank
        abs2meta_in = self._var_abs2meta['input']
        all_abs2meta_in = all_abs2meta['input']
        all_abs2meta_out = all_abs2meta['output']

        sizes_in = self._var_sizes['input']
        sizes_out = all_sizes['output']
        added_src_inds = []
        # loop over continuous inputs
        for i, (iname, meta_in) in enumerate(abs2meta_in.items()):
            src = abs_in2out[iname]
            if meta_in['src_indices'] is None and (
                    meta_in['distributed'] or all_abs2meta_out[src]['distributed']):
                nzs = np.nonzero(sizes_out[:, all_abs2idx[src]])[0]
                if (all_abs2meta_out[src]['global_size'] ==
                        all_abs2meta_in[iname]['global_size'] or nzs.size == self.comm.size):
                    # This offset assumes a 'full' distributed output
                    offset = np.sum(sizes_in[:iproc, i])
                    end = offset + sizes_in[iproc, i]
                else:  # distributed output (may have some zero size entries)
                    if nzs.size == 1:
                        offset = 0
                        end = sizes_out[nzs[0], all_abs2idx[src]]
                    else:
                        # total sizes differ and output is distributed, so can't determine mapping
                        raise RuntimeError(f"{self.msginfo}: Can't determine src_indices "
                                           f"automatically for input '{iname}'. They must be "
                                           "supplied manually.")

                inds = np.arange(offset, end, dtype=INT_DTYPE)
                if meta_in['shape'] != inds.shape:
                    inds = inds.reshape(meta_in['shape'])
                meta_in['src_indices'] = inds
                meta_in['flat_src_indices'] = True
                added_src_inds.append(iname)

        return added_src_inds

    def _approx_partials(self, of, wrt, method='fd', **kwargs):
        """
        Inform the framework that the specified derivatives are to be approximated.

        Parameters
        ----------
        of : str or list of str
            The name of the residual(s) that derivatives are being computed for.
            May also contain a glob pattern.
        wrt : str or list of str
            The name of the variables that derivatives are taken with respect to.
            This can contain the name of any input or output variable.
            May also contain a glob pattern.
        method : str
            The type of approximation that should be used. Valid options include:
                - 'fd': Finite Difference
        **kwargs : dict
            Keyword arguments for controlling the behavior of the approximation.
        """
        pattern_matches = self._find_partial_matches(of, wrt)
        self._has_approx = True

        for of_bundle, wrt_bundle in product(*pattern_matches):
            of_pattern, of_matches = of_bundle
            wrt_pattern, wrt_matches = wrt_bundle
            if not of_matches:
                raise ValueError('{}: No matches were found for of="{}"'.format(self.msginfo,
                                                                                of_pattern))
            if not wrt_matches:
                raise ValueError('{}: No matches were found for wrt="{}"'.format(self.msginfo,
                                                                                 wrt_pattern))

            info = self._subjacs_info
            for rel_key in product(of_matches, wrt_matches):
                abs_key = rel_key2abs_key(self, rel_key)
                meta = info[abs_key]
                meta['method'] = method
                meta.update(kwargs)
                info[abs_key] = meta

    def declare_partials(self, of, wrt, dependent=True, rows=None, cols=None, val=None,
                         method='exact', step=None, form=None, step_calc=None, minimum_step=None):
        """
        Declare information about this component's subjacobians.

        Parameters
        ----------
        of : str or list of str
            The name of the residual(s) that derivatives are being computed for.
            May also contain a glob pattern.
        wrt : str or list of str
            The name of the variables that derivatives are taken with respect to.
            This can contain the name of any input or output variable.
            May also contain a glob pattern.
        dependent : bool(True)
            If False, specifies no dependence between the output(s) and the
            input(s). This is only necessary in the case of a sparse global
            jacobian, because if 'dependent=False' is not specified and
            declare_partials is not called for a given pair, then a dense
            matrix of zeros will be allocated in the sparse global jacobian
            for that pair.  In the case of a dense global jacobian it doesn't
            matter because the space for a dense subjac will always be
            allocated for every pair.
        rows : ndarray of int or None
            Row indices for each nonzero entry.  For sparse subjacobians only.
        cols : ndarray of int or None
            Column indices for each nonzero entry.  For sparse subjacobians only.
        val : float or ndarray of float or scipy.sparse
            Value of subjacobian.  If rows and cols are not None, this will
            contain the values found at each (row, col) location in the subjac.
        method : str
            The type of approximation that should be used. Valid options include:
            'fd': Finite Difference, 'cs': Complex Step, 'exact': use the component
            defined analytic derivatives. Default is 'exact'.
        step : float
            Step size for approximation. Defaults to None, in which case the approximation
            method provides its default value.
        form : str
            Form for finite difference, can be 'forward', 'backward', or 'central'. Defaults
            to None, in which case the approximation method provides its default value.
        step_calc : str
<<<<<<< HEAD
            Step type for finite difference, can be 'abs' for absolute', or 'rel' for
            relative. Defaults to None, in which case the approximation method provides
            its default value.
=======
            Step type for computing the size of the finite difference step. It can be 'abs' for
            absolute, 'rel_avg' for a size relative to the absolute value of the vector input, or
            'rel_element' for a size relative to each value in the vector input. In addition, it
            can be 'rel_legacy' for a size relative to the norm of the vector.  For backwards
            compatibilty, it can be 'rel', which currently defaults to 'rel_legacy', but in the
            future will default to 'rel_avg'. Defaults to None, in which case the approximation
            method provides its default value.
        minimum_step : float
            Minimum step size allowed when using one of the relative step_calc options.
>>>>>>> 7b39cc28

        Returns
        -------
        dict
            Metadata dict for the specified partial(s).
        """
        try:
            method_func = _supported_methods[method]
        except KeyError:
            msg = '{}: d({})/d({}): method "{}" is not supported, method must be one of {}'
            raise ValueError(msg.format(self.msginfo, of, wrt, method, sorted(_supported_methods)))

        if isinstance(of, list):
            of = tuple(of)
        if isinstance(wrt, list):
            wrt = tuple(wrt)

        meta = self._declared_partials[of, wrt]
        meta['dependent'] = dependent

        # If only one of rows/cols is specified
        if (rows is None) ^ (cols is None):
            raise ValueError('{}: d({})/d({}): If one of rows/cols is specified, then '
                             'both must be specified.'.format(self.msginfo, of, wrt))

        if dependent:
            meta['val'] = val
            if rows is not None:
                rows = np.array(rows, dtype=INT_DTYPE, copy=False)
                cols = np.array(cols, dtype=INT_DTYPE, copy=False)

                # Check the length of rows and cols to catch this easy mistake and give a
                # clear message.
                if len(cols) != len(rows):
                    raise RuntimeError("{}: d({})/d({}): declare_partials has been called "
                                       "with rows and cols, which should be arrays of equal length,"
                                       " but rows is length {} while cols is length "
                                       "{}.".format(self.msginfo, of, wrt, len(rows), len(cols)))

                if rows.size > 0 and rows.min() < 0:
                    msg = '{}: d({})/d({}): row indices must be non-negative'
                    raise ValueError(msg.format(self.msginfo, of, wrt))
                if cols.size > 0 and cols.min() < 0:
                    msg = '{}: d({})/d({}): col indices must be non-negative'
                    raise ValueError(msg.format(self.msginfo, of, wrt))

                meta['rows'] = rows
                meta['cols'] = cols

                # Check for repeated rows/cols indices.
                size = len(rows)
                if size > 0:
                    coo = coo_matrix((np.ones(size, dtype=np.short), (rows, cols)))
                    dsize = coo.data.size
                    csc = coo.tocsc()
                    # csc adds values at duplicate indices together, so result will be that data
                    # size is less if there are duplicates
                    if csc.data.size < dsize:
                        coo = csc.tocoo()
                        del csc
                        inds = np.where(coo.data > 1.)
                        dups = list(zip(coo.row[inds], coo.col[inds]))
                        raise RuntimeError("{}: d({})/d({}): declare_partials has been called "
                                           "with rows and cols that specify the following duplicate"
                                           " subjacobian entries: {}.".format(self.msginfo, of, wrt,
                                                                              sorted(dups)))

        if method_func is not None:
            # we're doing approximations
            self._has_approx = True
            meta['method'] = method
            self._get_approx_scheme(method)

            default_opts = method_func.DEFAULT_OPTIONS
        else:
            default_opts = ()

        if step:
            if 'step' in default_opts:
                meta['step'] = step
            else:
                raise RuntimeError("{}: d({})/d({}): 'step' is not a valid option for "
                                   "'{}'".format(self.msginfo, of, wrt, method))
        if minimum_step is not None:
            if 'minimum_step' in default_opts:
                meta['minimum_step'] = minimum_step
            else:
                raise RuntimeError("{}: d({})/d({}): 'minimum_step' is not a valid option for "
                                   "'{}'".format(self.msginfo, of, wrt, method))
        if form:
            if 'form' in default_opts:
                meta['form'] = form
            else:
                raise RuntimeError("{}: d({})/d({}): 'form' is not a valid option for "
                                   "'{}'".format(self.msginfo, of, wrt, method))
        if step_calc:
            if 'step_calc' in default_opts:
                meta['step_calc'] = step_calc
            else:
                raise RuntimeError("{}: d({})/d({}): 'step_calc' is not a valid option "
                                   "for '{}'".format(self.msginfo, of, wrt, method))

        return meta

    def declare_coloring(self,
                         wrt=_DEFAULT_COLORING_META['wrt_patterns'],
                         method=_DEFAULT_COLORING_META['method'],
                         form=None,
                         step=None,
                         per_instance=_DEFAULT_COLORING_META['per_instance'],
                         num_full_jacs=_DEFAULT_COLORING_META['num_full_jacs'],
                         tol=_DEFAULT_COLORING_META['tol'],
                         orders=_DEFAULT_COLORING_META['orders'],
                         perturb_size=_DEFAULT_COLORING_META['perturb_size'],
                         min_improve_pct=_DEFAULT_COLORING_META['min_improve_pct'],
                         show_summary=_DEFAULT_COLORING_META['show_summary'],
                         show_sparsity=_DEFAULT_COLORING_META['show_sparsity']):
        """
        Set options for deriv coloring of a set of wrt vars matching the given pattern(s).

        Parameters
        ----------
        wrt : str or list of str
            The name or names of the variables that derivatives are taken with respect to.
            This can contain input names, output names, or glob patterns.
        method : str
            Method used to compute derivative: "fd" for finite difference, "cs" for complex step.
        form : str
            Finite difference form, can be "forward", "central", or "backward". Leave
            undeclared to keep unchanged from previous or default value.
        step : float
            Step size for finite difference. Leave undeclared to keep unchanged from previous
            or default value.
        per_instance : bool
            If True, a separate coloring will be generated for each instance of a given class.
            Otherwise, only one coloring for a given class will be generated and all instances
            of that class will use it.
        num_full_jacs : int
            Number of times to repeat partial jacobian computation when computing sparsity.
        tol : float
            Tolerance used to determine if an array entry is nonzero during sparsity determination.
        orders : int
            Number of orders above and below the tolerance to check during the tolerance sweep.
        perturb_size : float
            Size of input/output perturbation during generation of sparsity.
        min_improve_pct : float
            If coloring does not improve (decrease) the number of solves more than the given
            percentage, coloring will not be used.
        show_summary : bool
            If True, display summary information after generating coloring.
        show_sparsity : bool
            If True, display sparsity with coloring info after generating coloring.
        """
        super().declare_coloring(wrt, method, form, step, per_instance,
                                 num_full_jacs,
                                 tol, orders, perturb_size, min_improve_pct,
                                 show_summary, show_sparsity)

        # create approx partials for all matches
        meta = self.declare_partials('*', wrt, method=method, step=step, form=form)
        meta['coloring'] = True

    def set_check_partial_options(self, wrt, method='fd', form=None, step=None, step_calc=None,
                                  minimum_step=None, directional=False):
        """
        Set options that will be used for checking partial derivatives.

        Parameters
        ----------
        wrt : str or list of str
            The name or names of the variables that derivatives are taken with respect to.
            This can contain the name of any input or output variable.
            May also contain a glob pattern.
        method : str
            Method for check: "fd" for finite difference, "cs" for complex step.
        form : str
            Finite difference form for check, can be "forward", "central", or "backward". Leave
            undeclared to keep unchanged from previous or default value.
        step : float
            Step size for finite difference check. Leave undeclared to keep unchanged from previous
            or default value.
        step_calc : str
            Step type for computing the size of the finite difference step. It can be 'abs' for
            absolute, 'rel_avg' for a size relative to the absolute value of the vector input, or
            'rel_element' for a size relative to each value in the vector input. In addition, it
            can be 'rel_legacy' for a size relative to the norm of the vector.  For backwards
            compatibilty, it can be 'rel', which currently defaults to 'rel_legacy', but in the
            future will default to 'rel_avg'. Defaults to None, in which case the approximation
            method provides its default value.
        minimum_step : float
            Minimum step size allowed when using one of the relative step_calc options.
        directional : bool
            Set to True to perform a single directional derivative for each vector variable in the
            pattern named in wrt.
        """
        supported_methods = ('fd', 'cs')
        if method not in supported_methods:
            msg = "{}: Method '{}' is not supported, method must be one of {}"
            raise ValueError(msg.format(self.msginfo, method, supported_methods))

        if step and not isinstance(step, (int, float)):
            msg = "{}: The value of 'step' must be numeric, but '{}' was specified."
            raise ValueError(msg.format(self.msginfo, step))

        supported_step_calc = ('abs', 'rel', 'rel_legacy', 'rel_avg', 'rel_element')
        if step_calc and step_calc not in supported_step_calc:
            msg = "{}: The value of 'step_calc' must be one of {}, but '{}' was specified."
            raise ValueError(msg.format(self.msginfo, supported_step_calc, step_calc))

        if not isinstance(wrt, (str, list, tuple)):
            msg = "{}: The value of 'wrt' must be a string or list of strings, but a type " \
                  "of '{}' was provided."
            raise ValueError(msg.format(self.msginfo, type(wrt).__name__))

        if not isinstance(directional, bool):
            msg = "{}: The value of 'directional' must be True or False, but a type " \
                  "of '{}' was provided."
            raise ValueError(msg.format(self.msginfo, type(directional).__name__))

        wrt_list = [wrt] if isinstance(wrt, str) else wrt
        self._declared_partial_checks.append((wrt_list, method, form, step, step_calc,
                                              minimum_step, directional))

    def _get_check_partial_options(self):
        """
        Return dictionary of partial options with pattern matches processed.

        This is called by check_partials.

        Returns
        -------
        dict(wrt: (options))
            Dictionary keyed by name with tuples of options (method, form, step, step_calc,
            minimum_step, directional)
        """
        opts = {}
        of, wrt = self._get_partials_varlists()
        invalid_wrt = []
        matrix_free = self.matrix_free

        if matrix_free:
            n_directional = 0

        for data_tup in self._declared_partial_checks:
            wrt_list, method, form, step, step_calc, minimum_step, directional = data_tup

            for pattern in wrt_list:
                matches = find_matches(pattern, wrt)

                # if a non-wildcard var name was specified and not found, save for later Exception
                if len(matches) == 0 and _valid_var_name(pattern):
                    invalid_wrt.append(pattern)

                for match in matches:
                    if match in opts:
                        opt = opts[match]

                        # New assignments take precedence
                        keynames = ['method', 'form', 'step', 'step_calc', 'minimum_step',
                                    'directional']
                        for name, value in zip(keynames,
                                               [method, form, step, step_calc, minimum_step,
                                                directional]):
                            if value is not None:
                                opt[name] = value

                    else:
                        opts[match] = {'method': method,
                                       'form': form,
                                       'step': step,
                                       'step_calc': step_calc,
                                       'minimum_step': minimum_step,
                                       'directional': directional}

                    if matrix_free and directional:
                        n_directional += 1

        if invalid_wrt:
            msg = "{}: Invalid 'wrt' variables specified for check_partial options: {}."
            raise ValueError(msg.format(self.msginfo, invalid_wrt))

        if matrix_free:
            if n_directional > 0 and n_directional < len(wrt):
                msg = "{}: For matrix free components, directional should be set to True for " + \
                      "all inputs."
                raise ValueError(msg.format(self.msginfo))

        return opts

    def _declare_partials(self, of, wrt, dct):
        """
        Store subjacobian metadata for later use.

        Parameters
        ----------
        of : tuple of str
            The names of the residuals that derivatives are being computed for.
            May also contain glob patterns.
        wrt : tuple of str
            The names of the variables that derivatives are taken with respect to.
            This can contain the name of any input or output variable.
            May also contain glob patterns.
        dct : dict
            Metadata dict specifying shape, and/or approx properties.
        """
        val = dct['val'] if 'val' in dct else None
        is_scalar = isscalar(val)
        dependent = dct['dependent']

        if dependent:
            if 'rows' in dct and dct['rows'] is not None:  # sparse list format
                rows = dct['rows']
                cols = dct['cols']

                if is_scalar:
                    val = np.full(rows.size, val, dtype=float)
                    is_scalar = False
                elif val is not None:
                    # np.promote_types will choose the smallest dtype that can contain
                    # both arguments
                    val = atleast_1d(val)
                    safe_dtype = promote_types(val.dtype, float)
                    val = val.astype(safe_dtype, copy=False)

                    if rows.shape != val.shape:
                        raise ValueError('{}: d({})/d({}): If rows and cols are specified, val '
                                         'must be a scalar or have the same shape, val: {}, '
                                         'rows/cols: {}'.format(self.msginfo, of, wrt,
                                                                val.shape, rows.shape))
                else:
                    val = np.zeros_like(rows, dtype=float)

                if rows.size > 0:
                    rows_max = rows.max()
                    cols_max = cols.max()
                else:
                    rows_max = cols_max = 0
            else:
                if val is not None and not is_scalar and not issparse(val):
                    val = atleast_2d(val)
                    val = val.astype(promote_types(val.dtype, float), copy=False)
                rows_max = cols_max = 0
                rows = None
                cols = None

        pattern_matches = self._find_partial_matches(of, wrt)
        abs2meta_in = self._var_abs2meta['input']
        abs2meta_out = self._var_abs2meta['output']

        is_array = isinstance(val, ndarray)
        patmeta = dict(dct)
        patmeta_not_none = {k: v for k, v in dct.items() if v is not None}

        for of_bundle, wrt_bundle in product(*pattern_matches):
            of_pattern, of_matches = of_bundle
            wrt_pattern, wrt_matches = wrt_bundle
            if not of_matches:
                raise ValueError('{}: No matches were found for of="{}"'.format(self.msginfo,
                                                                                of_pattern))
            if not wrt_matches:
                raise ValueError('{}: No matches were found for wrt="{}"'.format(self.msginfo,
                                                                                 wrt_pattern))

            for rel_key in product(of_matches, wrt_matches):
                abs_key = rel_key2abs_key(self, rel_key)
                if not dependent:
                    if abs_key in self._subjacs_info:
                        del self._subjacs_info[abs_key]
                    continue

                if abs_key in self._subjacs_info:
                    meta = self._subjacs_info[abs_key]
                    meta.update(patmeta_not_none)
                else:
                    meta = patmeta.copy()

                of, wrt = abs_key
                meta['rows'] = rows
                meta['cols'] = cols
                csz = abs2meta_in[wrt]['size'] if wrt in abs2meta_in else abs2meta_out[wrt]['size']
                meta['shape'] = shape = (abs2meta_out[of]['size'], csz)
                dist_out = abs2meta_out[of]['distributed']
                if wrt in abs2meta_in:
                    dist_in = abs2meta_in[wrt]['distributed']
                else:
                    dist_in = abs2meta_out[wrt]['distributed']

                if dist_in and not dist_out and not self.matrix_free:
                    raise RuntimeError(f"{self.msginfo}: component has defined partial {rel_key} "
                                       "which is a serial output wrt a distributed input. This is "
                                       "only supported using the matrix free API.")

                if shape[0] == 0 or shape[1] == 0:
                    msg = "{}: '{}' is an array of size 0"
                    if shape[0] == 0:
                        if dist_out:
                            # distributed comp are allowed to have zero size inputs on some procs
                            rows_max = -1
                        else:
                            # non-distributed components are not allowed to have zero size inputs
                            raise ValueError(msg.format(self.msginfo, of))
                    if shape[1] == 0:
                        if not dist_in:
                            # non-distributed components are not allowed to have zero size outputs
                            raise ValueError(msg.format(self.msginfo, wrt))
                        else:
                            # distributed comp are allowed to have zero size outputs on some procs
                            cols_max = -1

                if val is None:
                    # we can only get here if rows is None  (we're not sparse list format)
                    meta['val'] = np.zeros(shape)
                elif is_array:
                    if rows is None and val.shape != shape and val.size == shape[0] * shape[1]:
                        meta['val'] = val = val.copy().reshape(shape)
                    else:
                        meta['val'] = val.copy()
                elif is_scalar:
                    meta['val'] = np.full(shape, val, dtype=float)
                else:
                    meta['val'] = val

                if rows_max >= shape[0] or cols_max >= shape[1]:
                    of, wrt = rel_key
                    msg = '{}: d({})/d({}): Expected {}x{} but declared at least {}x{}'
                    raise ValueError(msg.format(self.msginfo, of, wrt, shape[0], shape[1],
                                                rows_max + 1, cols_max + 1))

                self._check_partials_meta(abs_key, meta['val'],
                                          shape if rows is None else (rows.shape[0], 1))

                self._subjacs_info[abs_key] = meta

    def _find_partial_matches(self, of_pattern, wrt_pattern):
        """
        Find all partial derivative matches from of and wrt.

        Parameters
        ----------
        of_pattern : str or list of str
            The relative name of the residual(s) that derivatives are being computed for.
            May also contain a glob pattern.
        wrt_pattern : str or list of str
            The relative name of the variables that derivatives are taken with respect to.
            This can contain the name of any input or output variable.
            May also contain a glob pattern.

        Returns
        -------
        tuple(list, list)
            Pair of lists containing pattern matches (if any). Returns (of_matches, wrt_matches)
            where of_matches is a list of tuples (pattern, matches) and wrt_matches is a list of
            tuples (pattern, output_matches, input_matches).
        """
        of_list = [of_pattern] if isinstance(of_pattern, str) else of_pattern
        wrt_list = [wrt_pattern] if isinstance(wrt_pattern, str) else wrt_pattern
        ofs, wrts = self._get_partials_varlists()

        of_pattern_matches = [(pattern, find_matches(pattern, ofs)) for pattern in of_list]
        wrt_pattern_matches = [(pattern, find_matches(pattern, wrts)) for pattern in wrt_list]
        return of_pattern_matches, wrt_pattern_matches

    def _check_partials_meta(self, abs_key, val, shape):
        """
        Check a given partial derivative and metadata for the correct shapes.

        Parameters
        ----------
        abs_key : tuple(str, str)
            The of/wrt pair (given absolute names) defining the partial derivative.
        val : ndarray
            Subjac value.
        shape : tuple
            Expected shape of val.
        """
        out_size, in_size = shape

        if in_size == 0 and self.comm.rank != 0:  # 'inactive' component
            return

        if val is not None:
            val_shape = val.shape
            if len(val_shape) == 1:
                val_out, val_in = val_shape[0], 1
            else:
                val_out, val_in = val.shape
            if val_out > out_size or val_in > in_size:
                of, wrt = abs_key2rel_key(self, abs_key)
                msg = '{}: d({})/d({}): Expected {}x{} but val is {}x{}'
                raise ValueError(msg.format(self.msginfo, of, wrt, out_size, in_size,
                                            val_out, val_in))

    def _set_approx_partials_meta(self):
        """
        Add approximations for those partials registered with method=fd or method=cs.
        """
        self._get_static_wrt_matches()
        subjacs = self._subjacs_info
        wrtset = set()
        subjac_keys = self._get_approx_subjac_keys()
        # go through subjac keys in reverse and only add approx for the last of each wrt
        # (this prevents warnings that could confuse users)
        for i in range(len(subjac_keys) - 1, -1, -1):
            key = subjac_keys[i]
            if key[1] not in wrtset:
                wrtset.add(key[1])
                meta = subjacs[key]
                self._approx_schemes[meta['method']].add_approximation(key, self, meta)

    def _guess_nonlinear(self):
        """
        Provide initial guess for states.

        Does nothing on any non-implicit component.
        """
        pass

    def _clear_iprint(self):
        """
        Clear out the iprint stack from the solvers.

        Components don't have nested solvers, so do nothing to prevent errors.
        """
        pass

    def _check_first_linearize(self):
        if self._first_call_to_linearize:
            self._first_call_to_linearize = False  # only do this once
            if coloring_mod._use_partial_sparsity:
                coloring = self._get_coloring()
                if coloring is not None:
                    if not self._coloring_info['dynamic']:
                        coloring._check_config_partial(self)
                    self._update_subjac_sparsity(coloring.get_subjac_sparsity())
                self._jacobian._restore_approx_sparsity()

    def _resolve_src_inds(self, my_tdict, top):
        abs2meta_in = self._var_abs2meta['input']
        all_abs2meta_in = self._var_allprocs_abs2meta['input']
        abs2prom = self._var_allprocs_abs2prom['input']

        for tgt, (pinfo, parent_src_shape, oldprom, oldpath) in my_tdict.items():
            src_inds, flat_src_inds, src_shape = pinfo

            # update the input metadata with the final src_indices,
            # flat_src_indices and src_shape
            if src_inds is None:
                prom = abs2prom[tgt]
                if prom in self._var_prom2inds:
                    del self._var_prom2inds[prom]
            else:
                all_abs2meta_in[tgt]['has_src_indices'] = True
                meta = abs2meta_in[tgt]
                meta['src_shape'] = src_shape
                if meta.get('add_input_src_indices'):
                    src_inds = convert_src_inds(src_inds, src_shape,
                                                meta['src_indices'], src_shape)
                elif _is_slicer_op(src_inds):
                    meta['src_slice'] = src_inds
                    try:
                        src_inds = _slice_indices(src_inds, np.prod(parent_src_shape),
                                                  parent_src_shape)
                    except IndexError as err:
                        raise IndexError(f"{self.msginfo}:\nError '{err}'\n  in "
                                         f"resolving source indices in connection "
                                         f"between source='{oldprom}' "
                                         f"and target='{tgt}'\n  with src_indices='{src_inds}'")
                    meta['flat_src_indices'] = True
                elif src_inds.ndim == 1:
                    meta['flat_src_indices'] = True
                elif meta['flat_src_indices'] is None:
                    meta['flat_src_indices'] = flat_src_inds
                meta['src_indices'] = src_inds


class _DictValues(object):
    """
    A dict-like wrapper for a dict of metadata, where getitem returns 'val' from metadata.
    """

    def __init__(self, dct):
        self._dict = dct

    def __getitem__(self, key):
        return self._dict[key]['val']

    def __setitem__(self, key, value):
        self._dict[key]['val'] = value

    def __contains__(self, key):
        return key in self._dict

    def __len__(self):
        return len(self._dict)

    def items(self):
        return [(key, self._dict[key]['val']) for key in self._dict]<|MERGE_RESOLUTION|>--- conflicted
+++ resolved
@@ -1032,11 +1032,6 @@
             Form for finite difference, can be 'forward', 'backward', or 'central'. Defaults
             to None, in which case the approximation method provides its default value.
         step_calc : str
-<<<<<<< HEAD
-            Step type for finite difference, can be 'abs' for absolute', or 'rel' for
-            relative. Defaults to None, in which case the approximation method provides
-            its default value.
-=======
             Step type for computing the size of the finite difference step. It can be 'abs' for
             absolute, 'rel_avg' for a size relative to the absolute value of the vector input, or
             'rel_element' for a size relative to each value in the vector input. In addition, it
@@ -1046,7 +1041,6 @@
             method provides its default value.
         minimum_step : float
             Minimum step size allowed when using one of the relative step_calc options.
->>>>>>> 7b39cc28
 
         Returns
         -------
