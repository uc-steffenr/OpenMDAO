"""Define the base System class."""
from __future__ import division

from fnmatch import fnmatchcase
from contextlib import contextmanager

import numpy

from six import iteritems
from six.moves import range

from openmdao.proc_allocators.default_allocator import DefaultAllocator
from openmdao.jacobians.default_jacobian import DefaultJacobian
from openmdao.utils.generalized_dict import GeneralizedDictionary


class System(object):
    """Base class for all systems in OpenMDAO.

    Never instantiated; subclassed by Group or Component.
    All subclasses have their attributes defined here.

    Attributes
    ----------
    name : str
        name of the system, must be different from siblings.
    path_name : str
        global name of the system, including the path.
    comm : MPI.Comm or FakeComm
        MPI communicator object.
    metadata : GeneralizedDictionary
        dictionary of user-defined arguments.

    _sys_depth : int
        distance from the root node in the hierarchy tree.
    _sys_assembler: Assembler
        pointer to the global assembler object.

    _mpi_proc_allocator : ProcAllocator
        object that distributes procs among subsystems.
    _mpi_proc_range : [int, int]
        indices of procs owned by comm with respect to COMM_WORLD.

    _subsystems_allprocs : [System, ...]
        list of all subsystems (children of this system).
    _subsystems_myproc : [System, ...]
        list of local subsystems that exist on this proc.
    _subsystems_inds : [int, ...]
        list of indices of subsystems on this proc among all subsystems.

    _variable_allprocs_names : {'input': [str, ...], 'output': [str, ...]}
        list of names of all owned variables, not just on current proc.
    _variable_allprocs_range : {'input': [int, int], 'output': [int, int]}
        index range of owned variables with respect to all problem variables.
    _variable_allprocs_indices : {'input': dict, 'output': dict}
        dictionary of global indices keyed by the variable name.

    _variable_myproc_names : {'input': [str, ...], 'output': [str, ...]}
        list of names of owned variables on current proc.
    _variable_myproc_metadata : {'input': list, 'output': list}
        list of metadata dictionaries of variables that exist on this proc.
    _variable_myproc_indices : {'input': ndarray[:], 'output': ndarray[:]}
        integer arrays of global indices of variables on this proc.

    _variable_maps : {'input': dict, 'output': dict}
        dictionary of variable names and their aliases (for promotes/renames).
    _variable_promotes : { 'any': set(), 'input': set(), 'output': set() }
        dictionary of sets of variable names/wildcards specifying promotion
        (used to calculate _variable_maps)
    _variable_renames : { 'input': {}, 'output': {} }
        dictionary of mappings used to specify variables to be renamed in the
        parent group. (used to calculate _variable_maps)

    _variable_connections : dict
        dictionary of input_name: (output_name, src_indices) connections.
    _variable_connections_indices : [(int, int), ...]
        _variable_connections with variable indices instead of names.

    _vectors : {'input': dict, 'output': dict, 'residual': dict}
        dict of vector objects.
    _vector_transfers : dict
        dict of transfer objects.
    _vector_var_ids : dict
        dictionary of index arrays of relevant variables for this vector

    _inputs : Vector
        inputs vector; points to _vectors['input'][None].
    _outputs : Vector
        outputs vector; points to _vectors['output'][None].
    _residuals : Vector
        residuals vector; points to _vectors['residual'][None].
    _transfers : dict of Transfer
        transfer object; points to _vector_transfers[None].

    _jacobian : Jacobian
        global Jacobian object to be used in apply_linear

    _nl_solver : NonlinearSolver
        nonlinear solver to be used for solve_nonlinear.
    _ln_solver : LinearSolver
        linear solver to be used for solve_linear; not the Newton system.
    _suppress_solver_output : boolean
        global overriding flag that turns off all solver output if 'False'.
    """

    def __init__(self, **kwargs):
        """Initialize all attributes.

        All subclasses use this __init__ method without overriding it.

        Args
        ----
        **kwargs: dict of keyword arguments
            available here and in all descendants of this system.
        """
        self.name = ''
        self.path_name = ''
        self.comm = None
        self.metadata = GeneralizedDictionary(kwargs)

        self._sys_depth = 0
        self._sys_assembler = None

        self._mpi_proc_allocator = DefaultAllocator()
        self._mpi_proc_range = [0, 1]

        self._subsystems_allprocs = []
        self._subsystems_myproc = []
        self._subsystems_inds = []

        self._variable_allprocs_names = {'input': [], 'output': []}
        self._variable_allprocs_range = {'input': [0, 0], 'output': [0, 0]}
        self._variable_allprocs_indices = {'input': {}, 'output': {}}

        self._variable_myproc_names = {'input': [], 'output': []}
        self._variable_myproc_metadata = {'input': [], 'output': []}
        self._variable_myproc_indices = {'input': None, 'output': None}

        self._variable_maps = {'input': {}, 'output': {}}
        self._variable_promotes = {'input': set(), 'output': set(),
                                   'any': set()}
        self._variable_renames = {'input': {}, 'output': {}}

        self._variable_connections = {}
        self._variable_connections_indices = []

        self._vectors = {'input': {}, 'output': {}, 'residual': {}}
        self._vector_transfers = {}
        self._vector_var_ids = {}

        self._inputs = None
        self._outputs = None
        self._residuals = None
        self._transfers = None

        self._jacobian = DefaultJacobian()

        self._nl_solver = None
        self._ln_solver = None
        self._suppress_solver_output = False

        self.initialize()

    def _setup_processors(self, path, comm, global_dict,
                          depth, assembler, proc_range):
        """Recursively split comms and define local subsystems.

        Sets the following attributes:
            path_name
            comm
            _sys_depth
            _sys_assembler
            _mpi_proc_range
            _subsystems_myproc
            _subsystems_inds

        Args
        ----
        path : str
            parent names to prepend to name to get the pathname
        comm : MPI.Comm or FakeComm
            communicator for this system (already split, if applicable).
        global_dict : dict
            dictionary with kwargs of all parents assembled in it.
        depth : int
            depth level for this system - i.e., distance from root node.
        assembler : Assembler
            pointer to the global assember object to distribute to everyone.
        proc_range : [int, int]
            indices of procs owned by comm with respect to COMM_WORLD.
        """
        # Set attributes
        self.path_name = '.'.join((path, self.name)) if path else self.name
        self.comm = comm
        self._sys_depth = depth
        self._sys_assembler = assembler
        self._mpi_proc_range = proc_range

        # Add self's kwargs to dictionary of parents' kwargs (already new copy)
        self.metadata._assemble_global_dict(global_dict)

        # Optional user-defined method
        self.initialize_processors()

        nsub = len(self._subsystems_allprocs)
        # If this is a group:
        if nsub > 0:
            # Call the load balancing algorithm
            tmp = self._mpi_proc_allocator(nsub, comm, proc_range)
            sub_inds, sub_comm, sub_proc_range = tmp

            # Define local subsystems
            self._subsystems_myproc = [self._subsystems_allprocs[ind]
                                       for ind in sub_inds]
            self._subsystems_inds = sub_inds

            # Perform recursion
            for subsys in self._subsystems_myproc:
                sub_global_dict = self.metadata._global_dict.copy()
                subsys._setup_processors(self.path_name, sub_comm,
                                         sub_global_dict, depth+1, assembler,
                                         sub_proc_range)

    def _setup_variables(self, recursion=True):
        """Assemble variable metadata and names lists.

        Sets the following attributes:
            _variable_allprocs_names
            _variable_myproc_names
            _variable_myproc_metadata

        Args
        ----
        recursion : boolean
            recursion is not performed if traversing up the tree after reconf.
        """
        # Perform recursion
        if recursion:
            for subsys in self._subsystems_myproc:
                subsys._setup_variables()

        # Empty the lists in case this is part of a reconfiguration
        for typ in ['input', 'output']:
            self._variable_allprocs_names[typ] = []
            self._variable_myproc_names[typ] = []
            self._variable_myproc_metadata[typ] = []

        # If this is a component, the user calls add_input/add_output
        if len(self._subsystems_allprocs) == 0:
            self.initialize_variables()
        # If this is a group, assemble the metadata and names lists
        else:
            for typ in ['input', 'output']:
                for subsys in self._subsystems_myproc:
                    # Assemble the names list from subsystems
                    subsys._variable_maps[typ] = subsys._get_maps(typ)
                    for sub_name in subsys._variable_allprocs_names[typ]:
                        name = subsys._variable_maps[typ][sub_name]
                        self._variable_allprocs_names[typ].append(name)
                        self._variable_myproc_names[typ].append(name)

                    # Assemble the metadata list from the subsystems
                    metadata = subsys._variable_myproc_metadata[typ]
                    self._variable_myproc_metadata[typ].extend(metadata)

                # The names list is on all procs, allgather all names
                if self.comm.size > 1:

                    # One representative proc from each sub_comm adds names
                    sub_comm = self._subsystems_myproc[0].comm
                    if sub_comm.rank == 0:
                        names = self._variable_allprocs_names[typ]
                    else:
                        names = []

                    # Every proc on this comm now has global variable names
                    raw = self.comm.allgather(names)
                    self._variable_allprocs_names[typ] = []
                    for names in raw:
                        self._variable_allprocs_names[typ].extend(names)

    def _setup_variable_indices(self, index, recursion=True):
        """Define the variable indices and range.

        Sets the following attributes:
            _variable_allprocs_range
            _variable_allprocs_indices
            _variable_myproc_indices

        Args
        ----
        index : {'input': int, 'output': int}
            current global variable counter.
        recursion : boolean
            recursion is not performed if traversing up the tree after reconf.
        """
        # Define the global variable range for the system
        for typ in ['input', 'output']:
            size = len(self._variable_allprocs_names[typ])
            self._variable_allprocs_range[typ][0] = index[typ]
            self._variable_allprocs_range[typ][1] = index[typ] + size

        # If group, compute _variable_myproc_indices as follows
        if len(self._subsystems_myproc) > 0:
            subsys0 = self._subsystems_myproc[0]

            # Pre-recursion: compute 'index' to pass to subsystems
            # Need offset: number of variables on procs before current proc
            # Necessary because of multiple global counters on different procs
            if self.comm.size > 1:
                for typ in ['input', 'output']:
                    local_var_size = len(subsys0._variable_allprocs_names[typ])

                    # Compute the variable count list; 0 on rank > 0 procs
                    sub_comm = self._subsystems_myproc[0].comm
                    if sub_comm.rank == 0:
                        nvar_myproc = local_var_size
                    else:
                        nvar_myproc = 0
                    nvar_allprocs = self.comm.allgather(nvar_myproc)

                    # Compute the offset
                    iproc = self.comm.rank
                    nvar_myproc = local_var_size
                    index[typ] += (numpy.sum(nvar_allprocs[:iproc+1]) -
                                   nvar_myproc)

            # Perform the recursion
            if recursion:
                for subsys in self._subsystems_myproc:
                    subsys._setup_variable_indices(index)

            # Post-recursion: assemble local variable indices from subsystems
            for typ in ['input', 'output']:
                raw = []
                for subsys in self._subsystems_myproc:
                    raw.append(subsys._variable_myproc_indices[typ])
                self._variable_myproc_indices[typ] = numpy.concatenate(raw)

        # If component, _variable_myproc_indices is simply an arange
        else:
            for typ in ['input', 'output']:
                ind1, ind2 = self._variable_allprocs_range[typ]
                self._variable_myproc_indices[typ] = numpy.arange(ind1, ind2)

        # Reset index dict to the global variable count on all procs
        # Necessary for younger siblings to have proper index values
        for typ in ['input', 'output']:
            index[typ] = self._variable_allprocs_range[typ][1]

        # Populate the _variable_allprocs_indices dictionary
        for typ in ['input', 'output']:
            for ind, name in enumerate(self._variable_allprocs_names[typ]):
                ivar_all = self._variable_allprocs_range[typ][0] + ind
                self._variable_allprocs_indices[typ][name] = ivar_all

    def _setup_connections(self):
        """Recursively assemble a list of input-output connections.

        Sets the following attributes:
            _variable_connections_indices
        """
        # Perform recursion and assemble pairs from subsystems
        pairs = []
        for subsys in self._subsystems_myproc:
            subsys._setup_connections()
            if subsys.comm.rank == 0:
                pairs.extend(subsys._variable_connections_indices)

        # Do an allgather to gather from root procs of all subsystems
        if self.comm.size > 1:
            pairs_raw = self.comm.allgather(pairs)
            pairs = []
            for sub_pairs in pairs_raw:
                pairs.extend(sub_pairs)

        # Loop through user-defined connections
        var_allprocs_names = self._variable_allprocs_names
        for ip_name, (op_name, src_indices) \
                in iteritems(self._variable_connections):

            is_valid = (ip_name in var_allprocs_names['input'] and
                        op_name in var_allprocs_names['output'])
            if is_valid:
                ip_index = var_allprocs_names['input'].index(ip_name)
                op_index = var_allprocs_names['output'].index(op_name)
                ip_index += self._variable_allprocs_range['input'][0]
                op_index += self._variable_allprocs_range['output'][0]
                pairs.append([ip_index, op_index])

                if src_indices is not None:
                    # set the 'indices' metadata in the input variable
                    try:
                        input_var_names = self._variable_myproc_names['input']
                        ip_myproc_index = input_var_names.index(ip_name)
                    except ValueError:
                        pass
                    else:
                        input_meta = self._variable_myproc_metadata['input']
                        meta = input_meta[ip_myproc_index]
                        meta['indices'] = numpy.array(src_indices, dtype=int)
                        meta['shape'] = meta['indices'].shape

        self._variable_connections_indices = pairs

    def _setup_vector(self, vectors, vector_var_ids):
        """Add this vector and assign sub_vectors to subsystems.

        Sets the following attributes:
            _vectors
            _vector_transfers
            _inputs*
            _outputs*
            _residuals*
            _transfers*

        * If vec_name is None - i.e., we are setting up the nonlinear vector

        Args
        ----
        vectors : {'input': Vector, 'output': Vector, 'residual': Vector}
            Vector objects corresponding to 'name'.
        vector_var_ids : ndarray[:]
            integer array of all relevant variables for this vector.
        """
        vec_name = vectors['output']._name

        # Set the incoming _vectors in the appropriate attribute
        for key in ['input', 'output', 'residual']:
            self._vectors[key][vec_name] = vectors[key]

        # Compute the transfer for this vector set
        self._vector_transfers[vec_name] = self._get_transfers(vectors)

        # Assign relevant variables IDs array
        self._vector_var_ids[vec_name] = vector_var_ids

        # Define shortcuts for convenience
        if vec_name is None:
            self._inputs = self._vectors['input'][None]
            self._outputs = self._vectors['output'][None]
            self._residuals = self._vectors['residual'][None]
            self._transfers = self._vector_transfers[None]

        # Perform recursion
        for subsys in self._subsystems_myproc:

            sub_vectors = {}
            for key in ['input', 'output', 'residual']:
                sub_vectors[key] = vectors[key]._create_subvector(subsys)

            subsys._setup_vector(sub_vectors, vector_var_ids)

    def _get_transfers(self, vectors):
        """Compute transfers.

        Args
        ----
        vectors : {'input': Vector, 'output': Vector, 'residual': Vector}
            dictionary of Vector objects

        Returns
        -------
        dict of Transfer
            dictionary of full and partial Transfer objects.
        """
        Transfer = vectors['output'].TRANSFER

        nsub_allprocs = len(self._subsystems_allprocs)
        var_range = self._variable_allprocs_range
        subsystems_myproc = self._subsystems_myproc
        subsystems_inds = self._subsystems_inds

        # Call the assembler's transfer setup routine
        compute_transfers = self._sys_assembler._compute_transfers
        xfer_indices = compute_transfers(nsub_allprocs, var_range,
                                         subsystems_myproc, subsystems_inds)
        [xfer_ip_inds, xfer_op_inds,
         fwd_xfer_ip_inds, fwd_xfer_op_inds,
         rev_xfer_ip_inds, rev_xfer_op_inds] = xfer_indices

        # Create Transfer objects from the raw indices
        transfers = {}
        transfers[None] = Transfer(vectors['input'],
                                   vectors['output'],
                                   xfer_ip_inds,
                                   xfer_op_inds,
                                   self.comm)
        for isub in range(len(fwd_xfer_ip_inds)):
            transfers['fwd', isub] = Transfer(vectors['input'],
                                              vectors['output'],
                                              fwd_xfer_ip_inds[isub],
                                              fwd_xfer_op_inds[isub],
                                              self.comm)
        for isub in range(len(rev_xfer_ip_inds)):
            transfers['rev', isub] = Transfer(vectors['input'],
                                              vectors['output'],
                                              rev_xfer_ip_inds[isub],
                                              rev_xfer_op_inds[isub],
                                              self.comm)
        return transfers

    def _get_maps(self, typ):
        """Define variable maps based on promotes and renames lists.

        Args
        ----
        typ : str
            Either 'input' or 'output'.
        """
        maps = {}

        gname = self.name + '.' if self.name else ''

        promotes = self._variable_promotes['any']
        promotes_typ = self._variable_promotes[typ]
        renames = self._variable_renames[typ]

        if promotes:
            names = promotes
            patterns = [n for n in names if '*' in n or '?' in n]
        elif promotes_typ:
            names = promotes_typ
            patterns = [n for n in names if '*' in n or '?' in n]
        else:
            names = ()
            patterns = ()

        for name in self._variable_allprocs_names[typ]:
            if name in names:
                maps[name] = name
                continue

            for pattern in patterns:
                # if name matches, promote that variable to parent
                if fnmatchcase(name, pattern):
                    maps[name] = name
                    break
            else:
                if name in renames:
                    # Rename selected variables in the parent system
                    maps[name] = renames[name]
                else:
                    # Default: prepend the parent system's name
                    maps[name] = gname + name if gname else name

        return maps

    @contextmanager
    def _matvec_context(self, vec_name, var_inds, mode):
<<<<<<< HEAD
        """Set up linear vectors for an apply_linear.
=======
        """Context manager for vectors.
>>>>>>> 018b3f30

        For the given vec_name, return vectors that use a set of
        internal variables that are relevant to the current matrix-vector
        product.
        """
        d_inputs = self._vectors['input'][vec_name]
        d_outputs = self._vectors['output'][vec_name]
        d_residuals = self._vectors['residual'][vec_name]

        if mode == 'fwd':
            d_residuals.set_const(0.0)
        elif mode == 'rev':
            d_inputs.set_const(0.0)
            d_outputs.set_const(0.0)

        # TODO: check if we can loop over myproc vars to save time
        op_names = []
        op_ind = self._variable_allprocs_range['output'][0]
        for op_name in self._variable_allprocs_names['output']:
            valid = op_ind in self._vector_var_ids[vec_name]
            if var_inds is not None:
                valid = valid and op_ind in var_inds
            if valid:
                op_names.append(op_name)
            op_ind += 1

        ip_names = []
        ip_ind = self._variable_allprocs_range['input'][0]
        for ip_name in self._variable_allprocs_names['input']:
            op_ind = self._sys_assembler._input_var_ids[ip_ind]
            valid = op_ind in self._vector_var_ids[vec_name]
            if var_inds is not None:
                valid = valid and op_ind in var_inds
            if valid:
                ip_names.append(ip_name)
            ip_ind += 1

        res_names = []
        op_ind = self._variable_allprocs_range['output'][0]
        for op_name in self._variable_allprocs_names['output']:
            valid = op_ind in self._vector_var_ids[vec_name]
            if valid:
                res_names.append(op_name)
            op_ind += 1

        # TODO: see if we can avoid the `in var_inds` because this is slow
        # e.g., var_inds could be two range pairs to account for gaps

        d_inputs._names = set(ip_names)
        d_outputs._names = set(op_names)
        d_residuals._names = set(res_names)

        yield d_inputs, d_outputs, d_residuals

        # reset _names so users will see full vector contents
        d_inputs._names = d_inputs._views
        d_outputs._names = d_outputs._views
        d_residuals._names = d_residuals._views

    @property
    def nl_solver(self):
        """The nonlinear solver for this system."""
        return self._nl_solver

    @nl_solver.setter
    def nl_solver(self, solver):
        """Set this system's nonlinear solver and perform setup."""
        self._nl_solver = solver
        if solver is not None:
            self._nl_solver._setup_solvers(self, 0)

    @property
    def ln_solver(self):
        """The linear (adjoint) solver for this system."""
        return self._ln_solver

    @ln_solver.setter
    def ln_solver(self, solver):
        """Set this system's linear (adjoint) solver and perform setup."""
        self._ln_solver = solver
        if solver is not None:
            self._ln_solver._setup_solvers(self, 0)

    @property
    def suppress_solver_output(self):
        """The value of the global toggle to disable solver printing."""
        return self._suppress_solver_output

    @suppress_solver_output.setter
    def suppress_solver_output(self, value):
        """Recursively set the solver print suppression toggle."""
        self._suppress_solver_output = value
        for subsys in self._subsystems_myproc:
            subsys.suppress_solver_output = value

    @property
    def proc_allocator(self):
        """The current system's processor allocator object."""
        return self._mpi_proc_allocator

    @proc_allocator.setter
    def proc_allocator(self, value):
        """Set the processor allocator object."""
        self._mpi_proc_allocator = value

    @property
    def jacobian(self):
        """The Jacobian."""
        return self._jacobian

    @jacobian.setter
    def jacobian(self, jac):
        """Set the Jacobian."""
        self._set_jacobian(jac, True)

    def _set_jacobian(self, jacobian, is_top=True):
        """Recursively set the system's jacobian attribute.

        Args
        ----
        jacobian : Jacobian or None
            Jacobian object to be set; if None, reset to the DefaultJacobian.
        is_top : boolean
            whether this is the top; i.e., start of the recursion
        """
        if jacobian is None:
            self._jacobian = DefaultJacobian()
        else:
            jacobian._dict.update(self._jacobian._dict)
            self._jacobian = jacobian
            if is_top:
                self._jacobian._top_name = self.path_name
                self._jacobian._top_system = self
                self._jacobian._assembler = self._sys_assembler

        for subsys in self._subsystems_myproc:
            subsys._set_jacobian(jacobian, False)

    def get_system(self, name):
        """Return the system called 'name' in the current namespace.

        Args
        ----
        name : str
            name of the desired system in the current namespace.

        Returns
        -------
        System or None
            System if found on this proc else None.
        """
        if name == self.path_name:
            # If this system's name matches, target found
            return self
        else:
            for subsys in self._subsystems_myproc:
                result = subsys.get_system(name)
                if result is not None:
                    return result
            return None

    def initialize(self):
        """Optional user-defined method run once during instantiation.

        Available attributes:
            name
            metadata (only local)
        """
        pass

    def initialize_processors(self):
        """Optional user-defined method run after repartitioning/rebalancing.

        Available attributes:
            name
            path_name
            comm
            metadata (local and global)
        """
        pass

    def initialize_variables(self):
        """Required method for components to declare inputs and outputs.

        Available attributes:
            name
            path_name
            comm
            metadata (local and global)
        """
        pass<|MERGE_RESOLUTION|>--- conflicted
+++ resolved
@@ -548,11 +548,7 @@
 
     @contextmanager
     def _matvec_context(self, vec_name, var_inds, mode):
-<<<<<<< HEAD
-        """Set up linear vectors for an apply_linear.
-=======
         """Context manager for vectors.
->>>>>>> 018b3f30
 
         For the given vec_name, return vectors that use a set of
         internal variables that are relevant to the current matrix-vector
