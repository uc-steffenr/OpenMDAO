"""Define the base System class."""
import sys
import os
from contextlib import contextmanager
from collections import OrderedDict, defaultdict
from collections.abc import Iterable

from fnmatch import fnmatchcase
import sys
import os
import time
from numbers import Integral

import numpy as np
import networkx as nx

import openmdao
from openmdao.jacobians.assembled_jacobian import DenseJacobian, CSCJacobian
from openmdao.recorders.recording_manager import RecordingManager
from openmdao.vectors.vector import INT_DTYPE, _full_slice
from openmdao.utils.mpi import MPI
from openmdao.utils.options_dictionary import OptionsDictionary, _undefined
from openmdao.utils.record_util import create_local_meta, check_path
from openmdao.utils.units import is_compatible, unit_conversion
from openmdao.utils.variable_table import write_var_table
from openmdao.utils.array_utils import evenly_distrib_idxs
from openmdao.utils.graph_utils import all_connected_nodes
from openmdao.utils.name_maps import name2abs_name, name2abs_names
from openmdao.utils.coloring import _compute_coloring, Coloring, \
    _STD_COLORING_FNAME, _DEF_COMP_SPARSITY_ARGS
import openmdao.utils.coloring as coloring_mod
from openmdao.utils.general_utils import determine_adder_scaler, \
    format_as_float_or_array, ContainsAll, all_ancestors, \
    simple_warning, make_set, match_includes_excludes, ensure_compatible, _is_slice
from openmdao.approximation_schemes.complex_step import ComplexStep
from openmdao.approximation_schemes.finite_difference import FiniteDifference
from openmdao.utils.units import unit_conversion

# Use this as a special value to be able to tell if the caller set a value for the optional
#   out_stream argument. We run into problems running testflo if we use a default of sys.stdout.
_DEFAULT_OUT_STREAM = object()
_empty_frozen_set = frozenset()

_asm_jac_types = {
    'csc': CSCJacobian,
    'dense': DenseJacobian,
}

# Suppored methods for derivatives
_supported_methods = {
    'fd': FiniteDifference,
    'cs': ComplexStep,
    'exact': None
}

_DEFAULT_COLORING_META = {
    'wrt_patterns': ('*',),  # patterns used to match wrt variables
    'method': 'fd',          # finite differencing method  ('fd' or 'cs')
    'wrt_matches': None,     # where matched wrt names are stored
    'per_instance': True,    # assume each instance can have a different coloring
    'coloring': None,        # this will contain the actual Coloring object
    'dynamic': False,        # True if dynamic coloring is being used
    'static': None,          # either _STD_COLORING_FNAME, a filename, or a Coloring object
                             # if use_fixed_coloring was called
}

_DEFAULT_COLORING_META.update(_DEF_COMP_SPARSITY_ARGS)

_recordable_funcs = frozenset(['_apply_linear', '_apply_nonlinear', '_solve_linear',
                               '_solve_nonlinear'])


class System(object):
    """
    Base class for all systems in OpenMDAO.

    Never instantiated; subclassed by <Group> or <Component>.
    All subclasses have their attributes defined here.

    In attribute names:
        abs / abs_name : absolute, unpromoted variable name, seen from root (unique).
        rel / rel_name : relative, unpromoted variable name, seen from current system (unique).
        prom / prom_name : relative, promoted variable name, seen from current system (non-unique).
        idx : global variable index among variables on all procs (I/O indices separate).
        my_idx : index among variables in this system, on this processor (I/O indices separate).
        io : indicates explicitly that input and output variables are combined in the same dict.

    Attributes
    ----------
    name : str
        Name of the system, must be different from siblings.
    pathname : str
        Global name of the system, including the path.
    comm : MPI.Comm or <FakeComm>
        MPI communicator object.
    options : OptionsDictionary
        options dictionary
    recording_options : OptionsDictionary
        Recording options dictionary
    _problem_meta : dict
        Problem level metadata.
    under_complex_step : bool
        When True, this system is undergoing complex step.
    iter_count : int
        Int that holds the number of times this system has iterated
        in a recording run.
    cite : str
        Listing of relevant citations that should be referenced when
        publishing work that uses this class.
    _full_comm : MPI.Comm or None
        MPI communicator object used when System's comm is split for parallel FD.
    _solver_print_cache : list
        Allows solver iprints to be set to requested values after setup calls.
    _subsystems_allprocs : [<System>, ...]
        List of all subsystems (children of this system).
    _subsystems_myproc : [<System>, ...]
        List of local subsystems that exist on this proc.
    _subsystems_inds : dict
        Dict mapping subsystem name to index into _subsystems_allprocs.
    _var_promotes : { 'any': [], 'input': [], 'output': [] }
        Dictionary of lists of variable names/wildcards specifying promotion
        (used to calculate promoted names)
    _var_promotes_src_indices : dict
        Dictionary mapping promoted input names/wildcards to (src_indices, flat_src_indices)
    _var_allprocs_abs_names : {'input': [str, ...], 'output': [str, ...]}
        List of absolute names of this system's variables on all procs.
    _var_abs_names : {'input': [str, ...], 'output': [str, ...]}
        List of absolute names of this system's variables existing on current proc.
    _var_allprocs_abs_names_discrete : {'input': [str, ...], 'output': [str, ...]}
        List of absolute names of this system's discrete variables on all procs.
    _var_abs_names_discrete : {'input': [str, ...], 'output': [str, ...]}
        List of absolute names of this system's discrete variables existing on current proc.
    _var_allprocs_prom2abs_list : {'input': dict, 'output': dict}
        Dictionary mapping promoted names to list of all absolute names.
        For outputs, the list will have length one since promoted output names are unique.
    _var_abs2prom : {'input': dict, 'output': dict}
        Dictionary mapping absolute names to promoted names, on current proc.
    _var_allprocs_abs2prom : {'input': dict, 'output': dict}
        Dictionary mapping absolute names to promoted names, on all procs.
    _var_allprocs_abs2meta : dict
        Dictionary mapping absolute names to metadata dictionaries for allprocs variables.
        The keys are
        ('units', 'shape', 'size') for inputs and
        ('units', 'shape', 'size', 'ref', 'ref0', 'res_ref', 'distributed') for outputs.
    _var_abs2meta : dict
        Dictionary mapping absolute names to metadata dictionaries for myproc variables.
    _var_discrete : dict
        Dictionary of discrete var metadata and values local to this process.
    _var_allprocs_discrete : dict
        Dictionary of discrete var metadata and values for all processes.
    _discrete_inputs : dict-like or None
        Storage for discrete input values.
    _discrete_outputs : dict-like or None
        Storage for discrete output values.
    _var_allprocs_abs2idx : dict
        Dictionary mapping absolute names to their indices among this system's allprocs variables.
        Therefore, the indices range from 0 to the total number of this system's variables.
    _var_sizes : {<vecname>: {'input': ndarray, 'output': ndarray}, ...}
        Array of local sizes of this system's allprocs variables.
        The array has size nproc x num_var where nproc is the number of processors
        owned by this system and num_var is the number of allprocs variables.
    _owned_sizes : ndarray
        Array of local sizes for 'owned' or distributed vars only.
    _var_offsets : {<vecname>: {'input': dict of ndarray, 'output': dict of ndarray}, ...} or None
        Dict of distributed offsets, keyed by var name.  Offsets are stored in an array
        of size nproc x num_var where nproc is the number of processors
        in this System's communicator and num_var is the number of allprocs variables
        in the given system.  This is only defined in a Group that owns one or more interprocess
        connections or a top level Group or System that is used to compute total derivatives
        across multiple processes.
    _conn_global_abs_in2out : {'abs_in': 'abs_out'}
        Dictionary containing all explicit & implicit connections owned by this system
        or any descendant system. The data is the same across all processors.
    _vectors : {'input': dict, 'output': dict, 'residual': dict}
        Dictionaries of vectors keyed by vec_name.
    _inputs : <Vector>
        The inputs vector; points to _vectors['input']['nonlinear'].
    _outputs : <Vector>
        The outputs vector; points to _vectors['output']['nonlinear'].
    _residuals : <Vector>
        The residuals vector; points to _vectors['residual']['nonlinear'].
    _nonlinear_solver : <NonlinearSolver>
        Nonlinear solver to be used for solve_nonlinear.
    _linear_solver : <LinearSolver>
        Linear solver to be used for solve_linear; not the Newton system.
    _approx_schemes : OrderedDict
        A mapping of approximation types to the associated ApproximationScheme.
    _jacobian : <Jacobian>
        <Jacobian> object to be used in apply_linear.
    _owns_approx_jac : bool
        If True, this system approximated its Jacobian
    _owns_approx_jac_meta : dict
        Stores approximation metadata (e.g., step_size) from calls to approx_totals
    _owns_approx_of : list or None
        Overrides aproximation outputs. This is set when calculating system derivatives, and serves
        as a way to communicate the driver's output quantities to the approximation objects so that
        we only take derivatives of variables that the driver needs.
    _owns_approx_of_idx : dict
        Index for override 'of' approximations if declared. When the user calls  `add_objective`
        or `add_constraint`, they may optionally specify an "indices" argument. This argument must
        also be communicated to the approximations when they are set up so that 1) the Jacobian is
        the correct size, and 2) we don't perform any extra unnecessary calculations.
    _owns_approx_wrt : list or None
        Overrides aproximation inputs. This is set when calculating system derivatives, and serves
        as a way to communicate the driver's input quantities to the approximation objects so that
        we only take derivatives with respect to variables that the driver needs.
    _owns_approx_wrt_idx : dict
        Index for override 'wrt' approximations if declared. When the user calls  `add_designvar`
        they may optionally specify an "indices" argument. This argument must also be communicated
        to the approximations when they are set up so that 1) the Jacobian is the correct size, and
        2) we don't perform any extra unnecessary calculations.
    _subjacs_info : dict of dict
        Sub-jacobian metadata for each (output, input) pair added using
        declare_partials. Members of each pair may be glob patterns.
    _design_vars : dict of dict
        dict of all driver design vars added to the system.
    _responses : dict of dict
        dict of all driver responses added to the system.
    _rec_mgr : <RecordingManager>
        object that manages all recorders added to this system.
    _static_mode : bool
        If true, we are outside of setup.
        In this case, add_input, add_output, and add_subsystem all add to the
        '_static' versions of the respective data structures.
        These data structures are never reset during setup.
    _static_subsystems_allprocs : [<System>, ...]
        List of subsystems that stores all subsystems added outside of setup.
    _static_design_vars : dict of dict
        Driver design variables added outside of setup.
    _static_responses : dict of dict
        Driver responses added outside of setup.
    supports_multivecs : bool
        If True, this system overrides compute_multi_jacvec_product (if an ExplicitComponent),
        or solve_multi_linear/apply_multi_linear (if an ImplicitComponent).
    matrix_free : Bool
        This is set to True if the component overrides the appropriate function with a user-defined
        matrix vector product with the Jacobian or any of its subsystems do.
    _relevant : dict
        Mapping of a VOI to a tuple containing dependent inputs, dependent outputs,
        and dependent systems.
    _vois : dict
        Either design vars or responses metadata, depending on the direction of
        derivatives.
    _mode : str
        Indicates derivative direction for the model, either 'fwd' or 'rev'.
    _scope_cache : dict
        Cache for variables in the scope of various mat-vec products.
    _has_guess : bool
        True if this system has or contains a system with a `guess_nonlinear` method defined.
    _has_output_scaling : bool
        True if this system has output scaling.
    _has_resid_scaling : bool
        True if this system has resid scaling.
    _has_input_scaling : bool
        True if this system has input scaling.
    _has_bounds: bool
        True if this system has upper or lower bounds on outputs.
    _owning_rank : dict
        Dict mapping var name to the lowest rank where that variable is local.
    _filtered_vars_to_record: Dict
        Dict of list of var names to record
    _vector_class : class
        Class to use for data vectors.  After setup will contain the value of either
        _problem_meta['distributed_vector_class'] or _problem_meta['local_vector_class'].
    _assembled_jac : AssembledJacobian or None
        If not None, this is the AssembledJacobian owned by this system's linear_solver.
    _num_par_fd : int
        If FD is active, and the value is > 1, turns on parallel FD and specifies the number of
        concurrent FD solves.
    _par_fd_id : int
        ID used to determine which columns in the jacobian will be computed when using parallel FD.
    _has_approx : bool
        If True, this system or its descendent has declared approximated partial or semi-total
        derivatives.
    _coloring_info : tuple
        Metadata that defines how to perform coloring of this System's approx jacobian. Not
        used if this System does no partial or semi-total coloring.
    _first_call_to_linearize : bool
        If True, this is the first call to _linearize.
    _is_local : bool
        If True, this system is local to this mpi process.
    """

    def __init__(self, num_par_fd=1, **kwargs):
        """
        Initialize all attributes.

        Parameters
        ----------
        num_par_fd : int
            If FD is active, number of concurrent FD solves.
        **kwargs : dict of keyword arguments
            Keyword arguments that will be mapped into the System options.
        """
        self.name = ''
        self.pathname = None
        self.comm = None
        self._is_local = False

        # System options
        self.options = OptionsDictionary(parent_name=type(self).__name__)

        self.options.declare('assembled_jac_type', values=['csc', 'dense'], default='csc',
                             desc='Linear solver(s) in this group, if using an assembled '
                                  'jacobian, will use this type.')

        # Case recording options
        self.recording_options = OptionsDictionary(parent_name=type(self).__name__)
        self.recording_options.declare('record_inputs', types=bool, default=True,
                                       desc='Set to True to record inputs at the system level')
        self.recording_options.declare('record_outputs', types=bool, default=True,
                                       desc='Set to True to record outputs at the system level')
        self.recording_options.declare('record_residuals', types=bool, default=True,
                                       desc='Set to True to record residuals at the system level')
        self.recording_options.declare('record_metadata', types=bool,
                                       desc='Deprecated. Recording of metadata will always be done',
                                       default=True,
                                       deprecation="The recording option, record_metadata, "
                                       "on System is "
                                       "deprecated. Recording of metadata will always be done")
        self.recording_options.declare('record_model_metadata', types=bool,
                                       desc='Deprecated. Recording of model metadata will always '
                                       'be done',
                                       deprecation="The recording option, record_model_metadata, "
                                       "on System is deprecated. Recording of model metadata will "
                                       "always be done",
                                       default=True)
        self.recording_options.declare('includes', types=list, default=['*'],
                                       desc='Patterns for variables to include in recording. \
                                       Uses fnmatch wildcards')
        self.recording_options.declare('excludes', types=list, default=[],
                                       desc='Patterns for vars to exclude in recording '
                                       '(processed post-includes). Uses fnmatch wildcards')
        self.recording_options.declare('options_excludes', types=list, default=[],
                                       desc='User-defined metadata to exclude in recording')

        self._problem_meta = None

        # Case recording related
        self.iter_count = 0

        self.cite = ""

        self._solver_print_cache = []

        self._subsystems_allprocs = []
        self._subsystems_myproc = []
        self._subsystems_inds = {}

        self._var_promotes = {'input': [], 'output': [], 'any': []}
        self._var_promotes_src_indices = {}

        self._var_allprocs_abs_names = {'input': [], 'output': []}
        self._var_abs_names = {'input': [], 'output': []}
        self._var_allprocs_abs_names_discrete = {'input': [], 'output': []}
        self._var_abs_names_discrete = {'input': [], 'output': []}
        self._var_allprocs_prom2abs_list = None
        self._var_abs2prom = {'input': {}, 'output': {}}
        self._var_allprocs_abs2prom = {'input': {}, 'output': {}}
        self._var_allprocs_abs2meta = {}
        self._var_abs2meta = {}
        self._var_discrete = {'input': {}, 'output': {}}
        self._var_allprocs_discrete = {'input': {}, 'output': {}}

        self._var_allprocs_abs2idx = {}

        self._var_sizes = None
        self._owned_sizes = None
        self._var_offsets = None

        self._full_comm = None

        self._vectors = {'input': {}, 'output': {}, 'residual': {}}

        self._inputs = None
        self._outputs = None
        self._residuals = None
        self._discrete_inputs = None
        self._discrete_outputs = None

        self._nonlinear_solver = None
        self._linear_solver = None

        self._jacobian = None
        self._approx_schemes = OrderedDict()
        self._subjacs_info = {}
        self.matrix_free = False

        self._owns_approx_jac = False
        self._owns_approx_jac_meta = {}
        self._owns_approx_wrt = None
        self._owns_approx_of = None
        self._owns_approx_wrt_idx = {}
        self._owns_approx_of_idx = {}

        self.under_complex_step = False

        self._design_vars = OrderedDict()
        self._responses = OrderedDict()
        self._rec_mgr = RecordingManager()

        self._conn_global_abs_in2out = {}

        self._static_mode = True
        self._static_subsystems_allprocs = []
        self._static_design_vars = OrderedDict()
        self._static_responses = OrderedDict()

        self.supports_multivecs = False

        self._relevant = None
        self._mode = None

        self._scope_cache = {}

        self._num_par_fd = num_par_fd

        self._declare_options()
        self.initialize()

        self.options.update(kwargs)

        self._has_guess = False
        self._has_output_scaling = False
        self._has_resid_scaling = False
        self._has_input_scaling = False
        self._has_bounds = False

        self._vector_class = None
        self._has_approx = False

        self._assembled_jac = None

        self._par_fd_id = 0

        self._filtered_vars_to_record = {}
        self._owning_rank = None
        self._coloring_info = _DEFAULT_COLORING_META.copy()
        self._first_call_to_linearize = True   # will check in first call to _linearize

    @property
    def msginfo(self):
        """
        Our instance pathname, if available, or our class name.  For use in error messages.

        Returns
        -------
        str
            Either our instance pathname or class name.
        """
        if self.pathname == '':
            return '{} (<model>)'.format(type(self).__name__)
        if self.pathname is not None:
            return '{} ({})'.format(type(self).__name__, self.pathname)
        if self.name:
            return '{} ({})'.format(type(self).__name__, self.name)
        return type(self).__name__

    def _declare_options(self):
        """
        Declare options before kwargs are processed in the init method.

        This is optionally implemented by subclasses of Component or Group
        that themselves are intended to be subclassed by the end user. The
        options of the intermediate class are declared here leaving the
        `initialize` method available for user-defined options.
        """
        pass

    def initialize(self):
        """
        Perform any one-time initialization run at instantiation.
        """
        pass

    def _configure(self):
        """
        Configure this system to assign children settings.
        """
        pass

    def _get_root_vectors(self):
        """
        Get the root vectors for the nonlinear and linear vectors for the model.

        Returns
        -------
        dict of dict of Vector
            Root vectors: first key is 'input', 'output', or 'residual'; second key is vec_name.
        """
        # save root vecs as an attribute so that we can reuse the nonlinear scaling vecs in the
        # linear root vec
        self._root_vecs = root_vectors = {'input': OrderedDict(),
                                          'output': OrderedDict(),
                                          'residual': OrderedDict()}

        relevant = self._relevant
        vec_names = self._rel_vec_name_list if self._use_derivatives else self._vec_names
        vectorized_vois = self._problem_meta['vectorized_vois']
        force_alloc_complex = self._problem_meta['force_alloc_complex']
        abs2idx = self._var_allprocs_abs2idx

        # Check for complex step to set vectors up appropriately.
        # If any subsystem needs complex step, then we need to allocate it everywhere.
        nl_alloc_complex = force_alloc_complex
        for sub in self.system_iter(include_self=True, recurse=True):
            nl_alloc_complex |= 'cs' in sub._approx_schemes
            if nl_alloc_complex:
                break

        # Linear vectors allocated complex only if subsolvers require derivatives.
        if nl_alloc_complex:
            from openmdao.error_checking.check_config import check_allocate_complex_ln
            ln_alloc_complex = check_allocate_complex_ln(self, force_alloc_complex)
        else:
            ln_alloc_complex = False

        if self._has_input_scaling or self._has_output_scaling or self._has_resid_scaling:
            self._scale_factors = self._compute_root_scale_factors()
        else:
            self._scale_factors = {}

        if self._vector_class is None:
            self._vector_class = self._local_vector_class

        for vec_name in vec_names:
            sizes = self._var_sizes[vec_name]['output']
            ncol = 1
            if vec_name == 'nonlinear':
                alloc_complex = nl_alloc_complex
            else:
                alloc_complex = ln_alloc_complex

                if vec_name != 'linear':
                    if vec_name in vectorized_vois:
                        voi = vectorized_vois[vec_name]
                        if 'size' in voi:
                            ncol = voi['size']
                        else:
                            owner = self._owning_rank[vec_name]
                            ncol = sizes[owner, abs2idx[vec_name][vec_name]]

            for key in ['input', 'output', 'residual']:
                root_vectors[key][vec_name] = self._vector_class(vec_name, key, self,
                                                                 alloc_complex=alloc_complex,
                                                                 ncol=ncol)
        return root_vectors

    def _get_approx_scheme(self, method):
        """
        Return the approximation scheme associated with the given method, creating one if needed.

        Parameters
        ----------
        method : str
            Name of the type of approxmation scheme.

        Returns
        -------
        ApproximationScheme
            The ApproximationScheme associated with the given method.
        """
        if method == 'exact':
            return None
        if method not in _supported_methods:
            msg = '{}: Method "{}" is not supported, method must be one of {}'
            raise ValueError(msg.format(self.msginfo, method,
                             [m for m in _supported_methods if m != 'exact']))
        if method not in self._approx_schemes:
            self._approx_schemes[method] = _supported_methods[method]()
        return self._approx_schemes[method]

    def _setup(self, comm, mode, prob_meta):
        """
        Perform setup for this system and its descendant systems.

        Parameters
        ----------
        comm : MPI.Comm or <FakeComm> or None
            The global communicator.
        mode : str
            Derivative direction, either 'fwd', or 'rev', or 'auto'
        prob_meta : dict
            Problem level metadata dictionary.
        """
        # save a ref to the problem level options.
        self._problem_meta = prob_meta

        # reset any coloring if a Coloring object was not set explicitly
        if self._coloring_info['dynamic'] or self._coloring_info['static'] is not None:
            self._coloring_info['coloring'] = None

        self.pathname = ''
        self.comm = comm
        self._relevant = None
        self._mode = mode

        # Besides setting up the processors, this method also builds the model hierarchy.
        self._setup_procs(self.pathname, comm, mode, self._problem_meta)

        # Recurse model from the bottom to the top for configuring.
        # Set static_mode to False in all subsystems because inputs & outputs may be created.
        with self._static_mode_all(False):
            self._configure()

        self._configure_check()

        self._setup_var_data()
        self._setup_vec_names(mode)
        self._setup_global_connections()

        if self.pathname == '':
            self._top_level_setup(mode)

        # Now that connections are setup, we need to convert relevant vector names into their
        # auto_ivc source where applicable.
        new_names = []
        conns = self._conn_global_abs_in2out
        for vec_name in self._vec_names:
            if vec_name in conns:
                new_names.append(conns[vec_name])
            else:
                new_names.append(vec_name)
        self._problem_meta['vec_names'] = new_names

        new_names = []
        for vec_name in self._lin_vec_names:
            if vec_name in conns:
                new_names.append(conns[vec_name])
            else:
                new_names.append(vec_name)
        self._problem_meta['lin_vec_names'] = new_names

        self._setup_relevance(mode, self._relevant)
        self._setup_var_index_ranges()
        self._setup_var_sizes()

        if self.pathname == '':
            self._top_level_setup2()

        self._setup_connections()

    def _top_level_setup(self, mode):
        pass

    def _top_level_setup2(self):
        pass

    def _configure_check(self):
        """
        Do any error checking on i/o and connections.
        """
        pass

    def _final_setup(self, comm):
        """
        Perform final setup for this system and its descendant systems.

        This part of setup is called automatically at the start of run_model or run_driver.

        Parameters
        ----------
        comm : MPI.Comm or <FakeComm> or None
            The global communicator.
        """
        self._setup_vectors(self._get_root_vectors())

        # Transfers do not require recursion, but they have to be set up after the vector setup.
        self._setup_transfers()

        # Same situation with solvers, partials, and Jacobians.
        # If we're updating, we just need to re-run setup on these, but no recursion necessary.
        self._setup_solvers()
        self._setup_solver_print()
        if self._use_derivatives:
            self._setup_partials()
            self._setup_jacobians()

        self._setup_recording()

        self.set_initial_values()

    def use_fixed_coloring(self, coloring=_STD_COLORING_FNAME, recurse=True):
        """
        Use a precomputed coloring for this System.

        Parameters
        ----------
        coloring : str
            A coloring filename.  If no arg is passed, filename will be determined
            automatically.
        recurse : bool
            If True, set fixed coloring in all subsystems that declare a coloring. Ignored
            if a specific coloring is passed in.
        """
        if coloring_mod._force_dyn_coloring and coloring is _STD_COLORING_FNAME:
            self._coloring_info['dynamic'] = True
            return  # don't use static this time

        self._coloring_info['static'] = coloring
        self._coloring_info['dynamic'] = False

        if coloring is not _STD_COLORING_FNAME:
            if recurse:
                simple_warning("%s: recurse was passed to use_fixed_coloring but a specific "
                               "coloring was set, so recurse was ignored." % self.pathname)
            if isinstance(coloring, Coloring):
                approx = self._get_approx_scheme(coloring._meta['method'])
                # force regen of approx groups on next call to compute_approximations
                approx._reset()
            return

        if recurse:
            for s in self._subsystems_myproc:
                s.use_fixed_coloring(coloring, recurse)

    def declare_coloring(self,
                         wrt=_DEFAULT_COLORING_META['wrt_patterns'],
                         method=_DEFAULT_COLORING_META['method'],
                         form=None,
                         step=None,
                         per_instance=_DEFAULT_COLORING_META['per_instance'],
                         num_full_jacs=_DEFAULT_COLORING_META['num_full_jacs'],
                         tol=_DEFAULT_COLORING_META['tol'],
                         orders=_DEFAULT_COLORING_META['orders'],
                         perturb_size=_DEFAULT_COLORING_META['perturb_size'],
                         min_improve_pct=_DEFAULT_COLORING_META['min_improve_pct'],
                         show_summary=_DEFAULT_COLORING_META['show_summary'],
                         show_sparsity=_DEFAULT_COLORING_META['show_sparsity']):
        """
        Set options for deriv coloring of a set of wrt vars matching the given pattern(s).

        Parameters
        ----------
        wrt : str or list of str
            The name or names of the variables that derivatives are taken with respect to.
            This can contain input names, output names, or glob patterns.
        method : str
            Method used to compute derivative: "fd" for finite difference, "cs" for complex step.
        form : str
            Finite difference form, can be "forward", "central", or "backward". Leave
            undeclared to keep unchanged from previous or default value.
        step : float
            Step size for finite difference. Leave undeclared to keep unchanged from previous
            or default value.
        per_instance : bool
            If True, a separate coloring will be generated for each instance of a given class.
            Otherwise, only one coloring for a given class will be generated and all instances
            of that class will use it.
        num_full_jacs : int
            Number of times to repeat partial jacobian computation when computing sparsity.
        tol : float
            Tolerance used to determine if an array entry is nonzero during sparsity determination.
        orders : int
            Number of orders above and below the tolerance to check during the tolerance sweep.
        perturb_size : float
            Size of input/output perturbation during generation of sparsity.
        min_improve_pct : float
            If coloring does not improve (decrease) the number of solves more than the given
            percentage, coloring will not be used.
        show_summary : bool
            If True, display summary information after generating coloring.
        show_sparsity : bool
            If True, display sparsity with coloring info after generating coloring.
        """
        if method not in ('fd', 'cs'):
            raise RuntimeError("{}: method must be one of ['fd', 'cs'].".format(self.msginfo))

        self._has_approx = True
        approx = self._get_approx_scheme(method)

        # start with defaults
        options = _DEFAULT_COLORING_META.copy()
        options.update(approx.DEFAULT_OPTIONS)

        if self._coloring_info['static'] is None:
            options['dynamic'] = True
        else:
            options['dynamic'] = False
            options['static'] = self._coloring_info['static']

        options['wrt_patterns'] = [wrt] if isinstance(wrt, str) else wrt
        options['method'] = method
        options['per_instance'] = per_instance
        options['repeat'] = num_full_jacs
        options['tol'] = tol
        options['orders'] = orders
        options['perturb_size'] = perturb_size
        options['min_improve_pct'] = min_improve_pct
        options['show_summary'] = show_summary
        options['show_sparsity'] = show_sparsity
        options['coloring'] = self._coloring_info['coloring']
        if form is not None:
            options['form'] = form
        if step is not None:
            options['step'] = step

        self._coloring_info = options

    def _compute_approx_coloring(self, recurse=False, **overrides):
        """
        Compute a coloring of the approximated derivatives.

        This assumes that the current System is in a proper state for computing approximated
        derivatives.

        Parameters
        ----------
        recurse : bool
            If True, recurse from this system down the system hierarchy.  Whenever a group
            is encountered that has specified its coloring metadata, we don't recurse below
            that group unless that group has a subsystem that has a nonlinear solver that uses
            gradients.
        **overrides : dict
            Any args that will override either default coloring settings or coloring settings
            resulting from an earlier call to declare_coloring.

        Returns
        -------
        list of Coloring
            The computed colorings.
        """
        if recurse:
            colorings = []
            my_coloring = self._coloring_info['coloring']
            grad_systems = self._get_gradient_nl_solver_systems()
            for s in self.system_iter(include_self=True, recurse=True):
                if my_coloring is None or s in grad_systems:
                    if s._coloring_info['coloring'] is not None:
                        coloring = s._compute_approx_coloring(recurse=False, **overrides)[0]
                        colorings.append(coloring)
                        if coloring is not None:
                            coloring._meta['pathname'] = s.pathname
                            coloring._meta['class'] = type(s).__name__
            return [c for c in colorings if c is not None] or [None]

        # don't override metadata if it's already declared
        info = self._coloring_info

        info.update(**overrides)
        if isinstance(info['wrt_patterns'], str):
            info['wrt_patterns'] = [info['wrt_patterns']]

        if info['method'] is None and self._approx_schemes:
            info['method'] = list(self._approx_schemes)[0]

        if self._coloring_info['coloring'] is None:
            # check to see if any approx derivs have been declared
            for meta in self._subjacs_info.values():
                if 'method' in meta and meta['method']:
                    break
            else:  # no approx derivs found
                simple_warning("%s: No approx partials found but coloring was requested.  "
                               "Declaring ALL partials as approx (method='%s')" %
                               (self.msginfo, self._coloring_info['method']))
                try:
                    self.declare_partials('*', '*', method=self._coloring_info['method'])
                except AttributeError:  # this system must be a group
                    from openmdao.core.component import Component
                    for s in self.system_iter(recurse=True, typ=Component):
                        s.declare_partials('*', '*', method=self._coloring_info['method'])
                self._setup_partials()

        approx_scheme = self._get_approx_scheme(self._coloring_info['method'])

        if self._coloring_info['coloring'] is None and self._coloring_info['static'] is None:
            self._coloring_info['dynamic'] = True

        coloring_fname = self.get_approx_coloring_fname()

        # if we find a previously computed class coloring for our class, just use that
        # instead of regenerating a coloring.
        if not info['per_instance'] and coloring_fname in coloring_mod._CLASS_COLORINGS:
            info['coloring'] = coloring = coloring_mod._CLASS_COLORINGS[coloring_fname]
            if coloring is None:
                print("\nClass coloring for class '{}' wasn't good enough, "
                      "so skipping for '{}'".format(type(self).__name__, self.pathname))
                info['static'] = None
            else:
                print("\n{} using class coloring for class '{}'".format(self.pathname,
                                                                        type(self).__name__))
                info.update(coloring._meta)
                # force regen of approx groups during next compute_approximations
                approx_scheme._reset()
            return [coloring]

        from openmdao.core.group import Group
        is_total = isinstance(self, Group)

        # compute perturbations
        starting_inputs = self._inputs.asarray(True)
        in_offsets = starting_inputs.copy()
        in_offsets[in_offsets == 0.0] = 1.0
        in_offsets *= info['perturb_size']

        starting_outputs = self._outputs.asarray(True)
        out_offsets = starting_outputs.copy()
        out_offsets[out_offsets == 0.0] = 1.0
        out_offsets *= info['perturb_size']

        starting_resids = self._residuals.asarray(True)

        # for groups, this does some setup of approximations
        self._setup_approx_coloring()

        save_first_call = self._first_call_to_linearize
        self._first_call_to_linearize = False
        sparsity_start_time = time.time()

        for i in range(info['num_full_jacs']):
            # randomize inputs (and outputs if implicit)
            if i > 0:
                self._inputs.set_val(starting_inputs +
                                     in_offsets * np.random.random(in_offsets.size))
                self._outputs.set_val(starting_outputs +
                                      out_offsets * np.random.random(out_offsets.size))
                if is_total:
                    self._solve_nonlinear()
                else:
                    self._apply_nonlinear()

                for scheme in self._approx_schemes.values():
                    scheme._reset()  # force a re-initialization of approx

            self.run_linearize()
            self._jacobian._save_sparsity(self)

        sparsity_time = time.time() - sparsity_start_time

        self._update_wrt_matches(info)

        ordered_of_info = list(self._jacobian_of_iter())
        ordered_wrt_info = list(self._jacobian_wrt_iter(info['wrt_matches']))
        sparsity, sp_info = self._jacobian._compute_sparsity(ordered_of_info, ordered_wrt_info,
                                                             num_full_jacs=info['num_full_jacs'],
                                                             tol=info['tol'],
                                                             orders=info['orders'])
        sp_info['sparsity_time'] = sparsity_time
        sp_info['pathname'] = self.pathname
        sp_info['class'] = type(self).__name__
        sp_info['type'] = 'semi-total' if self._subsystems_allprocs else 'partial'

        info = self._coloring_info

        self._jacobian._jac_summ = None  # reclaim the memory
        if self.pathname:
            ordered_of_info = self._jac_var_info_abs2prom(ordered_of_info)
            ordered_wrt_info = self._jac_var_info_abs2prom(ordered_wrt_info)

        coloring = _compute_coloring(sparsity, 'fwd')

        # if the improvement wasn't large enough, don't use coloring
        pct = coloring._solves_info()[-1]
        if info['min_improve_pct'] > pct:
            info['coloring'] = info['static'] = None
            simple_warning("%s: Coloring was deactivated.  Improvement of %.1f%% was less than min "
                           "allowed (%.1f%%)." % (self.msginfo, pct, info['min_improve_pct']))
            if not info['per_instance']:
                coloring_mod._CLASS_COLORINGS[coloring_fname] = None
            return [None]

        coloring._row_vars = [t[0] for t in ordered_of_info]
        coloring._col_vars = [t[0] for t in ordered_wrt_info]
        coloring._row_var_sizes = [t[2] - t[1] for t in ordered_of_info]
        coloring._col_var_sizes = [t[2] - t[1] for t in ordered_wrt_info]

        coloring._meta.update(info)  # save metadata we used to create the coloring
        del coloring._meta['coloring']
        coloring._meta.update(sp_info)

        info['coloring'] = coloring

        approx = self._get_approx_scheme(coloring._meta['method'])
        # force regen of approx groups during next compute_approximations
        approx._reset()

        if info['show_sparsity'] or info['show_summary']:
            print("\nApprox coloring for '%s' (class %s)" % (self.pathname, type(self).__name__))

        if info['show_sparsity']:
            coloring.display_txt()
        if info['show_summary']:
            coloring.summary()

        self._save_coloring(coloring)

        if not info['per_instance']:
            # save the class coloring for other instances of this class to use
            coloring_mod._CLASS_COLORINGS[coloring_fname] = coloring

        # restore original inputs/outputs
        self._inputs.set_val(starting_inputs)
        self._outputs.set_val(starting_outputs)
        self._residuals.set_val(starting_resids)

        self._first_call_to_linearize = save_first_call

        return [coloring]

    def _setup_approx_coloring(self):
        pass

    def _jacobian_of_iter(self):
        """
        Iterate over (name, offset, end, idxs) for each row var in the systems's jacobian.
        """
        abs2meta = self._var_allprocs_abs2meta
        offset = end = 0
        for of in self._var_allprocs_abs_names['output']:
            end += abs2meta[of]['size']
            yield of, offset, end, _full_slice
            offset = end

    def _jacobian_wrt_iter(self, wrt_matches=None):
        """
        Iterate over (name, offset, end, idxs) for each column var in the systems's jacobian.

        Parameters
        ----------
        wrt_matches : set or None
            Only include row vars that are contained in this set.  This will determine what
            the actual offsets are, i.e. the offsets will be into a reduced jacobian
            containing only the matching columns.
        """
        if wrt_matches is None:
            wrt_matches = ContainsAll()
        abs2meta = self._var_allprocs_abs2meta
        offset = end = 0
        for of, _offset, _end, sub_of_idx in self._jacobian_of_iter():
            if of in wrt_matches:
                end += (_end - _offset)
                yield of, offset, end, sub_of_idx
                offset = end

        for wrt in self._var_allprocs_abs_names['input']:
            if wrt in wrt_matches:
                end += abs2meta[wrt]['size']
                yield wrt, offset, end, _full_slice
                offset = end

    def get_approx_coloring_fname(self):
        """
        Return the full pathname to a coloring file.

        Parameters
        ----------
        system : System
            The System having its coloring saved or loaded.

        Returns
        -------
        str
            Full pathname of the coloring file.
        """
        directory = self._problem_meta['coloring_dir']
        if not self.pathname:
            # total coloring
            return os.path.join(directory, 'total_coloring.pkl')

        if self._coloring_info.get('per_instance'):
            # base the name on the instance pathname
            fname = 'coloring_' + self.pathname.replace('.', '_') + '.pkl'
        else:
            # base the name on the class name
            fname = 'coloring_' + '_'.join(
                [self.__class__.__module__.replace('.', '_'), self.__class__.__name__]) + '.pkl'

        return os.path.join(directory, fname)

    def _save_coloring(self, coloring):
        """
        Save the coloring to a file based on this system's class or pathname.

        Parameters
        ----------
        coloring : Coloring
            See Coloring class docstring.
        """
        # under MPI, only save on proc 0
        if ((self._full_comm is not None and self._full_comm.rank == 0) or
                (self._full_comm is None and self.comm.rank == 0)):
            coloring.save(self.get_approx_coloring_fname())

    def _get_static_coloring(self):
        """
        Get the Coloring for this system.

        If necessary, load the Coloring from a file.

        Returns
        -------
        Coloring or None
            Coloring object, possible loaded from a file, or None
        """
        info = self._coloring_info
        coloring = info['coloring']
        if coloring is not None:
            return coloring

        static = info['static']
        if static is _STD_COLORING_FNAME or isinstance(static, str):
            if static is _STD_COLORING_FNAME:
                fname = self.get_approx_coloring_fname()
            else:
                fname = static
            print("%s: loading coloring from file %s" % (self.msginfo, fname))
            info['coloring'] = coloring = Coloring.load(fname)
            if info['wrt_patterns'] != coloring._meta['wrt_patterns']:
                raise RuntimeError("%s: Loaded coloring has different wrt_patterns (%s) than "
                                   "declared ones (%s)." %
                                   (self.msginfo, coloring._meta['wrt_patterns'],
                                    info['wrt_patterns']))
            info.update(info['coloring']._meta)
            approx = self._get_approx_scheme(info['method'])
            # force regen of approx groups during next compute_approximations
            approx._reset()
        elif isinstance(static, coloring_mod.Coloring):
            info['coloring'] = coloring = static

        if coloring is not None:
            info['dynamic'] = False

        info['static'] = coloring

        return coloring

    def _get_coloring(self):
        """
        Get the Coloring for this system.

        If necessary, load the Coloring from a file or dynamically generate it.

        Returns
        -------
        Coloring or None
            Coloring object, possible loaded from a file or dynamically generated, or None
        """
        coloring = self._get_static_coloring()
        if coloring is None and self._coloring_info['dynamic']:
            self._coloring_info['coloring'] = coloring = self._compute_approx_coloring()[0]
            if coloring is not None:
                self._coloring_info.update(coloring._meta)

        return coloring

    def _setup_par_fd_procs(self, comm):
        """
        Split up the comm for use in parallel FD.

        Parameters
        ----------
        comm : MPI.Comm or <FakeComm>
            MPI communicator object.

        Returns
        -------
        MPI.Comm or <FakeComm>
            MPI communicator object.
        """
        num_par_fd = self._num_par_fd
        if comm.size < num_par_fd:
            raise ValueError("%s: num_par_fd must be <= communicator size (%d)" %
                             (self.msginfo, comm.size))

        self._full_comm = comm

        if num_par_fd > 1:
            sizes, offsets = evenly_distrib_idxs(num_par_fd, comm.size)

            # a 'color' is assigned to each subsystem, with
            # an entry for each processor it will be given
            # e.g. [0, 0, 0, 1, 1, 1, 2, 2, 2, 3, 3, 3]
            color = np.empty(comm.size, dtype=int)
            for i in range(num_par_fd):
                color[offsets[i]:offsets[i] + sizes[i]] = i

            self._par_fd_id = color[comm.rank]

            comm = self._full_comm.Split(self._par_fd_id)

        return comm

    def _setup_recording(self):
        if self._rec_mgr._recorders:
            myinputs = myoutputs = myresiduals = []

            options = self.recording_options
            incl = options['includes']
            excl = options['excludes']

            # includes and excludes for inputs are specified using _absolute_ names
            # vectors are keyed on absolute name, discretes on relative/promoted name
            if options['record_inputs']:
                myinputs = sorted([n for n in self._var_abs2prom['input']
                                   if check_path(n, incl, excl)])

            # includes and excludes for outputs are specified using _promoted_ names
            # vectors are keyed on absolute name, discretes on relative/promoted name
            if options['record_outputs']:
                myoutputs = sorted([n for n, prom in self._var_abs2prom['output'].items()
                                    if check_path(prom, incl, excl)])

                if self._var_discrete['output']:
                    # if we have discrete outputs then residual name set doesn't match output one
                    if options['record_residuals']:
                        contains = self._residuals._contains_abs
                        myresiduals = [n for n in myoutputs if contains(n)]
                elif options['record_residuals']:
                    myresiduals = myoutputs

            elif options['record_residuals']:
                abs2prom = self._var_abs2prom['output']
                myresiduals = [n for n in self._residuals._abs_iter()
                               if check_path(abs2prom[n], incl, excl)]

            self._filtered_vars_to_record = {
                'input': myinputs,
                'output': myoutputs,
                'residual': myresiduals
            }

            self._rec_mgr.startup(self)

        for subsys in self._subsystems_myproc:
            subsys._setup_recording()

    def _setup_procs(self, pathname, comm, mode, prob_meta):
        """
        Execute first phase of the setup process.

        Distribute processors, assign pathnames, and call setup on the component.

        Parameters
        ----------
        pathname : str
            Global name of the system, including the path.
        comm : MPI.Comm or <FakeComm>
            MPI communicator object.
        mode : string
            Derivatives calculation mode, 'fwd' for forward, and 'rev' for
            reverse (adjoint). Default is 'rev'.
        prob_meta : dict
            Problem level options.
        """
        self.pathname = pathname
        self._problem_meta = prob_meta
        self._first_call_to_linearize = True
        self._is_local = True

        self.options._parent_name = self.msginfo
        self.recording_options._parent_name = self.msginfo
        self._mode = mode
        self._design_vars = OrderedDict()
        self._responses = OrderedDict()
        self._design_vars.update(self._static_design_vars)
        self._responses.update(self._static_responses)

    def _setup_var_index_ranges(self):
        """
        Compute the division of variables by subsystem.
        """
        self._setup_var_index_maps()

    def _setup_var_data(self):
        """
        Compute the list of abs var names, abs/prom name maps, and metadata dictionaries.
        """
        self._var_allprocs_abs_names = {'input': [], 'output': []}
        self._var_abs_names = {'input': [], 'output': []}
        self._var_allprocs_prom2abs_list = {'input': OrderedDict(), 'output': OrderedDict()}
        self._var_abs2prom = {'input': {}, 'output': {}}
        self._var_allprocs_abs2prom = {'input': {}, 'output': {}}
        self._var_allprocs_abs2meta = {}
        self._var_abs2meta = {}
        self._var_allprocs_abs2idx = {}

    def _setup_var_index_maps(self):
        """
        Compute maps from abs var names to their index among allprocs variables in this system.
        """
        self._var_allprocs_abs2idx = abs2idx = {}

        vec_names = self._lin_rel_vec_name_list if self._use_derivatives else self._vec_names

        for vec_name in vec_names:
            abs2idx[vec_name] = abs2idx_t = {}
            for type_ in ['input', 'output']:
                for i, abs_name in enumerate(self._var_allprocs_relevant_names[vec_name][type_]):
                    abs2idx_t[abs_name] = i

        if self._use_derivatives:
            abs2idx['nonlinear'] = abs2idx['linear']

        for subsys in self._subsystems_myproc:
            subsys._setup_var_index_maps()

    def _setup_var_sizes(self):
        """
        Compute the arrays of local variable sizes for all variables/procs on this system.
        """
        self._var_sizes = {}
        self._owned_sizes = None
        self._owning_rank = defaultdict(int)

    def _setup_global_shapes(self):
        """
        Compute the global size and shape of all variables on this system.
        """
        meta = self._var_allprocs_abs2meta

        for typ in ('input', 'output'):
            # now set global sizes and shapes into metadata for distributed variables
            sizes = self._var_sizes['nonlinear'][typ]
            for idx, abs_name in enumerate(self._var_allprocs_abs_names[typ]):
                mymeta = meta[abs_name]
                local_shape = mymeta['shape']
                if not mymeta['distributed']:
                    # not distributed, just use local shape and size
                    mymeta['global_size'] = mymeta['size']
                    mymeta['global_shape'] = local_shape
                    continue

                global_size = np.sum(sizes[:, idx])
                mymeta['global_size'] = global_size

                # assume that all but the first dimension of the shape of a
                # distributed variable is the same on all procs
                high_dims = local_shape[1:]
                if high_dims:
                    high_size = np.prod(high_dims)
                    dim1 = global_size // high_size
                    if global_size % high_size != 0:
                        raise RuntimeError("%s: Global size of output '%s' (%s) does not agree "
                                           "with local shape %s" % (self.msginfo, abs_name,
                                                                    global_size, local_shape))
                    mymeta['global_shape'] = tuple([dim1] + list(high_dims))
                else:
                    mymeta['global_shape'] = (global_size,)

    def _setup_global_connections(self, conns=None):
        """
        Compute dict of all connections between this system's inputs and outputs.

        The connections come from 4 sources:
        1. Implicit connections owned by the current system
        2. Explicit connections declared by the current system
        3. Explicit connections declared by parent systems
        4. Implicit / explicit from subsystems

        Parameters
        ----------
        conns : dict
            Dictionary of connections passed down from parent group.
        """
        pass

    def _setup_vec_names(self, mode):
        """
        Compute the list of vec_names and the vois dict.

        This is only called on the top level System during initial setup.

        Parameters
        ----------
        mode : str
            Derivative direction, either 'fwd' or 'rev'.
        """
        if self._use_derivatives:
            vec_names = ['nonlinear', 'linear']
            vois = {}
            for system in self.system_iter(include_self=True, recurse=True):
                vois.update(tup for tup in system._get_vec_names_from_vois(mode))

            vec_names.extend(sorted(vois))
        else:
            vec_names = ['nonlinear']
            vois = {}

        self._problem_meta['vec_names'] = vec_names
        self._problem_meta['lin_vec_names'] = vec_names[1:]
        self._problem_meta['vectorized_vois'] = {n: d for n, d in vois.items()
                                                 if d['vectorize_derivs']}

    def _get_vec_names_from_vois(self, mode):
        """
        Compute the list of vec_names and the vois dict.

        This is only called on the top level System during initial setup.

        Parameters
        ----------
        mode : str
            Derivative direction, either 'fwd' or 'rev'.
        """
        if mode == 'fwd':
            vois = self._design_vars
            typ = "design variable"
        else:
            vois = self._responses
            typ = "response"

        pro2abs = self._var_allprocs_prom2abs_list['output']
        pro2abs_in = self._var_allprocs_prom2abs_list['input']
        try:
            for prom_name, data in vois.items():
                if data['parallel_deriv_color'] is not None or data['vectorize_derivs']:
                    if prom_name in pro2abs:
                        yield pro2abs[prom_name][0], data
                    else:
                        yield pro2abs_in[prom_name][0], data

        except KeyError as err:
            raise RuntimeError(f"{self.msginfo}: Output not found for {typ} {str(err)}.")

    def _init_relevance(self, mode):
        """
        Create the relevance dictionary.

        Parameters
        ----------
        mode : str
            Derivative direction, either 'fwd' or 'rev'.

        Returns
        -------
        dict
            The relevance dictionary.
        """
        if self._use_derivatives:
            desvars = self.get_design_vars(recurse=True, get_sizes=False, use_prom_ivc=False)
            responses = self.get_responses(recurse=True, get_sizes=False)
            return get_relevant_vars(self._conn_global_abs_in2out, desvars, responses,
                                     mode)
        else:
            relevant = defaultdict(dict)
            relevant['nonlinear'] = {'@all': ({'input': ContainsAll(), 'output': ContainsAll()},
                                              ContainsAll())}
            return relevant

    def _setup_driver_units(self):
        """
        Compute unit conversions for driver variables.
        """
        abs2meta = self._var_abs2meta
        pro2abs = self._var_allprocs_prom2abs_list['output']
        dv = self._design_vars
        for name, meta in dv.items():
            units = meta['units']
            dv[name]['total_adder'] = dv[name]['adder']
            dv[name]['total_scaler'] = dv[name]['scaler']

            if units is not None:
                abs_name = pro2abs[name][0]
                var_units = abs2meta[abs_name]['units']

                if var_units == units:
                    continue

                if var_units is None:
                    msg = "{}: Target for design variable {} has no units, but '{}' units " + \
                          "were specified."
                    raise RuntimeError(msg.format(self.msginfo, name, units))

                if not is_compatible(var_units, units):
                    msg = "{}: Target for design variable {} has '{}' units, but '{}' units " + \
                          "were specified."
                    raise RuntimeError(msg.format(self.msginfo, name, var_units, units))

                factor, offset = unit_conversion(var_units, units)
                base_adder, base_scaler = determine_adder_scaler(None, None,
                                                                 dv[name]['adder'],
                                                                 dv[name]['scaler'])

                dv[name]['total_adder'] = offset + base_adder / factor
                dv[name]['total_scaler'] = base_scaler * factor

        resp = self._responses
        type_dict = {'con': 'constraint', 'obj': 'objective'}
        for name, meta in resp.items():
            units = meta['units']
            resp[name]['total_scaler'] = resp[name]['scaler']
            resp[name]['total_adder'] = resp[name]['adder']

            if units is not None:
                abs_name = pro2abs[name][0]
                var_units = abs2meta[abs_name]['units']

                if var_units == units:
                    continue

                if var_units is None:
                    msg = "{}: Target for {} {} has no units, but '{}' units " + \
                          "were specified."
                    raise RuntimeError(msg.format(self.msginfo, type_dict[meta['type']],
                                                  name, units))

                if not is_compatible(var_units, units):
                    msg = "{}: Target for {} {} has '{}' units, but '{}' units " + \
                          "were specified."
                    raise RuntimeError(msg.format(self.msginfo, type_dict[meta['type']],
                                                  name, var_units, units))

                factor, offset = unit_conversion(var_units, units)
                base_adder, base_scaler = determine_adder_scaler(None, None,
                                                                 resp[name]['adder'],
                                                                 resp[name]['scaler'])

                resp[name]['total_scaler'] = base_scaler * factor
                resp[name]['total_adder'] = offset + base_adder / factor

        for s in self._subsystems_myproc:
            s._setup_driver_units()

    def _setup_relevance(self, mode, relevant=None):
        """
        Set up the relevance dictionary.

        Parameters
        ----------
        mode : str
            Derivative direction, either 'fwd' or 'rev'.
        relevant : dict or None
            Dictionary mapping VOI name to all variables necessary for computing
            derivatives between the VOI and all other VOIs.
        """
        if relevant is None:  # should only occur at top level on full setup
            self._relevant = relevant = self._init_relevance(mode)
        else:
            self._relevant = relevant

        self._var_allprocs_relevant_names = defaultdict(lambda: {'input': [], 'output': []})
        self._var_relevant_names = defaultdict(lambda: {'input': [], 'output': []})

        self._rel_vec_name_list = []
        for vec_name in self._vec_names:
            rel, relsys = relevant[vec_name]['@all']
            if self.pathname in relsys:
                self._rel_vec_name_list.append(vec_name)
            for type_ in ('input', 'output'):
                self._var_allprocs_relevant_names[vec_name][type_].extend(
                    v for v in self._var_allprocs_abs_names[type_] if v in rel[type_])
                self._var_relevant_names[vec_name][type_].extend(
                    v for v in self._var_abs_names[type_] if v in rel[type_])

        self._rel_vec_names = frozenset(self._rel_vec_name_list)
        self._lin_rel_vec_name_list = self._rel_vec_name_list[1:]

        for s in self._subsystems_myproc:
            s._setup_relevance(mode, relevant)

    def _setup_connections(self):
        """
        Compute dict of all connections owned by this system.
        """
        pass

    def _setup_vectors(self, root_vectors, alloc_complex=False):
        """
        Compute all vectors for all vec names and assign excluded variables lists.

        Parameters
        ----------
        root_vectors : dict of dict of Vector
            Root vectors: first key is 'input', 'output', or 'residual'; second key is vec_name.
        alloc_complex : bool
            Whether to allocate any imaginary storage to perform complex step. Default is False.
        """
        self._vectors = vectors = {'input': OrderedDict(),
                                   'output': OrderedDict(),
                                   'residual': OrderedDict()}

        # Allocate complex if root vector was allocated complex.
        alloc_complex = root_vectors['output']['nonlinear']._alloc_complex

        # This happens if you reconfigure and switch to 'cs' without forcing the vectors to be
        # initially allocated as complex.
        if not alloc_complex and 'cs' in self._approx_schemes:
            raise RuntimeError("{}: In order to activate complex step during reconfiguration, "
                               "you need to set 'force_alloc_complex' to True during setup. e.g. "
                               "'problem.setup(force_alloc_complex=True)'".format(self.msginfo))

        if self._vector_class is None:
            self._vector_class = self._local_vector_class

        vector_class = self._vector_class

        for vec_name in self._rel_vec_name_list:

            # Only allocate complex in the vectors we need.
            vec_alloc_complex = root_vectors['output'][vec_name]._alloc_complex

            for kind in ['input', 'output', 'residual']:
                rootvec = root_vectors[kind][vec_name]
                vectors[kind][vec_name] = vector_class(
                    vec_name, kind, self, rootvec,
                    alloc_complex=vec_alloc_complex, ncol=rootvec._ncol)

        self._inputs = vectors['input']['nonlinear']
        self._outputs = vectors['output']['nonlinear']
        self._residuals = vectors['residual']['nonlinear']

        for subsys in self._subsystems_myproc:
            subsys._scale_factors = self._scale_factors
            subsys._setup_vectors(root_vectors)

    def _compute_root_scale_factors(self):
        """
        Compute scale factors for all variables.

        Returns
        -------
        dict
            Mapping of each absoute var name to its corresponding scaling factor tuple.
        """
        # make this a defaultdict to handle the case of access using unconnected inputs
        scale_factors = defaultdict(lambda: {
            ('input', 'phys'): (0.0, 1.0),
            ('input', 'norm'): (0.0, 1.0)
        })

        allprocs_meta_out = self._var_allprocs_abs2meta

        for abs_name in self._var_allprocs_abs_names['output']:
            meta = allprocs_meta_out[abs_name]
            ref0 = meta['ref0']
            res_ref = meta['res_ref']
            a0 = ref0
            a1 = meta['ref'] - ref0
            scale_factors[abs_name] = {
                ('output', 'phys'): (a0, a1),
                ('output', 'norm'): (-a0 / a1, 1.0 / a1),
                ('residual', 'phys'): (0.0, res_ref),
                ('residual', 'norm'): (0.0, 1.0 / res_ref),
            }
        return scale_factors

    def _setup_transfers(self):
        """
        Compute all transfers that are owned by this system.
        """
        pass

    def _setup_solvers(self):
        """
        Perform setup in all solvers.
        """
        # remove old solver error files if they exist
        if self.pathname == '':
            rank = MPI.COMM_WORLD.rank if MPI is not None else 0
            if rank == 0:
                for f in os.listdir('.'):
                    if fnmatchcase(f, 'solver_errors.*.out'):
                        os.remove(f)

        if self._nonlinear_solver is not None:
            self._nonlinear_solver._setup_solvers(self, 0)
        if self._linear_solver is not None:
            self._linear_solver._setup_solvers(self, 0)

        for subsys in self._subsystems_myproc:
            subsys._setup_solvers()

    def _setup_jacobians(self, recurse=True):
        """
        Set and populate jacobians down through the system tree.

        Parameters
        ----------
        recurse : bool
            If True, setup jacobians in all descendants.
        """
        asm_jac_solvers = set()
        if self._linear_solver is not None:
            asm_jac_solvers.update(self._linear_solver._assembled_jac_solver_iter())

        nl_asm_jac_solvers = set()
        if self.nonlinear_solver is not None:
            nl_asm_jac_solvers.update(self.nonlinear_solver._assembled_jac_solver_iter())

        asm_jac = None
        if asm_jac_solvers:
            asm_jac = _asm_jac_types[self.options['assembled_jac_type']](system=self)
            self._assembled_jac = asm_jac
            for s in asm_jac_solvers:
                s._assembled_jac = asm_jac

        if nl_asm_jac_solvers:
            if asm_jac is None:
                asm_jac = _asm_jac_types[self.options['assembled_jac_type']](system=self)
            for s in nl_asm_jac_solvers:
                s._assembled_jac = asm_jac

        if self._has_approx:
            self._set_approx_partials_meta()

        # At present, we don't support a AssembledJacobian in a group
        # if any subcomponents are matrix-free.
        if asm_jac is not None:
            if self.matrix_free:
                raise RuntimeError("%s: AssembledJacobian not supported for matrix-free "
                                   "subcomponent." % self.msginfo)

        if recurse:
            for subsys in self._subsystems_myproc:
                subsys._setup_jacobians()

    def set_initial_values(self):
        """
        Set all input and output variables to their declared initial values.
        """
        abs2meta = self._var_abs2meta
        for abs_name in self._var_abs_names['input']:
            self._inputs.set_var(abs_name, abs2meta[abs_name]['value'])

        for abs_name in self._var_abs_names['output']:
            self._outputs.set_var(abs_name, abs2meta[abs_name]['value'])

    def _get_maps(self, prom_names):
        """
        Define variable maps based on promotes lists.

        Parameters
        ----------
        prom_names : {'input': [], 'output': []}
            Lists of promoted input and output names.

        Returns
        -------
        dict of {'input': {str:str, ...}, 'output': {str:str, ...}}
            dictionary mapping input/output variable names
            to promoted variable names.
        """
        gname = self.name + '.' if self.name else ''

        def split_list(lst):
            """
            Return names, patterns, and renames found in lst.

            Parameters
            ----------
            lst : list
                List of names, patterns and/or tuples specifying promotes.

            Returns
            -------
            names : list
                list of names
            patterns : list
                list of patterns
            renames : dict
                dictionary of name mappings
            """
            names = []
            patterns = []
            renames = {}
            for entry in lst:
                if isinstance(entry, str):
                    if '*' in entry or '?' in entry or '[' in entry:
                        patterns.append(entry)
                    else:
                        names.append(entry)
                elif isinstance(entry, tuple) and len(entry) == 2:
                    renames[entry[0]] = entry[1]
                else:
                    raise TypeError("when adding subsystem '%s', entry '%s'"
                                    " is not a string or tuple of size 2" %
                                    (self.pathname, entry))
            return names, patterns, renames

        def update_src_indices(name, key):
            """
            Update metadata for promoted inputs that have had src_indices specified.

            Parameters
            ----------
            name : str
                Name of an input variable that may have associated src_indices.
            key : str or tuple
                Name, pattern or tuple by which src_indices would have been specified
                when the input variable was promoted.
            """
            if key in self._var_promotes_src_indices:
                src_indices, flat_src_indices = self._var_promotes_src_indices[key]

                abs_name = self._var_allprocs_prom2abs_list['input'][name][0]
                meta = self._var_abs2meta[abs_name]

                _, _, src_indices = ensure_compatible(name, meta['value'], meta['shape'],
                                                      src_indices)

                if 'src_indices' in meta and meta['src_indices'] is not None:
                    if not np.array_equal(meta['src_indices'], src_indices):
                        raise RuntimeError("%s: Trying to promote input '%s' with src_indices %s,"
                                           " but src_indices have already been specified as %s." %
                                           (self.msginfo, name, str(src_indices),
                                            str(meta['src_indices'])))
                if 'flat_src_indices' in meta and meta['flat_src_indices'] is not None:
                    if not meta['flat_src_indices'] == src_indices:
                        raise RuntimeError("%s: Trying to promote input '%s' with flat_src_indices"
                                           "=%s but flat_src_indices has already been specified as"
                                           " %s." %
                                           (self.msginfo, name, str(flat_src_indices),
                                            str(meta['flat_src_indices'])))

                if src_indices.dtype == object:
                    meta['src_indices'] = src_indices
                else:
                    meta['src_indices'] = np.asarray(src_indices, dtype=INT_DTYPE)

                meta['flat_src_indices'] = flat_src_indices

        def resolve(to_match, io_types, matches, proms):
            """
            Determine the mapping of promoted names to the parent scope for a promotion type.

            This is called once for promotes or separately for promotes_inputs and promotes_outputs.
            """
            if not to_match:
                for typ in io_types:
                    if gname:
                        matches[typ] = {name: gname + name for name in proms[typ]}
                    else:
                        matches[typ] = {name: name for name in proms[typ]}
                return True

            found = set()
            names, patterns, renames = split_list(to_match)

            for typ in io_types:
                is_input = typ == 'input'
                pmap = matches[typ]
                for name in proms[typ]:
                    if name in names:
                        pmap[name] = name
                        found.add(name)
                        if is_input:
                            update_src_indices(name, name)
                    elif name in renames:
                        pmap[name] = renames[name]
                        found.add(name)
                        if is_input:
                            update_src_indices(name, (name, renames[name]))
                    else:
                        for pattern in patterns:
                            # if name matches, promote that variable to parent
                            if pattern == '*' or fnmatchcase(name, pattern):
                                pmap[name] = name
                                found.add(pattern)
                                if is_input:
                                    update_src_indices(name, pattern)
                                break
                        else:
                            # Default: prepend the parent system's name
                            pmap[name] = gname + name if gname else name
                            if is_input:
                                update_src_indices(name, name)

            not_found = (set(names).union(renames).union(patterns)) - found
            if not_found:
                if not self._var_abs2meta and isinstance(self, openmdao.core.group.Group):
                    empty_group_msg = ' Group contains no variables.'
                else:
                    empty_group_msg = ''
                if len(io_types) == 2:
                    call = 'promotes'
                else:
                    call = 'promotes_%ss' % io_types[0]

                for p in patterns:
                    for name, alias in renames.items():
                        if fnmatchcase(name, p):
                            raise RuntimeError("%s: %s '%s' matched '%s' but '%s' has been aliased "
                                               "to '%s'." % (self.msginfo, call, p, name,
                                                             name, alias))

                    for i in names:
                        if fnmatchcase(i, p):
                            break
                    else:
                        raise RuntimeError("%s: '%s' failed to find any matches for the following "
                                           "pattern: '%s'.%s" %
                                           (self.msginfo, call, p, empty_group_msg))
                    if p == patterns[-1]:
                        break
                else:
                    raise RuntimeError("%s: '%s' failed to find any matches for the following "
                                       "names or patterns: %s.%s" %
                                       (self.msginfo, call, sorted(not_found), empty_group_msg))

        maps = {'input': {}, 'output': {}}

        if self._var_promotes['input'] or self._var_promotes['output']:
            if self._var_promotes['any']:
                raise RuntimeError("%s: 'promotes' cannot be used at the same time as "
                                   "'promotes_inputs' or 'promotes_outputs'." % self.msginfo)
            resolve(self._var_promotes['input'], ('input',), maps, prom_names)
            resolve(self._var_promotes['output'], ('output',), maps, prom_names)
        else:
            resolve(self._var_promotes['any'], ('input', 'output'), maps, prom_names)

        return maps

    def _get_scope(self):
        """
        Find the input and output variables that are needed for a particular matvec product.

        Returns
        -------
        (set, set)
            Sets of output and input variables.
        """
        try:
            return self._scope_cache[None]
        except KeyError:
            self._scope_cache[None] = (frozenset(self._var_abs_names['output']), _empty_frozen_set)
            return self._scope_cache[None]

    def _get_potential_partials_lists(self, include_wrt_outputs=True):
        """
        Return full lists of possible 'of' and 'wrt' variables.

        Filters out any discrete variables.

        Parameters
        ----------
        include_wrt_outputs : bool
            If True, include outputs in the wrt list.

        Returns
        -------
        list
            List of 'of' variable names.
        list
            List of 'wrt' variable names.
        """
        of_list = list(self._var_allprocs_prom2abs_list['output'])
        wrt_list = list(self._var_allprocs_prom2abs_list['input'])

        # filter out any discrete inputs or outputs
        if self._discrete_outputs:
            of_list = [n for n in of_list if n not in self._discrete_outputs]
        if self._discrete_inputs:
            wrt_list = [n for n in wrt_list if n not in self._discrete_inputs]

        if include_wrt_outputs:
            wrt_list = of_list + wrt_list

        return of_list, wrt_list

    @contextmanager
    def _unscaled_context(self, outputs=(), residuals=()):
        """
        Context manager for units and scaling for vectors.

        Temporarily puts vectors in a physical and unscaled state, because
        internally, vectors are nominally in a dimensionless and scaled state.

        Parameters
        ----------
        outputs : list of output <Vector> objects
            List of output vectors to apply the unit and scaling conversions.
        residuals : list of residual <Vector> objects
            List of residual vectors to apply the unit and scaling conversions.
        """
        if self._has_output_scaling:
            for vec in outputs:
                vec.scale('phys')
        if self._has_resid_scaling:
            for vec in residuals:
                vec.scale('phys')

        yield

        if self._has_output_scaling:
            for vec in outputs:
                vec.scale('norm')

        if self._has_resid_scaling:
            for vec in residuals:
                vec.scale('norm')

    @contextmanager
    def _unscaled_context_all(self):
        """
        Context manager that temporarily puts all vectors in an unscaled state.
        """
        if self._has_output_scaling:
            for vec in self._vectors['output'].values():
                vec.scale('phys')
        if self._has_resid_scaling:
            for vec in self._vectors['residual'].values():
                vec.scale('phys')

        yield

        if self._has_output_scaling:
            for vec in self._vectors['output'].values():
                vec.scale('norm')
        if self._has_resid_scaling:
            for vec in self._vectors['residual'].values():
                vec.scale('norm')

    @contextmanager
    def _scaled_context_all(self):
        """
        Context manager that temporarily puts all vectors in a scaled state.
        """
        if self._has_output_scaling:
            for vec in self._vectors['output'].values():
                vec.scale('norm')
        if self._has_resid_scaling:
            for vec in self._vectors['residual'].values():
                vec.scale('norm')

        yield

        if self._has_output_scaling:
            for vec in self._vectors['output'].values():
                vec.scale('phys')
        if self._has_resid_scaling:
            for vec in self._vectors['residual'].values():
                vec.scale('phys')

    @contextmanager
    def _static_mode_all(self, static_mode):
        """
        Context manager that temporarily sets the static mode of all subsystems.
        """
        for system in self.system_iter(include_self=True, recurse=True):
            system._static_mode = static_mode

        yield

        for system in self.system_iter(include_self=True, recurse=True):
            system._static_mode = not static_mode

    @contextmanager
    def _matvec_context(self, vec_name, scope_out, scope_in, mode, clear=True):
        """
        Context manager for vectors.

        For the given vec_name, return vectors that use a set of
        internal variables that are relevant to the current matrix-vector
        product.  This is called only from _apply_linear.

        Parameters
        ----------
        vec_name : str
            Name of the vector to use.
        scope_out : frozenset or None
            Set of absolute output names in the scope of this mat-vec product.
            If None, all are in the scope.
        scope_in : frozenset or None
            Set of absolute input names in the scope of this mat-vec product.
            If None, all are in the scope.
        mode : str
            Key for specifying derivative direction. Values are 'fwd'
            or 'rev'.
        clear : bool(True)
            If True, zero out residuals (in fwd mode) or inputs and outputs
            (in rev mode).

        Yields
        ------
        (d_inputs, d_outputs, d_residuals) : tuple of Vectors
            Yields the three Vectors configured internally to deal only
            with variables relevant to the current matrix vector product.

        """
        d_inputs = self._vectors['input'][vec_name]
        d_outputs = self._vectors['output'][vec_name]
        d_residuals = self._vectors['residual'][vec_name]

        if clear:
            if mode == 'fwd':
                d_residuals.set_val(0.0)
            else:  # rev
                d_inputs.set_val(0.0)
                d_outputs.set_val(0.0)

        if scope_out is None and scope_in is None:
            yield d_inputs, d_outputs, d_residuals
        else:
            old_ins = d_inputs._names
            old_outs = d_outputs._names

            if scope_out is not None:
                d_outputs._names = scope_out.intersection(d_outputs._abs_iter())
            if scope_in is not None:
                d_inputs._names = scope_in.intersection(d_inputs._abs_iter())

            yield d_inputs, d_outputs, d_residuals

            # reset _names so users will see full vector contents
            d_inputs._names = old_ins
            d_outputs._names = old_outs

    def get_nonlinear_vectors(self):
        """
        Return the inputs, outputs, and residuals vectors.

        Returns
        -------
        (inputs, outputs, residuals) : tuple of <Vector> instances
            Yields the inputs, outputs, and residuals nonlinear vectors.
        """
        if self._inputs is None:
            raise RuntimeError("{}: Cannot get vectors because setup has not yet been "
                               "called.".format(self.msginfo))

        return self._inputs, self._outputs, self._residuals

    def get_linear_vectors(self, vec_name='linear'):
        """
        Return the linear inputs, outputs, and residuals vectors.

        Parameters
        ----------
        vec_name : str
            Name of the linear right-hand-side vector. The default is 'linear'.

        Returns
        -------
        (inputs, outputs, residuals) : tuple of <Vector> instances
            Yields the inputs, outputs, and residuals linear vectors for vec_name.
        """
        if self._inputs is None:
            raise RuntimeError("{}: Cannot get vectors because setup has not yet been "
                               "called.".format(self.msginfo))

        if vec_name not in self._vectors['input']:
            raise ValueError("%s: There is no linear vector named %s" % (self.msginfo, vec_name))

        return (self._vectors['input'][vec_name],
                self._vectors['output'][vec_name],
                self._vectors['residual'][vec_name])

    def _get_var_offsets(self):
        """
        Compute global offsets for variables.

        Returns
        -------
        dict
            Arrays of global offsets keyed by vec_name and deriv direction.
        """
        if self._var_offsets is None:
            offsets = self._var_offsets = {}
            vec_names = self._lin_rel_vec_name_list if self._use_derivatives else self._vec_names

            for vec_name in vec_names:
                offsets[vec_name] = off_vn = {}
                for type_ in ['input', 'output']:
                    vsizes = self._var_sizes[vec_name][type_]
                    if vsizes.size > 0:
                        csum = np.empty(vsizes.size, dtype=int)
                        csum[0] = 0
                        csum[1:] = np.cumsum(vsizes)[:-1]
                        off_vn[type_] = csum.reshape(vsizes.shape)
                    else:
                        off_vn[type_] = np.zeros(0, dtype=int).reshape((1, 0))

            if self._use_derivatives:
                offsets['nonlinear'] = offsets['linear']

        return self._var_offsets

    @property
    def nonlinear_solver(self):
        """
        Get the nonlinear solver for this system.
        """
        return self._nonlinear_solver

    @nonlinear_solver.setter
    def nonlinear_solver(self, solver):
        """
        Set this system's nonlinear solver.
        """
        self._nonlinear_solver = solver

    @property
    def linear_solver(self):
        """
        Get the linear solver for this system.
        """
        return self._linear_solver

    @linear_solver.setter
    def linear_solver(self, solver):
        """
        Set this system's linear solver.
        """
        self._linear_solver = solver

    @property
    def _force_alloc_complex(self):
        return self._problem_meta['force_alloc_complex']

    @property
    def _use_derivatives(self):
        return self._problem_meta['use_derivatives']

    @property
    def _local_vector_class(self):
        return self._problem_meta['local_vector_class']

    @property
    def _distributed_vector_class(self):
        return self._problem_meta['distributed_vector_class']

    @property
    def _vec_names(self):
        return self._problem_meta['vec_names']

    @property
    def _lin_vec_names(self):
        return self._problem_meta['lin_vec_names']

    @property
    def _recording_iter(self):
        return self._problem_meta['recording_iter']

    def _set_solver_print(self, level=2, depth=1e99, type_='all'):
        """
        Apply the given print settings to the internal solvers, recursively.

        Parameters
        ----------
        level : int
            iprint level. Set to 2 to print residuals each iteration; set to 1
            to print just the iteration totals; set to 0 to disable all printing
            except for failures, and set to -1 to disable all printing including failures.
        depth : int
            How deep to recurse. For example, you can set this to 0 if you only want
            to print the top level linear and nonlinear solver messages. Default
            prints everything.
        type_ : str
            Type of solver to set: 'LN' for linear, 'NL' for nonlinear, or 'all' for all.
        """
        if self._linear_solver is not None and type_ != 'NL':
            self._linear_solver._set_solver_print(level=level, type_=type_)
        if self.nonlinear_solver is not None and type_ != 'LN':
            self.nonlinear_solver._set_solver_print(level=level, type_=type_)

        for subsys in self._subsystems_allprocs:

            current_depth = subsys.pathname.count('.')
            if current_depth >= depth:
                continue

            subsys._set_solver_print(level=level, depth=depth - current_depth, type_=type_)

            if subsys._linear_solver is not None and type_ != 'NL':
                subsys._linear_solver._set_solver_print(level=level, type_=type_)
            if subsys.nonlinear_solver is not None and type_ != 'LN':
                subsys.nonlinear_solver._set_solver_print(level=level, type_=type_)

    def _setup_solver_print(self, recurse=True):
        """
        Apply the cached solver print settings during setup.

        Parameters
        ----------
        recurse : bool
            Whether to call this method in subsystems.
        """
        for level, depth, type_ in self._solver_print_cache:
            self._set_solver_print(level, depth, type_)

        if recurse:
            for subsys in self._subsystems_myproc:
                subsys._setup_solver_print(recurse=recurse)

    def set_solver_print(self, level=2, depth=1e99, type_='all'):
        """
        Control printing for solvers and subsolvers in the model.

        Parameters
        ----------
        level : int
            iprint level. Set to 2 to print residuals each iteration; set to 1
            to print just the iteration totals; set to 0 to disable all printing
            except for failures, and set to -1 to disable all printing including failures.
        depth : int
            How deep to recurse. For example, you can set this to 0 if you only want
            to print the top level linear and nonlinear solver messages. Default
            prints everything.
        type_ : str
            Type of solver to set: 'LN' for linear, 'NL' for nonlinear, or 'all' for all.
        """
        if (level, depth, type_) not in self._solver_print_cache:
            self._solver_print_cache.append((level, depth, type_))

    def _set_approx_partials_meta(self):
        # this will load a static coloring (if any) and will populate wrt_matches if
        # there is any coloring (static or dynamic).
        self._get_static_wrt_matches()

    def _get_static_wrt_matches(self):
        """
        Return wrt_matches for static coloring if there is one.

        Returns
        -------
        list of str or ()
            List of wrt_matches for a static coloring or () if there isn't one.
        """
        if (self._coloring_info['coloring'] is not None and
                self._coloring_info['wrt_matches'] is None):
            self._update_wrt_matches(self._coloring_info)

        # if coloring has been specified, we don't want to have multiple
        # approximations for the same subjac, so don't register any new
        # approximations when the wrt matches those used in the coloring.
        if self._get_static_coloring() is not None:  # static coloring has been specified
            return self._coloring_info['wrt_matches']

        return ()  # for dynamic coloring or no coloring

    def system_iter(self, include_self=False, recurse=True, typ=None):
        """
        Yield a generator of local subsystems of this system.

        Parameters
        ----------
        include_self : bool
            If True, include this system in the iteration.
        recurse : bool
            If True, iterate over the whole tree under this system.
        typ : type
            If not None, only yield Systems that match that are instances of the
            given type.
        """
        if include_self and (typ is None or isinstance(self, typ)):
            yield self

        for s in self._subsystems_myproc:
            if typ is None or isinstance(s, typ):
                yield s
            if recurse:
                for sub in s.system_iter(recurse=True, typ=typ):
                    yield sub

    def add_design_var(self, name, lower=None, upper=None, ref=None, ref0=None, indices=None,
                       adder=None, scaler=None, units=None,
                       parallel_deriv_color=None, vectorize_derivs=False,
                       cache_linear_solution=False):
        r"""
        Add a design variable to this system.

        Parameters
        ----------
        name : string
            Name of the design variable in the system.
        lower : float or ndarray, optional
            Lower boundary for the param
        upper : upper or ndarray, optional
            Upper boundary for the param
        ref : float or ndarray, optional
            Value of design var that scales to 1.0 in the driver.
        ref0 : float or ndarray, optional
            Value of design var that scales to 0.0 in the driver.
        indices : iter of int, optional
            If a param is an array, these indicate which entries are of
            interest for this particular design variable.  These may be
            positive or negative integers.
        units : str, optional
            Units to convert to before applying scaling.
        adder : float or ndarray, optional
            Value to add to the model value to get the scaled value for the driver. adder
            is first in precedence.  adder and scaler are an alterantive to using ref
            and ref0.
        scaler : float or ndarray, optional
            value to multiply the model value to get the scaled value for the driver. scaler
            is second in precedence. adder and scaler are an alterantive to using ref
            and ref0.
        parallel_deriv_color : string
            If specified, this design var will be grouped for parallel derivative
            calculations with other variables sharing the same parallel_deriv_color.
        vectorize_derivs : bool
            If True, vectorize derivative calculations.
        cache_linear_solution : bool
            If True, store the linear solution vectors for this variable so they can
            be used to start the next linear solution with an initial guess equal to the
            solution from the previous linear solve.

        Notes
        -----
        The response can be scaled using ref and ref0.
        The argument :code:`ref0` represents the physical value when the scaled value is 0.
        The argument :code:`ref` represents the physical value when the scaled value is 1.
        """
        if name in self._design_vars or name in self._static_design_vars:
            msg = "{}: Design Variable '{}' already exists."
            raise RuntimeError(msg.format(self.msginfo, name))

        # Name must be a string
        if not isinstance(name, str):
            raise TypeError('{}: The name argument should be a string, got {}'.format(self.msginfo,
                                                                                      name))

        # Convert ref/ref0 to ndarray/float as necessary
        ref = format_as_float_or_array('ref', ref, val_if_none=None, flatten=True)
        ref0 = format_as_float_or_array('ref0', ref0, val_if_none=None, flatten=True)

        # determine adder and scaler based on args
        adder, scaler = determine_adder_scaler(ref0, ref, adder, scaler)

        # Convert lower to ndarray/float as necessary
        lower = format_as_float_or_array('lower', lower, val_if_none=-openmdao.INF_BOUND,
                                         flatten=True)

        # Convert upper to ndarray/float as necessary
        upper = format_as_float_or_array('upper', upper, val_if_none=openmdao.INF_BOUND,
                                         flatten=True)

        # Apply scaler/adder to lower and upper
        lower = (lower + adder) * scaler
        upper = (upper + adder) * scaler

        if self._static_mode:
            design_vars = self._static_design_vars
        else:
            design_vars = self._design_vars

        dvs = OrderedDict()

        if isinstance(scaler, np.ndarray):
            if np.all(scaler == 1.0):
                scaler = None
        elif scaler == 1.0:
            scaler = None
        dvs['scaler'] = scaler

        if isinstance(adder, np.ndarray):
            if not np.any(adder):
                adder = None
        elif adder == 0.0:
            adder = None
        dvs['adder'] = adder

        dvs['name'] = name
        dvs['upper'] = upper
        dvs['lower'] = lower
        dvs['ref'] = ref
        dvs['ref0'] = ref0
        dvs['units'] = units
        dvs['cache_linear_solution'] = cache_linear_solution

        if indices is not None:

            if isinstance(indices, slice):
                pass
            # If given, indices must be a sequence
            elif not (isinstance(indices, Iterable) and
                      all([isinstance(i, Integral) for i in indices])):
                raise ValueError("{}: If specified, design var indices must be a sequence of "
                                 "integers.".format(self.msginfo))
            else:
                indices = np.atleast_1d(indices)
                dvs['size'] = size = len(indices)

            # All refs: check the shape if necessary
            for item, item_name in zip([ref, ref0, scaler, adder, upper, lower],
                                       ['ref', 'ref0', 'scaler', 'adder', 'upper', 'lower']):
                if isinstance(item, np.ndarray):
                    if item.size != size:
                        raise ValueError("%s: When adding design var '%s', %s should have size "
                                         "%d but instead has size %d." % (self.msginfo, name,
                                                                          item_name, size,
                                                                          item.size))

        dvs['indices'] = indices
        dvs['parallel_deriv_color'] = parallel_deriv_color
        dvs['vectorize_derivs'] = vectorize_derivs

        design_vars[name] = dvs

    def add_response(self, name, type_, lower=None, upper=None, equals=None,
                     ref=None, ref0=None, indices=None, index=None, units=None,
                     adder=None, scaler=None, linear=False, parallel_deriv_color=None,
                     vectorize_derivs=False, cache_linear_solution=False):
        r"""
        Add a response variable to this system.

        The response can be scaled using ref and ref0.
        The argument :code:`ref0` represents the physical value when the scaled value is 0.
        The argument :code:`ref` represents the physical value when the scaled value is 1.

        Parameters
        ----------
        name : string
            Name of the response variable in the system.
        type_ : string
            The type of response. Supported values are 'con' and 'obj'
        lower : float or ndarray, optional
            Lower boundary for the variable
        upper : upper or ndarray, optional
            Upper boundary for the variable
        equals : equals or ndarray, optional
            Equality constraint value for the variable
        ref : float or ndarray, optional
            Value of response variable that scales to 1.0 in the driver.
        ref0 : upper or ndarray, optional
            Value of response variable that scales to 0.0 in the driver.
        indices : sequence of int, optional
            If variable is an array, these indicate which entries are of
            interest for this particular response.
        index : int, optional
            If variable is an array, this indicates which entry is of
            interest for this particular response.
        units : str, optional
            Units to convert to before applying scaling.
        adder : float or ndarray, optional
            Value to add to the model value to get the scaled value for the driver. adder
            is first in precedence.  adder and scaler are an alterantive to using ref
            and ref0.
        scaler : float or ndarray, optional
            value to multiply the model value to get the scaled value for the driver. scaler
            is second in precedence. adder and scaler are an alterantive to using ref
            and ref0.
        linear : bool
            Set to True if constraint is linear. Default is False.
        parallel_deriv_color : string
            If specified, this design var will be grouped for parallel derivative
            calculations with other variables sharing the same parallel_deriv_color.
        vectorize_derivs : bool
            If True, vectorize derivative calculations.
        cache_linear_solution : bool
            If True, store the linear solution vectors for this variable so they can
            be used to start the next linear solution with an initial guess equal to the
            solution from the previous linear solve.
        """
        # Name must be a string
        if not isinstance(name, str):
            raise TypeError('{}: The name argument should be a string, '
                            'got {}'.format(self.msginfo, name))

        # Type must be a string and one of 'con' or 'obj'
        if not isinstance(type_, str):
            raise TypeError('{}: The type argument should be a string'.format(self.msginfo))
        elif type_ not in ('con', 'obj'):
            raise ValueError('{}: The type must be one of \'con\' or \'obj\': '
                             'Got \'{}\' instead'.format(self.msginfo, name))

        if name in self._responses or name in self._static_responses:
            typemap = {'con': 'Constraint', 'obj': 'Objective'}
            msg = "{}: {} '{}' already exists.".format(self.msginfo, typemap[type_], name)
            raise RuntimeError(msg.format(name))

        # Convert ref/ref0 to ndarray/float as necessary
        ref = format_as_float_or_array('ref', ref, val_if_none=None, flatten=True)
        ref0 = format_as_float_or_array('ref0', ref0, val_if_none=None, flatten=True)

        # determine adder and scaler based on args
        adder, scaler = determine_adder_scaler(ref0, ref, adder, scaler)

        # A constraint cannot be an equality and inequality constraint
        if equals is not None and (lower is not None or upper is not None):
            msg = "{}: Constraint '{}' cannot be both equality and inequality."
            raise ValueError(msg.format(self.msginfo, name))

        if isinstance(indices, slice):
            pass
        # If given, indices must be a sequence
        elif (indices is not None and not (
                isinstance(indices, Iterable) and all([isinstance(i, Integral) for i in indices]))):
            raise ValueError("{}: If specified, response indices must be a sequence of "
                             "integers.".format(self.msginfo))

        if self._static_mode:
            responses = self._static_responses
        else:
            responses = self._responses

        resp = OrderedDict()

        if type_ == 'con':

            # Convert lower to ndarray/float as necessary
            try:
                lower = format_as_float_or_array('lower', lower, val_if_none=-openmdao.INF_BOUND,
                                                 flatten=True)
            except (TypeError, ValueError):
                raise TypeError("Argument 'lower' can not be a string ('{}' given). You can not "
                                "specify a variable as lower bound. You can only provide constant "
                                "float values".format(lower))

            # Convert upper to ndarray/float as necessary
            try:
                upper = format_as_float_or_array('upper', upper, val_if_none=openmdao.INF_BOUND,
                                                 flatten=True)
            except (TypeError, ValueError):
                raise TypeError("Argument 'upper' can not be a string ('{}' given). You can not "
                                "specify a variable as upper bound. You can only provide constant "
                                "float values".format(upper))
            # Convert equals to ndarray/float as necessary
            if equals is not None:
                try:
                    equals = format_as_float_or_array('equals', equals, flatten=True)
                except (TypeError, ValueError):
                    raise TypeError("Argument 'equals' can not be a string ('{}' given). You can "
                                    "not specify a variable as equals bound. You can only provide "
                                    "constant float values".format(equals))

            # Scale the bounds
            if lower is not None:
                lower = (lower + adder) * scaler

            if upper is not None:
                upper = (upper + adder) * scaler

            if equals is not None:
                equals = (equals + adder) * scaler

            resp['lower'] = lower
            resp['upper'] = upper
            resp['equals'] = equals
            resp['linear'] = linear
            if indices is not None:
                indices = np.atleast_1d(indices)
                resp['size'] = len(indices)
            resp['indices'] = indices
        else:  # 'obj'
            if index is not None:
                resp['size'] = 1
                index = np.array([index], dtype=INT_DTYPE)
            resp['indices'] = index

        if isinstance(scaler, np.ndarray):
            if np.all(scaler == 1.0):
                scaler = None
        elif scaler == 1.0:
            scaler = None
        resp['scaler'] = scaler

        if isinstance(adder, np.ndarray):
            if not np.any(adder):
                adder = None
        elif adder == 0.0:
            adder = None
        resp['adder'] = adder

        if resp['indices'] is not None:
            size = resp['indices'].size
            vlist = [ref, ref0, scaler, adder]
            nlist = ['ref', 'ref0', 'scaler', 'adder']
            if type_ == 'con':
                tname = 'constraint'
                vlist.extend([upper, lower, equals])
                nlist.extend(['upper', 'lower', 'equals'])
            else:
                tname = 'objective'

            # All refs: check the shape if necessary
            for item, item_name in zip(vlist, nlist):
                if isinstance(item, np.ndarray):
                    if item.size != size:
                        raise ValueError("%s: When adding %s '%s', %s should have size "
                                         "%d but instead has size %d." % (self.msginfo, tname,
                                                                          name, item_name, size,
                                                                          item.size))
        resp['name'] = name
        resp['ref'] = ref
        resp['ref0'] = ref0
        resp['type'] = type_
        resp['units'] = units
        resp['cache_linear_solution'] = cache_linear_solution

        resp['parallel_deriv_color'] = parallel_deriv_color
        resp['vectorize_derivs'] = vectorize_derivs

        responses[name] = resp

    def add_constraint(self, name, lower=None, upper=None, equals=None,
                       ref=None, ref0=None, adder=None, scaler=None, units=None,
                       indices=None, linear=False, parallel_deriv_color=None,
                       vectorize_derivs=False, cache_linear_solution=False):
        r"""
        Add a constraint variable to this system.

        Parameters
        ----------
        name : string
            Name of the response variable in the system.
        lower : float or ndarray, optional
            Lower boundary for the variable
        upper : float or ndarray, optional
            Upper boundary for the variable
        equals : float or ndarray, optional
            Equality constraint value for the variable
        ref : float or ndarray, optional
            Value of response variable that scales to 1.0 in the driver.
        ref0 : float or ndarray, optional
            Value of response variable that scales to 0.0 in the driver.
        adder : float or ndarray, optional
            Value to add to the model value to get the scaled value for the driver. adder
            is first in precedence.  adder and scaler are an alterantive to using ref
            and ref0.
        scaler : float or ndarray, optional
            value to multiply the model value to get the scaled value for the driver. scaler
            is second in precedence. adder and scaler are an alterantive to using ref
            and ref0.
        units : str, optional
            Units to convert to before applying scaling.
        indices : sequence of int, optional
            If variable is an array, these indicate which entries are of
            interest for this particular response.  These may be positive or
            negative integers.
        linear : bool
            Set to True if constraint is linear. Default is False.
        parallel_deriv_color : string
            If specified, this design var will be grouped for parallel derivative
            calculations with other variables sharing the same parallel_deriv_color.
        vectorize_derivs : bool
            If True, vectorize derivative calculations.
        cache_linear_solution : bool
            If True, store the linear solution vectors for this variable so they can
            be used to start the next linear solution with an initial guess equal to the
            solution from the previous linear solve.

        Notes
        -----
        The response can be scaled using ref and ref0.
        The argument :code:`ref0` represents the physical value when the scaled value is 0.
        The argument :code:`ref` represents the physical value when the scaled value is 1.
        The arguments (:code:`lower`, :code:`upper`, :code:`equals`) can not be strings or variable
        names.
        """
        self.add_response(name=name, type_='con', lower=lower, upper=upper,
                          equals=equals, scaler=scaler, adder=adder, ref=ref,
                          ref0=ref0, indices=indices, linear=linear, units=units,
                          parallel_deriv_color=parallel_deriv_color,
                          vectorize_derivs=vectorize_derivs,
                          cache_linear_solution=cache_linear_solution)

    def add_objective(self, name, ref=None, ref0=None, index=None, units=None,
                      adder=None, scaler=None, parallel_deriv_color=None,
                      vectorize_derivs=False, cache_linear_solution=False):
        r"""
        Add a response variable to this system.

        Parameters
        ----------
        name : string
            Name of the response variable in the system.
        ref : float or ndarray, optional
            Value of response variable that scales to 1.0 in the driver.
        ref0 : float or ndarray, optional
            Value of response variable that scales to 0.0 in the driver.
        index : int, optional
            If variable is an array, this indicates which entry is of
            interest for this particular response. This may be a positive
            or negative integer.
        units : str, optional
            Units to convert to before applying scaling.
        adder : float or ndarray, optional
            Value to add to the model value to get the scaled value for the driver. adder
            is first in precedence.  adder and scaler are an alterantive to using ref
            and ref0.
        scaler : float or ndarray, optional
            value to multiply the model value to get the scaled value for the driver. scaler
            is second in precedence. adder and scaler are an alterantive to using ref
            and ref0.
        parallel_deriv_color : string
            If specified, this design var will be grouped for parallel derivative
            calculations with other variables sharing the same parallel_deriv_color.
        vectorize_derivs : bool
            If True, vectorize derivative calculations.
        cache_linear_solution : bool
            If True, store the linear solution vectors for this variable so they can
            be used to start the next linear solution with an initial guess equal to the
            solution from the previous linear solve.

        Notes
        -----
        The objective can be scaled using scaler and adder, where

        .. math::

            x_{scaled} = scaler(x + adder)

        or through the use of ref/ref0, which map to scaler and adder through
        the equations:

        .. math::

            0 = scaler(ref_0 + adder)

            1 = scaler(ref + adder)

        which results in:

        .. math::

            adder = -ref_0

            scaler = \frac{1}{ref + adder}
        """
        if index is not None and not isinstance(index, int):
            raise TypeError('{}: If specified, objective index must be '
                            'an int.'.format(self.msginfo))
        self.add_response(name, type_='obj', scaler=scaler, adder=adder,
                          ref=ref, ref0=ref0, index=index, units=units,
                          parallel_deriv_color=parallel_deriv_color,
                          vectorize_derivs=vectorize_derivs,
                          cache_linear_solution=cache_linear_solution)

    def get_design_vars(self, recurse=True, get_sizes=True, use_prom_ivc=True):
        """
        Get the DesignVariable settings from this system.

        Retrieve all design variable settings from the system and, if recurse
        is True, all of its subsystems.

        Parameters
        ----------
        recurse : bool
            If True, recurse through the subsystems and return the path of
            all design vars relative to the this system.
        get_sizes : bool, optional
            If True, compute the size of each design variable.
        use_prom_ivc : bool
            Translate auto_ivc_names to their promoted input names.

        Returns
        -------
        dict
            The design variables defined in the current system and, if
            recurse=True, its subsystems.

        """
        pro2abs_out = self._var_allprocs_prom2abs_list['output']
        pro2abs_in = self._var_allprocs_prom2abs_list['input']
        conns = self._problem_meta.get('connections', {})

        # Human readable error message during Driver setup.
        out = OrderedDict()
        try:
            for name, data in self._design_vars.items():
                if name in pro2abs_out:

                    # This is an output name, most likely a manual indepvarcomp.
                    abs_name = pro2abs_out[name][0]
                    out[abs_name] = data
                    out[abs_name]['ivc_source'] = abs_name

                else:  # assume an input name else KeyError

                    # Design variable on an auto_ivc input, so use connected output name.
                    in_abs = pro2abs_in[name][0]
                    ivc_path = conns[in_abs]
                    if use_prom_ivc:
                        out[name] = data
                        out[name]['ivc_source'] = ivc_path
                    else:
                        out[ivc_path] = data
                        out[ivc_path]['ivc_source'] = ivc_path

        except KeyError as err:
            msg = "{}: Output not found for design variable {}."
            raise RuntimeError(msg.format(self.msginfo, str(err)))

        if get_sizes:
            # Size them all
            sizes = self._var_sizes['nonlinear']['output']
            abs2idx = self._var_allprocs_abs2idx['nonlinear']
            for name, meta in out.items():

                src_name = name
                if meta['ivc_source'] is not None:
                    src_name = meta['ivc_source']

                if 'size' not in meta:
                    if src_name in abs2idx:
                        meta['size'] = sizes[self._owning_rank[src_name], abs2idx[src_name]]
                    else:
                        meta['size'] = 0  # discrete var, don't know size

                if src_name in abs2idx:
                    meta = self._var_allprocs_abs2meta[src_name]
                    out[name]['distributed'] = meta['distributed']
                    out[name]['global_size'] = meta['global_size']

        if recurse:
            for subsys in self._subsystems_myproc:
                out.update(subsys.get_design_vars(recurse=recurse, get_sizes=get_sizes,
                                                  use_prom_ivc=False))

            if self.comm.size > 1 and self._subsystems_allprocs:
                allouts = self.comm.allgather(out)
                out = OrderedDict()
                for all_out in allouts:
                    out.update(all_out)

        return out

    def get_responses(self, recurse=True, get_sizes=True, use_prom_ivc=False):
        """
        Get the response variable settings from this system.

        Retrieve all response variable settings from the system as a dict,
        keyed by variable name.

        Parameters
        ----------
        recurse : bool, optional
            If True, recurse through the subsystems and return the path of
            all responses relative to the this system.
        get_sizes : bool, optional
            If True, compute the size of each response.
        use_prom_ivc : bool
            Translate auto_ivc_names to their promoted input names.

        Returns
        -------
        dict
            The responses defined in the current system and, if
            recurse=True, its subsystems.

        """
        prom2abs = self._var_allprocs_prom2abs_list['output']
        prom2abs_in = self._var_allprocs_prom2abs_list['input']
        conns = self._problem_meta.get('connections', {})

        # Human readable error message during Driver setup.
        try:
            out = {}
            for name, data in self._responses.items():
                if name in prom2abs:
                    abs_name = prom2abs[name][0]
                    out[abs_name] = data
                    out[abs_name]['ivc_source'] = abs_name

                else:
                    # A constraint can actaully be on an auto_ivc input, so use connected
                    # output name.
                    in_abs = prom2abs_in[name][0]
                    ivc_path = conns[in_abs]
                    if use_prom_ivc:
                        out[name] = data
                        out[name]['ivc_source'] = ivc_path
                    else:
                        out[ivc_path] = data
                        out[ivc_path]['ivc_source'] = ivc_path

        except KeyError as err:
            msg = "{}: Output not found for response {}."
            raise RuntimeError(msg.format(self.msginfo, str(err)))

        if get_sizes:
            # Size them all
            sizes = self._var_sizes['nonlinear']['output']
            abs2idx = self._var_allprocs_abs2idx['nonlinear']
            for prom_name, response in out.items():
                name = response['ivc_source']

                # Discrete vars
                if name not in abs2idx:
                    response['size'] = 0  # discrete var, we don't know the size
                    continue

                meta = self._var_allprocs_abs2meta[name]
                response['distributed'] = meta['distributed']

                if response['indices'] is not None:
                    # Index defined in this response.
                    response['global_size'] = len(response['indices']) if meta['distributed'] \
                        else meta['global_size']

                else:
                    response['size'] = sizes[self._owning_rank[name], abs2idx[name]]
                    response['global_size'] = meta['global_size']

        if recurse:
            for subsys in self._subsystems_myproc:
                out.update(subsys.get_responses(recurse=recurse, get_sizes=get_sizes))

            if self.comm.size > 1 and self._subsystems_allprocs:
                all_outs = self.comm.allgather(out)
                out = OrderedDict()
                for rank, all_out in enumerate(all_outs):
                    out.update(all_out)

        return out

    def get_constraints(self, recurse=True):
        """
        Get the Constraint settings from this system.

        Retrieve the constraint settings for the current system as a dict,
        keyed by variable name.

        Parameters
        ----------
        recurse : bool, optional
            If True, recurse through the subsystems and return the path of
            all constraints relative to the this system.

        Returns
        -------
        dict
            The constraints defined in the current system.

        """
        return OrderedDict((key, response) for (key, response) in
                           self.get_responses(recurse=recurse).items()
                           if response['type'] == 'con')

    def get_objectives(self, recurse=True):
        """
        Get the Objective settings from this system.

        Retrieve all objectives settings from the system as a dict, keyed
        by variable name.

        Parameters
        ----------
        recurse : bool, optional
            If True, recurse through the subsystems and return the path of
            all objective relative to the this system.

        Returns
        -------
        dict
            The objectives defined in the current system.

        """
        return OrderedDict((key, response) for (key, response) in
                           self.get_responses(recurse=recurse).items()
                           if response['type'] == 'obj')

    def run_apply_nonlinear(self):
        """
        Compute residuals.

        This calls _apply_nonlinear, but with the model assumed to be in an unscaled state.
        """
        with self._scaled_context_all():
            self._apply_nonlinear()

    def list_inputs(self,
                    values=True,
                    prom_name=False,
                    units=False,
                    shape=False,
                    global_shape=False,
                    desc=False,
                    hierarchical=True,
                    print_arrays=False,
                    tags=None,
                    includes=None,
                    excludes=None,
                    all_procs=False,
                    out_stream=_DEFAULT_OUT_STREAM):
        """
        Return and optionally log a list of input names and other optional information.

        If the model is parallel, only the local variables are returned to the process.
        Also optionally logs the information to a user defined output stream. If the model is
        parallel, the rank 0 process logs information about all variables across all processes.

        Parameters
        ----------
        values : bool, optional
            When True, display/return input values. Default is True.
        prom_name : bool, optional
            When True, display/return the promoted name of the variable.
            Default is False.
        units : bool, optional
            When True, display/return units. Default is False.
        shape : bool, optional
            When True, display/return the shape of the value. Default is False.
        global_shape : bool, optional
            When True, display/return the global shape of the value. Default is False.
        desc : bool, optional
            When True, display/return description. Default is False.
        hierarchical : bool, optional
            When True, human readable output shows variables in hierarchical format.
        print_arrays : bool, optional
            When False, in the columnar display, just display norm of any ndarrays with size > 1.
            The norm is surrounded by vertical bars to indicate that it is a norm.
            When True, also display full values of the ndarray below the row. Format is affected
            by the values set with numpy.set_printoptions
            Default is False.
        tags : str or list of strs
            User defined tags that can be used to filter what gets listed. Only inputs with the
            given tags will be listed.
            Default is None, which means there will be no filtering based on tags.
        includes : None or list_like
            List of glob patterns for pathnames to include in the check. Default is None, which
            includes all components in the model.
        excludes : None or list_like
            List of glob patterns for pathnames to exclude from the check. Default is None, which
            excludes nothing.
        all_procs : bool, optional
            When True, display output on all processors. Default is False.
        out_stream : file-like object
            Where to send human readable output. Default is sys.stdout.
            Set to None to suppress.

        Returns
        -------
        list
            list of input names and other optional information about those inputs
        """
        if self._inputs is None:
            # final setup has not been performed
            from openmdao.core.group import Group
            if isinstance(self, Group):
                raise RuntimeError("{}: Unable to list inputs on a Group until model has "
                                   "been run.".format(self.msginfo))

            # this is a component; use relative names, including discretes
            meta = self._var_rel2meta
            var_names = self._var_rel_names['input'] + list(self._var_discrete['input'].keys())
            abs2prom = {}
        else:
            # final setup has been performed
            # use absolute names, discretes handled separately
            # Only gathering up values and metadata from this proc, if MPI
            meta = self._var_abs2meta
            var_names = self._inputs._abs_iter()
            abs2prom = self._var_abs2prom['input']

        allprocs_meta = self._var_allprocs_abs2meta

        inputs = []

        for var_name in var_names:
            # Filter based on tags
            if tags and not (make_set(tags) & meta[var_name]['tags']):
                continue

            if abs2prom:
                var_name_prom = abs2prom[var_name]
            else:
                var_name_prom = var_name

            if not match_includes_excludes(var_name, var_name_prom, includes, excludes):
                continue

            if self._inputs:
                val = self._inputs._abs_get_val(var_name, False)
            else:
                val = meta[var_name]['value']

            var_meta = {}
            if values:
                var_meta['value'] = val
            if prom_name:
                var_meta['prom_name'] = var_name_prom
            if units:
                var_meta['units'] = meta[var_name]['units']
            if shape:
                var_meta['shape'] = val.shape
            if global_shape:
                if var_name in allprocs_meta:
                    var_meta['global_shape'] = allprocs_meta[var_name]['global_shape']
                else:
                    var_meta['global_shape'] = 'Unavailable'
            if desc:
                var_meta['desc'] = meta[var_name]['desc']

            inputs.append((var_name, var_meta))

        if self._inputs is not None and self._discrete_inputs:
            disc_meta = self._discrete_inputs._dict

            for var_name, val in self._discrete_inputs.items():
                # Filter based on tags
                if tags and not (make_set(tags) & disc_meta[var_name]['tags']):
                    continue

                var_name_prom = abs2prom[var_name]

                if not match_includes_excludes(var_name, var_name_prom, includes, excludes):
                    continue

                var_meta = {}
                if values:
                    var_meta['value'] = val
                if prom_name:
                    var_meta['prom_name'] = var_name_prom

                # remaining items do not apply for discrete vars
                if units:
                    var_meta['units'] = ''
                if shape:
                    var_meta['shape'] = ''

                abs_name = self.pathname + '.' + var_name if self.pathname else var_name

                inputs.append((abs_name, var_meta))

        if out_stream is _DEFAULT_OUT_STREAM:
            out_stream = sys.stdout

        if out_stream:
            self._write_table('input', inputs, hierarchical, print_arrays, all_procs, out_stream)

        return inputs

    def list_outputs(self,
                     explicit=True, implicit=True,
                     values=True,
                     prom_name=False,
                     residuals=False,
                     residuals_tol=None,
                     units=False,
                     shape=False,
                     global_shape=False,
                     bounds=False,
                     scaling=False,
                     desc=False,
                     hierarchical=True,
                     print_arrays=False,
                     tags=None,
                     includes=None,
                     excludes=None,
                     all_procs=False,
                     list_autoivcs=False,
                     out_stream=_DEFAULT_OUT_STREAM):
        """
        Return and optionally log a list of output names and other optional information.

        If the model is parallel, only the local variables are returned to the process.
        Also optionally logs the information to a user defined output stream. If the model is
        parallel, the rank 0 process logs information about all variables across all processes.

        Parameters
        ----------
        explicit : bool, optional
            include outputs from explicit components. Default is True.
        implicit : bool, optional
            include outputs from implicit components. Default is True.
        values : bool, optional
            When True, display/return output values. Default is True.
        prom_name : bool, optional
            When True, display/return the promoted name of the variable.
            Default is False.
        residuals : bool, optional
            When True, display/return residual values. Default is False.
        residuals_tol : float, optional
            If set, limits the output of list_outputs to only variables where
            the norm of the resids array is greater than the given 'residuals_tol'.
            Default is None.
        units : bool, optional
            When True, display/return units. Default is False.
        shape : bool, optional
            When True, display/return the shape of the value. Default is False.
        global_shape : bool, optional
            When True, display/return the global shape of the value. Default is False.
        bounds : bool, optional
            When True, display/return bounds (lower and upper). Default is False.
        scaling : bool, optional
            When True, display/return scaling (ref, ref0, and res_ref). Default is False.
        desc : bool, optional
            When True, display/return description. Default is False.
        hierarchical : bool, optional
            When True, human readable output shows variables in hierarchical format.
        print_arrays : bool, optional
            When False, in the columnar display, just display norm of any ndarrays with size > 1.
            The norm is surrounded by vertical bars to indicate that it is a norm.
            When True, also display full values of the ndarray below the row. Format  is affected
            by the values set with numpy.set_printoptions
            Default is False.
        tags : str or list of strs
            User defined tags that can be used to filter what gets listed. Only outputs with the
            given tags will be listed.
            Default is None, which means there will be no filtering based on tags.
        includes : None or list_like
            List of glob patterns for pathnames to include in the check. Default is None, which
            includes all components in the model.
        excludes : None or list_like
            List of glob patterns for pathnames to exclude from the check. Default is None, which
            excludes nothing.
        all_procs : bool, optional
            When True, display output on all processors. Default is False.
        list_autoivcs : bool
            If True, include auto_ivc outputs in the listing.  Defaults to False.
        out_stream : file-like
            Where to send human readable output. Default is sys.stdout.
            Set to None to suppress.

        Returns
        -------
        list
            list of output names and other optional information about those outputs
        """
        if self._outputs is None:
            # final setup has not been performed
            from openmdao.core.group import Group
            if isinstance(self, Group):
                raise RuntimeError("{}: Unable to list outputs on a Group until model has "
                                   "been run.".format(self.msginfo))

            # this is a component; use relative names, including discretes
            meta = self._var_rel2meta
            var_names = self._var_rel_names['output'] + list(self._var_discrete['output'].keys())
            abs2prom = {}
        else:
            # final setup has been performed
            # use absolute names, discretes handled separately
            # Only gathering up values and metadata from this proc, if MPI
            meta = self._var_abs2meta
            var_names = self._outputs._abs_iter()
            if not list_autoivcs:
                var_names = [v for v in var_names if not v.startswith('_auto_ivc.')]
            abs2prom = self._var_abs2prom['output']

        allprocs_meta = self._var_allprocs_abs2meta
        states = self._list_states()

        # Go though the hierarchy. Printing Systems
        # If the System owns an output directly, show its output
        expl_outputs = []
        impl_outputs = []
        for var_name in var_names:
            # Filter based on tags
            if tags and not (make_set(tags) & meta[var_name]['tags']):
                continue

            if abs2prom:
                var_name_prom = abs2prom[var_name]
            else:
                var_name_prom = var_name

            if not match_includes_excludes(var_name, var_name_prom, includes, excludes):
                continue

            if residuals_tol and self._residuals and \
               np.linalg.norm(self._residuals._abs_get_val(var_name)) < residuals_tol:
                continue

            if self._outputs:
                val = self._outputs._abs_get_val(var_name, False)
            else:
                val = meta[var_name]['value']

            var_meta = {}
            if values:
                var_meta['value'] = val
            if prom_name:
                var_meta['prom_name'] = var_name_prom
            if residuals and self._residuals:
                var_meta['resids'] = self._residuals._abs_get_val(var_name, False)
            if units:
                var_meta['units'] = meta[var_name]['units']
            if shape:
                var_meta['shape'] = val.shape
            if global_shape:
                if var_name in allprocs_meta:
                    var_meta['global_shape'] = allprocs_meta[var_name]['global_shape']
                else:
                    var_meta['global_shape'] = 'Unavailable'
            if bounds:
                var_meta['lower'] = meta[var_name]['lower']
                var_meta['upper'] = meta[var_name]['upper']
            if scaling:
                var_meta['ref'] = meta[var_name]['ref']
                var_meta['ref0'] = meta[var_name]['ref0']
                var_meta['res_ref'] = meta[var_name]['res_ref']
            if desc:
                var_meta['desc'] = meta[var_name]['desc']
            if var_name in states:
                impl_outputs.append((var_name, var_meta))
            else:
                expl_outputs.append((var_name, var_meta))

        if self._outputs is not None and self._discrete_outputs and not residuals_tol:
            disc_meta = self._discrete_outputs._dict

            for var_name, val in self._discrete_outputs.items():
                # Filter based on tags
                if tags and not (make_set(tags) & disc_meta[var_name]['tags']):
                    continue

                var_name_prom = abs2prom[var_name]

                if not match_includes_excludes(var_name, var_name_prom, includes, excludes):
                    continue

                var_meta = {}
                if values:
                    var_meta['value'] = val
                if prom_name and var_name in abs2prom:
                    var_meta['prom_name'] = var_name_prom

                # remaining items do not apply for discrete vars
                if residuals:
                    var_meta['resids'] = ''
                if units:
                    var_meta['units'] = ''
                if shape:
                    var_meta['shape'] = ''
                if bounds:
                    var_meta['lower'] = ''
                    var_meta['upper'] = ''
                if scaling:
                    var_meta['ref'] = ''
                    var_meta['ref0'] = ''
                    var_meta['res_ref'] = ''

                abs_name = self.pathname + '.' + var_name if self.pathname else var_name

                if var_name in states:
                    impl_outputs.append((abs_name, var_meta))
                else:
                    expl_outputs.append((abs_name, var_meta))

        if out_stream is _DEFAULT_OUT_STREAM:
            out_stream = sys.stdout

        if out_stream:
            if explicit:
                self._write_table('explicit', expl_outputs, hierarchical, print_arrays,
                                  all_procs, out_stream)
            if implicit:
                self._write_table('implicit', impl_outputs, hierarchical, print_arrays,
                                  all_procs, out_stream)

        if explicit and implicit:
            return expl_outputs + impl_outputs
        elif explicit:
            return expl_outputs
        elif implicit:
            return impl_outputs
        else:
            raise RuntimeError(self.msginfo +
                               ': You have excluded both Explicit and Implicit components.')

    def _write_table(self, var_type, var_data, hierarchical, print_arrays, all_procs, out_stream):
        """
        Write table of variable names, values, residuals, and metadata to out_stream.

        Parameters
        ----------
        var_type : 'input', 'explicit' or 'implicit'
            Indicates type of variables, input or explicit/implicit output.
        var_data : list
            List of (name, dict of vals and metadata) tuples.
        hierarchical : bool
            When True, human readable output shows variables in hierarchical format.
        print_arrays : bool
            When False, in the columnar display, just display norm of any ndarrays with size > 1.
            The norm is surrounded by vertical bars to indicate that it is a norm.
            When True, also display full values of the ndarray below the row. Format  is affected
            by the values set with numpy.set_printoptions
            Default is False.
        all_procs : bool, optional
            When True, display output on all processors.
        out_stream : file-like object
            Where to send human readable output.
            Set to None to suppress.
        """
        if out_stream is None:
            return

        # determine whether setup has been performed
        if self._outputs is not None:
            after_final_setup = True
        else:
            after_final_setup = False

        # Make a dict of variables. Makes it easier to work with in this method
        var_dict = OrderedDict()
        for name, vals in var_data:
            var_dict[name] = vals

        # If parallel, gather up the vars.
        if MPI and self.comm.size > 1:
            # All procs must call this. Returns a list, one per proc.
            all_var_dicts = self.comm.gather(var_dict, root=0) if not all_procs \
                else self.comm.allgather(var_dict)

            # unless all_procs is requested, only the root process should print
            if not all_procs and self.comm.rank > 0:
                return

            if after_final_setup:
                meta = self._var_abs2meta
            else:
                meta = self._var_rel2meta

            allprocs_meta = self._var_allprocs_abs2meta

            var_dict = all_var_dicts[self.comm.rank]  # start with metadata from current rank

            distrib = {'value': {}, 'resids': {}}     # dictionary to collect distributed values

            # Go through data from all procs in order by rank and collect distributed values
            for rank, proc_vars in enumerate(all_var_dicts):
                for name in proc_vars:
                    if name not in var_dict:     # If not in the merged dict, add it
                        var_dict[name] = proc_vars[name]
                    else:
                        try:
                            is_distributed = meta[name]['distributed']
                        except KeyError:
                            is_distributed = allprocs_meta[name]['distributed']

                        if is_distributed and name in allprocs_meta:
                            # TODO no support for > 1D arrays
                            #   meta.src_indices has the info we need to piece together arrays

                            global_shape = allprocs_meta[name]['global_shape']

                            if allprocs_meta[name]['shape'] != global_shape:
                                # if the local shape is different than the global shape and the
                                # global shape matches the concatenation of values from all procs,
                                # then assume the concatenation, otherwise just use the value from
                                # the current proc
                                for key in ('value', 'resids'):
                                    if key in var_dict[name]:
                                        if rank == 0:
                                            distrib[key][name] = proc_vars[name][key]
                                        else:
                                            distrib[key][name] = np.append(distrib[key][name],
                                                                           proc_vars[name][key])

                                        if rank == self.comm.size - 1:
                                            if distrib[key][name].shape == global_shape:
                                                var_dict[name][key] = distrib[key][name]

        if after_final_setup:
            inputs = var_type == 'input'
            outputs = not inputs
            var_list = self._get_vars_exec_order(inputs=inputs, outputs=outputs, variables=var_dict)
            top_name = 'model'
        else:
            var_list = var_dict.keys()
            top_name = self.name

        write_var_table(self.pathname, var_list, var_type, var_dict,
                        hierarchical, top_name, print_arrays, out_stream)

    def _get_vars_exec_order(self, inputs=False, outputs=False, variables=None):
        """
        Get list of variable names in execution order, based on the order subsystems were setup.

        Parameters
        ----------
        outputs : bool, optional
            Get names of output variables. Default is False.
        inputs : bool, optional
            Get names of input variables. Default is False.
        variables : Collection (list or dict)
            Absolute path names of the subset of variables to include.
            If None then all variables will be included. Default is None.

        Returns
        -------
        list
            list of variable names in execution order
        """
        var_list = []

        real_vars = self._var_allprocs_abs_names
        disc_vars = self._var_allprocs_discrete

        in_or_out = []
        if inputs:
            in_or_out.append('input')
        if outputs:
            in_or_out.append('output')

        if self._subsystems_allprocs:
            for subsys in self._subsystems_allprocs:
                # subsys.pathname will only be defined properly if a subsystem is local,
                # but subsys.name will be properly defined.
                path = '.'.join((self.pathname, subsys.name)) if self.pathname else subsys.name
                path += '.'
                for var_type in in_or_out:
                    for var_name in real_vars[var_type]:
                        if (not variables or var_name in variables) and var_name.startswith(path):
                            var_list.append(var_name)
                    for var_name in disc_vars[var_type]:
                        if (not variables or var_name in variables) and var_name.startswith(path):
                            var_list.append(var_name)
        else:
            # For components with no children, self._subsystems_allprocs is empty.
            for var_type in in_or_out:
                for var_name in real_vars[var_type]:
                    if not variables or var_name in variables:
                        var_list.append(var_name)
                for var_name in disc_vars[var_type]:
                    if not variables or var_name in variables:
                        var_list.append(var_name)

        return var_list

    def run_solve_nonlinear(self):
        """
        Compute outputs.

        This calls _solve_nonlinear, but with the model assumed to be in an unscaled state.

        """
        with self._scaled_context_all():
            self._solve_nonlinear()

    def run_apply_linear(self, vec_names, mode, scope_out=None, scope_in=None):
        """
        Compute jac-vec product.

        This calls _apply_linear, but with the model assumed to be in an unscaled state.

        Parameters
        ----------
        vec_names : [str, ...]
            list of names of the right-hand-side vectors.
        mode : str
            'fwd' or 'rev'.
        scope_out : set or None
            Set of absolute output names in the scope of this mat-vec product.
            If None, all are in the scope.
        scope_in : set or None
            Set of absolute input names in the scope of this mat-vec product.
            If None, all are in the scope.
        """
        with self._scaled_context_all():
            self._apply_linear(None, vec_names, ContainsAll(), mode, scope_out, scope_in)

    def run_solve_linear(self, vec_names, mode):
        """
        Apply inverse jac product.

        This calls _solve_linear, but with the model assumed to be in an unscaled state.

        Parameters
        ----------
        vec_names : [str, ...]
            list of names of the right-hand-side vectors.
        mode : str
            'fwd' or 'rev'.
        """
        with self._scaled_context_all():
            self._solve_linear(vec_names, mode, ContainsAll())

    def run_linearize(self, sub_do_ln=True):
        """
        Compute jacobian / factorization.

        This calls _linearize, but with the model assumed to be in an unscaled state.

        Parameters
        ----------
        sub_do_ln : boolean
            Flag indicating if the children should call linearize on their linear solvers.
        """
        with self._scaled_context_all():
            do_ln = self._linear_solver is not None and self._linear_solver._linearize_children()
            self._linearize(self._assembled_jac, sub_do_ln=do_ln)
            if self._linear_solver is not None:
                self._linear_solver._linearize()

    def _apply_nonlinear(self):
        """
        Compute residuals. The model is assumed to be in a scaled state.
        """
        pass

    def check_config(self, logger):
        """
        Perform optional error checks.

        Parameters
        ----------
        logger : object
            The object that manages logging output.
        """
        pass

    def _apply_linear(self, jac, vec_names, rel_systems, mode, scope_in=None, scope_out=None):
        """
        Compute jac-vec product. The model is assumed to be in a scaled state.

        Parameters
        ----------
        jac : Jacobian or None
            If None, use local jacobian, else use assembled jacobian jac.
        vec_names : [str, ...]
            list of names of the right-hand-side vectors.
        rel_systems : set of str
            Set of names of relevant systems based on the current linear solve.
        mode : str
            'fwd' or 'rev'.
        scope_out : set or None
            Set of absolute output names in the scope of this mat-vec product.
            If None, all are in the scope.
        scope_in : set or None
            Set of absolute input names in the scope of this mat-vec product.
            If None, all are in the scope.
        """
        raise NotImplementedError(self.msginfo + ": _apply_linear has not been overridden")

    def _solve_linear(self, vec_names, mode, rel_systems):
        """
        Apply inverse jac product. The model is assumed to be in a scaled state.

        Parameters
        ----------
        vec_names : [str, ...]
            list of names of the right-hand-side vectors.
        mode : str
            'fwd' or 'rev'.
        rel_systems : set of str
            Set of names of relevant systems based on the current linear solve.
        """
        pass

    def _linearize(self, jac, sub_do_ln=True):
        """
        Compute jacobian / factorization. The model is assumed to be in a scaled state.

        Parameters
        ----------
        jac : Jacobian or None
            If None, use local jacobian, else use assembled jacobian jac.
        sub_do_ln : boolean
            Flag indicating if the children should call linearize on their linear solvers.
        """
        pass

    def _list_states(self):
        """
        Return list of all states at and below this system.

        Returns
        -------
        list
            List of all states.
        """
        return []

    def _list_states_allprocs(self):
        """
        Return list of all states at and below this system across all procs.

        Returns
        -------
        list
            List of all states.
        """
        return []

    def add_recorder(self, recorder, recurse=False):
        """
        Add a recorder to the system.

        Parameters
        ----------
        recorder : <CaseRecorder>
           A recorder instance.
        recurse : boolean
            Flag indicating if the recorder should be added to all the subsystems.
        """
        if MPI:
            raise RuntimeError(self.msginfo + ": Recording of Systems when running parallel "
                               "code is not supported yet")

        self._rec_mgr.append(recorder)

        if recurse:
            for s in self.system_iter(include_self=False, recurse=recurse):
                s._rec_mgr.append(recorder)

    def record_iteration(self):
        """
        Record an iteration of the current System.
        """
        global _recordable_funcs

        if self._rec_mgr._recorders:
            parallel = self._rec_mgr._check_parallel() if self.comm.size > 1 else False
            options = self.recording_options
            metadata = create_local_meta(self.pathname)

            # Get the data to record
            stack_top = self._recording_iter.stack[-1][0]
            method = stack_top.rsplit('.', 1)[-1]

            if method not in _recordable_funcs:
                raise ValueError("{}: {} must be one of: {}".format(self.msginfo, method,
                                                                    sorted(_recordable_funcs)))

            if 'nonlinear' in method:
                inputs, outputs, residuals = self.get_nonlinear_vectors()
                vec_name = 'nonlinear'
            else:
                inputs, outputs, residuals = self.get_linear_vectors()
                vec_name = 'linear'

            discrete_inputs = self._discrete_inputs
            discrete_outputs = self._discrete_outputs
            filt = self._filtered_vars_to_record

            data = {'input': {}, 'output': {}, 'residual': {}}
            if options['record_inputs'] and (inputs._names or len(discrete_inputs) > 0):
                data['input'] = self._retrieve_data_of_kind(filt, 'input', vec_name, parallel)

            if options['record_outputs'] and (outputs._names or len(discrete_outputs) > 0):
                data['output'] = self._retrieve_data_of_kind(filt, 'output', vec_name, parallel)

            if options['record_residuals'] and residuals._names:
                data['residual'] = self._retrieve_data_of_kind(filt, 'residual', vec_name, parallel)

            self._rec_mgr.record_iteration(self, data, metadata)

        self.iter_count += 1

    def is_active(self):
        """
        Determine if the system is active on this rank.

        Returns
        -------
        bool
            If running under MPI, returns True if this `System` has a valid
            communicator. Always returns True if not running under MPI.
        """
        return MPI is None or not (self.comm is None or
                                   self.comm == MPI.COMM_NULL)

    def _clear_iprint(self):
        """
        Clear out the iprint stack from the solvers.
        """
        self.nonlinear_solver._solver_info.clear()

    def _reset_iter_counts(self):
        """
        Recursively reset iteration counter for all systems and solvers.
        """
        for s in self.system_iter(include_self=True, recurse=True):
            s.iter_count = 0
            if s._linear_solver:
                s._linear_solver._iter_count = 0
            if s._nonlinear_solver:
                nl = s._nonlinear_solver
                nl._iter_count = 0
                if hasattr(nl, 'linesearch') and nl.linesearch:
                    nl.linesearch._iter_count = 0

    def _set_complex_step_mode(self, active):
        """
        Turn on or off complex stepping mode.

        Recurses to turn on or off complex stepping mode in all subsystems and their vectors.

        Parameters
        ----------
        active : bool
            Complex mode flag; set to True prior to commencing complex step.
        """
        for sub in self.system_iter(include_self=True, recurse=True):
            sub.under_complex_step = active
            sub._inputs.set_complex_step_mode(active)
            sub._outputs.set_complex_step_mode(active)
            sub._residuals.set_complex_step_mode(active)

            if sub._vectors['output']['linear']._alloc_complex:
                sub._vectors['output']['linear'].set_complex_step_mode(active)
                sub._vectors['input']['linear'].set_complex_step_mode(active)
                sub._vectors['residual']['linear'].set_complex_step_mode(active)

                if sub.linear_solver:
                    sub.linear_solver._set_complex_step_mode(active)

                if sub.nonlinear_solver:
                    sub.nonlinear_solver._set_complex_step_mode(active)

                if sub._owns_approx_jac:
                    sub._jacobian.set_complex_step_mode(active)

                if sub._assembled_jac:
                    sub._assembled_jac.set_complex_step_mode(active)

    def cleanup(self):
        """
        Clean up resources prior to exit.
        """
        # shut down all recorders
        self._rec_mgr.shutdown()

        # do any required cleanup on solvers
        if self._nonlinear_solver:
            self._nonlinear_solver.cleanup()
        if self._linear_solver:
            self._linear_solver.cleanup()

    def _get_partials_varlists(self):
        """
        Get lists of 'of' and 'wrt' variables that form the partial jacobian.

        Returns
        -------
        tuple(list, list)
            'of' and 'wrt' variable lists.
        """
        of = list(self._var_allprocs_prom2abs_list['output'])
        wrt = list(self._var_allprocs_prom2abs_list['input'])

        # wrt should include implicit states
        return of, of + wrt

    def _get_partials_var_sizes(self):
        """
        Get sizes of 'of' and 'wrt' variables that form the partial jacobian.

        Returns
        -------
        tuple(ndarray, ndarray, is_implicit)
            'of' and 'wrt' variable sizes.
        """
        iproc = self.comm.rank
        out_sizes = self._var_sizes['nonlinear']['output'][iproc]
        in_sizes = self._var_sizes['nonlinear']['input'][iproc]
        return out_sizes, np.hstack((out_sizes, in_sizes))

    def _get_gradient_nl_solver_systems(self):
        """
        Return a set of all Systems, including this one, that have a gradient nonlinear solver.

        Returns
        -------
        set
            Set of Systems containing nonlinear solvers that compute gradients.
        """
        return set(s for s in self.system_iter(include_self=True, recurse=True)
                   if s.nonlinear_solver and s.nonlinear_solver.supports['gradients'])

    def _jac_var_info_abs2prom(self, var_info):
        """
        Return a new list with tuples' [0] entry converted from absolute to promoted names.

        Parameters
        ----------
        var_info : list of (name, offset, end, idxs)
            The list that uses absolute names.

        Returns
        -------
        list
            The new list with promoted names.
        """
        new_list = []
        abs2prom_in = self._var_allprocs_abs2prom['input']
        abs2prom_out = self._var_allprocs_abs2prom['output']
        for abs_name, offset, end, idxs in var_info:
            if abs_name in abs2prom_out:
                new_list.append((abs2prom_out[abs_name], offset, end, idxs))
            else:
                new_list.append((abs2prom_in[abs_name], offset, end, idxs))
        return new_list

    def _abs_get_val(self, abs_name, get_remote=False, rank=None, vec_name=None, kind=None,
                     flat=False, from_root=False):
        """
        Return the value of the variable specified by the given absolute name.

        Parameters
        ----------
        abs_name : str
            The absolute name of the variable.
        get_remote : bool
            If True, return the value even if the variable is remote. NOTE: This function must be
            called in all procs in the Problem's MPI communicator.
        rank : int or None
            If not None, specifies that the value is to be gathered to the given rank only.
            Otherwise, if get_remote is specified, the value will be broadcast to all procs
            in the MPI communicator.
        vec_name : str
            Name of the vector to use.
        kind : str or None
            Kind of variable ('input', 'output', or 'residual').  If None, returned value
            will be either an input or output.
        flat : bool
            If True, return the flattened version of the value.
        from_root : bool
            If True, resolve variables from top level scope.

        Returns
        -------
        object or None
            The value of the requested output/input/resid variable.  None if variable is not found.
        """
        discrete = distrib = False
        val = _undefined
        typ = 'output' if abs_name in self._var_allprocs_abs2prom['output'] else 'input'
        if from_root:
            all_meta = self._problem_meta['all_meta']
            my_meta = self._problem_meta['meta']
        else:
            all_meta = self._var_allprocs_abs2meta
            my_meta = self._var_abs2meta

        try:
            if get_remote:
                meta = all_meta[abs_name]
                distrib = meta['distributed']
            else:
                meta = my_meta[abs_name]
        except KeyError:
            discrete = True
            relname = abs_name[len(self.pathname) + 1:] if self.pathname else abs_name
            if relname in self._discrete_outputs:
                val = self._discrete_outputs[relname]
            elif relname in self._discrete_inputs:
                val = self._discrete_inputs[relname]
            elif abs_name in self._var_allprocs_discrete['output']:
                pass  # non-local discrete output
            elif abs_name in self._var_allprocs_discrete['input']:
                pass  # non-local discrete input
            elif get_remote:
                raise ValueError(f"{self.msginfo}: Can't find variable named '{abs_name}'.")
            else:
                return _undefined

        if kind is None:
            kind = typ

        if not discrete:
            try:
                vec = self._vectors[kind][vec_name]
            except KeyError:
                if abs_name in my_meta:
                    if vec_name != 'nonlinear':
                        raise ValueError(f"{self.msginfo}: Can't get variable named '{abs_name}' "
                                         "because linear vectors are not available before "
                                         "final_setup.")
                    val = my_meta[abs_name]['value']
            else:
                if from_root:
                    vec = vec._root_vector
                if vec._contains_abs(abs_name):
                    val = vec._abs_get_val(abs_name, flat)

        if get_remote and self.comm.size > 1:
            owner = self._owning_rank[abs_name]
            myrank = self.comm.rank
            if rank is None:   # bcast
                if distrib:
                    idx = self._var_allprocs_abs2idx[vec_name][abs_name]
                    sizes = self._var_sizes[vec_name][typ][:, idx]
                    # TODO: could cache these offsets
                    offsets = np.zeros(sizes.size, dtype=INT_DTYPE)
                    offsets[1:] = np.cumsum(sizes[:-1])
                    loc_val = val if val is not _undefined else np.zeros(sizes[myrank])
                    val = np.zeros(np.sum(sizes))
                    self.comm.Allgatherv(loc_val, [val, sizes, offsets, MPI.DOUBLE])
                else:
                    if owner != self.comm.rank:
                        val = None
                    # TODO: use Bcast if not discrete for speed
                    new_val = self.comm.bcast(val, root=owner)
                    val = new_val
            else:   # retrieve to rank
                if distrib:
                    idx = self._var_allprocs_abs2idx[vec_name][abs_name]
                    sizes = self._var_sizes[vec_name][typ][:, idx]
                    # TODO: could cache these offsets
                    offsets = np.zeros(sizes.size, dtype=INT_DTYPE)
                    offsets[1:] = np.cumsum(sizes[:-1])
                    loc_val = val if val is not _undefined else np.zeros(sizes[idx])
                    val = np.zeros(np.sum(sizes))
                    self.comm.Gatherv(loc_val, [val, sizes, offsets, MPI.DOUBLE], root=rank)
                else:
                    if rank != owner:
                        tag = self._var_allprocs_abs2idx[vec_name][abs_name]
                        # avoid tag collisions between inputs, outputs, and resids
                        if kind != 'output':
                            tag += len(self._var_allprocs_abs_names['output'])
                            if kind == 'residual':
                                tag += len(self._var_allprocs_abs_names['input'])
                        if self.comm.rank == owner:
                            self.comm.send(val, dest=rank, tag=tag)
                        elif self.comm.rank == rank:
                            val = self.comm.recv(source=owner, tag=tag)

        if not flat and val is not _undefined and not discrete and not np.isscalar(val):
            val.shape = meta['global_shape'] if get_remote and distrib else meta['shape']

        return val

    def get_val(self, name, units=None, indices=None, get_remote=False, rank=None,
                vec_name='nonlinear', kind=None, flat=False, from_src=True):
        """
        Get an output/input/residual variable.

        Function is used if you want to specify display units.

        Parameters
        ----------
        name : str
            Promoted or relative variable name in the root system's namespace.
        units : str, optional
            Units to convert to before return.
        indices : int or list of ints or tuple of ints or int ndarray or Iterable or None, optional
            Indices or slice to return.
        get_remote : bool
            If True, retrieve the value even if it is on a remote process.  Note that if the
            variable is remote on ANY process, this function must be called on EVERY process
            in the Problem's MPI communicator.
        rank : int or None
            If not None, only gather the value to this rank.
        vec_name : str
            Name of the vector to use.   Defaults to 'nonlinear'.
        kind : str or None
            Kind of variable ('input', 'output', or 'residual').  If None, returned value
            will be either an input or output.
        flat : bool
            If True, return the flattened version of the value.
        from_src : bool
            If True, retrieve value of an input variable from its connected source.

        Returns
        -------
        object
            The value of the requested output/input variable.
        """
        abs_names = name2abs_names(self, name)
        if not abs_names:
            raise KeyError('{}: Variable "{}" not found.'.format(self.msginfo, name))

        conns = self._problem_meta['connections']
        if from_src and abs_names[0] in conns:  # pull input from source
            return self._get_input_from_src(name, abs_names, conns, units=units, indices=indices,
                                            get_remote=get_remote, rank=rank, vec_name='nonlinear',
                                            kind='output', flat=flat)
        else:
            val = self._abs_get_val(abs_names[0], get_remote, rank, vec_name, kind, flat)

            if indices is not None:
                val = val[indices]

            if units is not None:
                val = self.convert2units(abs_names[0], val, units)

        return val

    def _get_input_from_src(self, name, abs_names, conns, units=None, indices=None,
                            get_remote=False, rank=None, vec_name='nonlinear', kind=None,
                            flat=False):
        abs_name = abs_names[0]
        src = conns[abs_name]
        if src in self._var_allprocs_discrete['output']:
            return self._abs_get_val(src, get_remote, rank, vec_name, kind, flat, from_root=True)

        # if we have multiple promoted inputs that are explicitly connected to an output and units
        # have not been specified, look for group input to disambiguate
        if units is None and len(abs_names) > 1:
            if abs_name not in self._var_allprocs_discrete['input']:
                # can't get here unless self is a Group because len(abs_names) always == 1 for comp
                try:
                    units = self._group_inputs[name]['units']
                except KeyError:
                    self._show_ambiguity_msg(name, ('units',), abs_names)

        val = self._abs_get_val(src, get_remote, rank, vec_name, kind, flat, from_root=True)

        if abs_name in self._var_abs2meta:  # input is local
            vmeta = self._var_abs2meta[abs_name]
            src_indices = vmeta['src_indices']
            has_src_indices = src_indices is not None
        else:
            vmeta = self._var_allprocs_abs2meta[abs_name]
            src_indices = None  # FIXME: remote var could have src_indices
            has_src_indices = vmeta['has_src_indices']

        if has_src_indices:
            distrib = vmeta['distributed']
            if src_indices is None:  # input is remote
                val = np.zeros(0)
            else:
                if not get_remote and distrib and src.startswith('_auto_ivc.'):
                    val = val.ravel()[src_indices - src_indices[0]]
                else:
                    val = val.ravel()[src_indices]

            if get_remote:
                if distrib:
                    if rank is None:
                        parts = self.comm.allgather(val)
                        parts = [p for p in parts if p.size > 0]
                        val = np.hstack(parts)
                    else:
                        parts = self.comm.gather(val, root=rank)
                        if rank == self.comm.rank:
                            parts = [p for p in parts if p.size > 0]
                            val = np.hstack(parts)
                        else:
                            val = None
                else:  # non-distrib input
                    if self.comm.rank == self._owning_rank[abs_name]:
                        self.comm.bcast(val, root=self.comm.rank)
                    else:
                        val = self.comm.bcast(None, root=self._owning_rank[abs_name])

            if distrib and get_remote:
                val.shape = self._var_allprocs_abs2meta[abs_name]['global_shape']
            elif val.size > 0:
                val.shape = vmeta['shape']
        else:
            val = val.reshape(vmeta['shape'])

        if indices is not None:
            val = val[indices]

        smeta = self._problem_meta['all_meta'][src]
        if units is not None:
            if smeta['units'] is not None:
                try:
                    val = self.convert2units(src, val, units)
                except TypeError:  # just call this to get the right error message
                    self.convert2units(abs_name, val, units)
            else:
                val = self.convert2units(abs_name, val, units)
        elif (vmeta['units'] is not None and smeta['units'] is not None and
                vmeta['units'] != smeta['units']):
            val = self.convert2units(src, val, vmeta['units'])

        return val

    def _retrieve_data_of_kind(self, filtered_vars, kind, vec_name, parallel=False):
        """
        Retrieve variables, either local or remote, in the filtered_vars list.

        Parameters
        ----------
        filtered_vars : dict
            Dictionary containing entries for 'input', 'output', and/or 'residual'.
        kind : str
            Either 'input', 'output', or 'residual'.
        vec_name : str
            Either 'nonlinear' or 'linear'.
        parallel : bool
            If True, recorders are parallel, so only local values should be saved in each proc.

        Returns
        -------
        dict
            Variable values keyed on absolute name.
        """
        prom2abs_in = self._var_allprocs_prom2abs_list['input']
        conns = self._problem_meta.get('connections', {})
        vdict = {}
        variables = filtered_vars.get(kind)
        if variables:
            vec = self._vectors[kind][vec_name]
            get = vec._abs_get_val
            rank = self.comm.rank
            discrete_vec = None if kind == 'residual' else self._var_discrete[kind]
            offset = len(self.pathname) + 1 if self.pathname else 0

            if self.comm.size == 1:
                vdict = {}
                if discrete_vec:
                    for n in variables:
                        if vec._contains_abs(n):
                            vdict[n] = get(n, False)
                        else:  # discrete
                            vdict[n] = discrete_vec[n[offset:]]['value']
                else:
<<<<<<< HEAD
                    vdict = {n: get(n, False) for n in variables}
=======
                    for name in variables:
                        if name in views:
                            vdict[name] = views[name]
                        else:
                            ivc_path = conns[prom2abs_in[name][0]]
                            vdict[ivc_path] = views[ivc_path]

>>>>>>> a380cb59
            elif parallel:
                vdict = {}
                if discrete_vec:
                    for n in variables:
                        if vec._contains_abs(n):
                            val = get(n, False)
                            if val.size > 0:
                                vdict[n] = val
                        elif n[offset:] in discrete_vec and self._owning_rank[n] == rank:
                            vdict[n] = discrete_vec[n[offset:]]['value']
                else:
<<<<<<< HEAD
                    vdict = {}
                    for n in variables:
                        val = get(n, False)
                        if val.size > 0:
                            vdict[n] = val
=======
                    for name in variables:
                        if name in views:
                            if views_flat[name].size > 0:
                                vdict[name] = views[name]
                        else:
                            ivc_path = conns[prom2abs_in[name][0]]
                            if views_flat[ivc_path].size > 0:
                                vdict[ivc_path] = views[ivc_path]

>>>>>>> a380cb59
            else:
                meta = self._var_allprocs_abs2meta
                for name in variables:
                    if self._owning_rank[name] == 0 and not meta[name]['distributed']:
                        # if using a serial recorder and rank 0 owns the variable,
                        # use local value on rank 0 and do nothing on other ranks.
                        if rank == 0:
                            if vec._contains_abs(name):
                                vdict[name] = vec._abs_get_val(name, flat=False)
                            elif name[offset:] in discrete_vec:
                                vdict[name] = discrete_vec[name[offset:]]['value']
                    else:
                        vdict[name] = self.get_val(name, get_remote=True, rank=0,
                                                   vec_name=vec_name, kind=kind, from_src=False)

        return vdict

    def convert2units(self, name, val, units):
        """
        Convert the given value to the specified units.

        Parameters
        ----------
        name : str
            Name of the variable.
        val : float or ndarray of float
            The value of the variable.
        units : str
            The units to convert to.

        Returns
        -------
        float or ndarray of float
            The value converted to the specified units.
        """
        meta = self._get_var_meta(name)

        base_units = meta['units']

        try:
            scale, offset = unit_conversion(base_units, units)
        except Exception:
            msg = "{}: Can't express variable '{}' with units of '{}' in units of '{}'."
            raise TypeError(msg.format(self.msginfo, name, base_units, units))

        return (val + offset) * scale

    def convert_from_units(self, name, val, units):
        """
        Convert the given value from the specified units to those of the named variable.

        Parameters
        ----------
        name : str
            Name of the variable.
        val : float or ndarray of float
            The value of the variable.
        units : str
            The units to convert to.

        Returns
        -------
        float or ndarray of float
            The value converted to the specified units.
        """
        base_units = self._get_var_meta(name)['units']

        try:
            scale, offset = unit_conversion(units, base_units)
        except Exception:
            msg = "{}: Can't express variable '{}' with units of '{}' in units of '{}'."
            raise TypeError(msg.format(self.msginfo, name, base_units, units))

        return (val + offset) * scale

    def convert_units(self, name, val, units_from, units_to):
        """
        Wrap the utilty convert_units and give a good error message.

        Parameters
        ----------
        name : str
            Name of the variable.
        val : float or ndarray of float
            The value of the variable.
        units_from : str
            The units to convert from.
        units_to : str
            The units to convert to.

        Returns
        -------
        float or ndarray of float
            The value converted to the specified units.
        """
        try:
            scale, offset = unit_conversion(units_from, units_to)
        except Exception:
            raise TypeError(f"{self.msginfo}: Can't set variable '{name}' with units "
                            f"'{units_from}' to value with units '{units_to}'.")

        return (val + offset) * scale

    def _get_var_meta(self, name):
        """
        Get the metadata for a variable.

        Parameters
        ----------
        name : str
            Variable name (promoted, relative, or absolute) in the root system's namespace.

        Returns
        -------
        dict
            The metadata dictionary for the named variable.
        """
        meta = self._problem_meta['all_meta']
        if name in meta:
            return meta[name]

        abs_name = name2abs_name(self, name)
        if abs_name is not None:
            return meta[abs_name]

        raise KeyError('{}: Metadata for variable "{}" not found.'.format(self.msginfo, name))

    def _resolve_connected_input_defaults(self):
        pass


def get_relevant_vars(connections, desvars, responses, mode):
    """
    Find all relevant vars between desvars and responses.

    Both vars are assumed to be outputs (either design vars or responses).

    Parameters
    ----------
    connections : dict
        Mapping of targets to their sources.
    desvars : list of str
        Names of design variables.
    responses : list of str
        Names of response variables.
    mode : str
        Direction of derivatives, either 'fwd' or 'rev'.

    Returns
    -------
    dict
        Dict of ({'outputs': dep_outputs, 'inputs': dep_inputs, dep_systems)
        keyed by design vars and responses.
    """
    relevant = defaultdict(dict)

    # Create a hybrid graph with components and all connected vars.  If a var is connected,
    # also connect it to its corresponding component.
    graph = nx.DiGraph()
    for tgt, src in connections.items():
        if src not in graph:
            graph.add_node(src, type_='out')
        graph.add_node(tgt, type_='in')

        src_sys = src.rsplit('.', 1)[0]
        graph.add_edge(src_sys, src)

        tgt_sys = tgt.rsplit('.', 1)[0]
        graph.add_edge(tgt, tgt_sys)

        graph.add_edge(src, tgt)

    for dv in desvars:
        if dv not in graph:
            graph.add_node(dv, type_='out')
            parts = dv.rsplit('.', 1)
            if len(parts) == 1:
                system = ''  # this happens when a component is the model
                graph.add_edge(dv, system)
            else:
                system = parts[0]
                graph.add_edge(system, dv)

    for res in responses:
        if res not in graph:
            graph.add_node(res, type_='out')
            parts = res.rsplit('.', 1)
            if len(parts) == 1:
                system = ''  # this happens when a component is the model
            else:
                system = parts[0]
            graph.add_edge(system, res)

    nodes = graph.nodes
    grev = graph.reverse(copy=False)
    dvcache = {}
    rescache = {}

    for desvar in desvars:
        if desvar not in dvcache:
            dvcache[desvar] = set(all_connected_nodes(graph, desvar))

        for response in responses:
            if response not in rescache:
                rescache[response] = set(all_connected_nodes(grev, response))

            common = dvcache[desvar].intersection(rescache[response])

            if common:
                input_deps = set()
                output_deps = set()
                sys_deps = set()
                for node in common:
                    if 'type_' in nodes[node]:
                        typ = nodes[node]['type_']
                        parts = node.rsplit('.', 1)
                        if len(parts) == 1:
                            system = ''
                        else:
                            system = parts[0]
                        if typ == 'in':  # input var
                            input_deps.add(node)
                            if system not in sys_deps:
                                sys_deps.update(all_ancestors(system))
                        else:  # output var
                            output_deps.add(node)
                            if system not in sys_deps:
                                sys_deps.update(all_ancestors(system))

            elif desvar == response:
                input_deps = set()
                output_deps = set([response])
                parts = desvar.rsplit('.', 1)
                if len(parts) == 1:
                    s = ''
                else:
                    s = parts[0]
                sys_deps = set(all_ancestors(s))

            if common or desvar == response:
                if mode == 'fwd' or mode == 'auto':
                    relevant[desvar][response] = ({'input': input_deps,
                                                   'output': output_deps}, sys_deps)
                if mode == 'rev' or mode == 'auto':
                    relevant[response][desvar] = ({'input': input_deps,
                                                   'output': output_deps}, sys_deps)

                sys_deps.add('')  # top level Group is always relevant

    voi_lists = []
    if mode == 'fwd' or mode == 'auto':
        voi_lists.append((desvars, responses))
    if mode == 'rev' or mode == 'auto':
        voi_lists.append((responses, desvars))

    # now calculate dependencies between each VOI and all other VOIs of the
    # other type, e.g for each input VOI wrt all output VOIs.  This is only
    # done for design vars in fwd mode or responses in rev mode. In auto mode,
    # we combine the results for fwd and rev modes.
    for inputs, outputs in voi_lists:
        for inp in inputs:
            relinp = relevant[inp]
            if relinp:
                if '@all' in relinp:
                    dct, total_systems = relinp['@all']
                    total_inps = dct['input']
                    total_outs = dct['output']
                else:
                    total_inps = set()
                    total_outs = set()
                    total_systems = set()
                for out in outputs:
                    if out in relinp:
                        dct, systems = relinp[out]
                        total_inps.update(dct['input'])
                        total_outs.update(dct['output'])
                        total_systems.update(systems)
                relinp['@all'] = ({'input': total_inps, 'output': total_outs},
                                  total_systems)
            else:
                relinp['@all'] = ({'input': set(), 'output': set()}, set())

    relevant['linear'] = {'@all': ({'input': ContainsAll(), 'output': ContainsAll()},
                                   ContainsAll())}
    relevant['nonlinear'] = relevant['linear']

    return relevant<|MERGE_RESOLUTION|>--- conflicted
+++ resolved
@@ -4250,6 +4250,7 @@
         variables = filtered_vars.get(kind)
         if variables:
             vec = self._vectors[kind][vec_name]
+            srcvec = self._vectors['output'][vec_name]
             get = vec._abs_get_val
             rank = self.comm.rank
             discrete_vec = None if kind == 'residual' else self._var_discrete[kind]
@@ -4258,51 +4259,39 @@
             if self.comm.size == 1:
                 vdict = {}
                 if discrete_vec:
-                    for n in variables:
-                        if vec._contains_abs(n):
-                            vdict[n] = get(n, False)
+                    for name in variables:
+                        if vec._contains_abs(name):
+                            vdict[name] = get(name, False)
                         else:  # discrete
-                            vdict[n] = discrete_vec[n[offset:]]['value']
+                            vdict[name] = discrete_vec[name[offset:]]['value']
                 else:
-<<<<<<< HEAD
-                    vdict = {n: get(n, False) for n in variables}
-=======
                     for name in variables:
-                        if name in views:
-                            vdict[name] = views[name]
+                        if vec._contains_abs(name):
+                            vdict[name] = get(name, False)
                         else:
                             ivc_path = conns[prom2abs_in[name][0]]
-                            vdict[ivc_path] = views[ivc_path]
-
->>>>>>> a380cb59
+                            vdict[ivc_path] = srcvec._abs_get_val(ivc_path, False)
             elif parallel:
                 vdict = {}
                 if discrete_vec:
-                    for n in variables:
-                        if vec._contains_abs(n):
-                            val = get(n, False)
+                    for name in variables:
+                        if vec._contains_abs(name):
+                            val = get(name, False)
                             if val.size > 0:
-                                vdict[n] = val
-                        elif n[offset:] in discrete_vec and self._owning_rank[n] == rank:
-                            vdict[n] = discrete_vec[n[offset:]]['value']
+                                vdict[name] = val
+                        elif name[offset:] in discrete_vec and self._owning_rank[name] == rank:
+                            vdict[name] = discrete_vec[name[offset:]]['value']
                 else:
-<<<<<<< HEAD
-                    vdict = {}
-                    for n in variables:
-                        val = get(n, False)
-                        if val.size > 0:
-                            vdict[n] = val
-=======
                     for name in variables:
-                        if name in views:
-                            if views_flat[name].size > 0:
-                                vdict[name] = views[name]
+                        if vec._contains_abs(name):
+                            val = get(name, False)
+                            if val.size > 0:
+                                vdict[name] = val
                         else:
                             ivc_path = conns[prom2abs_in[name][0]]
-                            if views_flat[ivc_path].size > 0:
-                                vdict[ivc_path] = views[ivc_path]
-
->>>>>>> a380cb59
+                            val = srcvec._abs_get_val(ivc_path, False)
+                            if val.size > 0:
+                                vdict[ivc_path] = val
             else:
                 meta = self._var_allprocs_abs2meta
                 for name in variables:
