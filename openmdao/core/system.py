"""Define the base System class."""
import sys
import os
import hashlib
import time

from contextlib import contextmanager
from collections import OrderedDict, defaultdict
from collections.abc import Iterable
from itertools import chain
from enum import IntEnum

import re
from fnmatch import fnmatchcase

from numbers import Integral

import numpy as np
import networkx as nx

import openmdao
from openmdao.core.notebook_mode import notebook, tabulate
from openmdao.core.configinfo import _ConfigInfo
from openmdao.core.constants import _DEFAULT_OUT_STREAM, _UNDEFINED, INT_DTYPE
from openmdao.jacobians.assembled_jacobian import DenseJacobian, CSCJacobian
from openmdao.recorders.recording_manager import RecordingManager
from openmdao.vectors.vector import _full_slice
from openmdao.utils.mpi import MPI
from openmdao.utils.options_dictionary import OptionsDictionary
from openmdao.utils.record_util import create_local_meta, check_path
from openmdao.utils.units import is_compatible, unit_conversion, simplify_unit
from openmdao.utils.variable_table import write_var_table
from openmdao.utils.array_utils import evenly_distrib_idxs, _flatten_src_indices
from openmdao.utils.graph_utils import all_connected_nodes
from openmdao.utils.name_maps import name2abs_name, name2abs_names
from openmdao.utils.coloring import _compute_coloring, Coloring, \
    _STD_COLORING_FNAME, _DEF_COMP_SPARSITY_ARGS
import openmdao.utils.coloring as coloring_mod
from openmdao.warnings import issue_warning, DerivativesWarning, PromotionWarning,\
    UnusedOptionWarning
from openmdao.utils.general_utils import determine_adder_scaler, \
    format_as_float_or_array, ContainsAll, all_ancestors, _slice_indices, \
    make_set, match_prom_or_abs, _is_slicer_op, shape_from_idx
from openmdao.approximation_schemes.complex_step import ComplexStep
from openmdao.approximation_schemes.finite_difference import FiniteDifference


_empty_frozen_set = frozenset()

_asm_jac_types = {
    'csc': CSCJacobian,
    'dense': DenseJacobian,
}

# Suppored methods for derivatives
_supported_methods = {
    'fd': FiniteDifference,
    'cs': ComplexStep,
    'exact': None
}

_DEFAULT_COLORING_META = {
    'wrt_patterns': ('*',),  # patterns used to match wrt variables
    'method': 'fd',          # finite differencing method  ('fd' or 'cs')
    'wrt_matches': None,     # where matched wrt names are stored
    'per_instance': True,    # assume each instance can have a different coloring
    'coloring': None,        # this will contain the actual Coloring object
    'dynamic': False,        # True if dynamic coloring is being used
    'static': None,          # either _STD_COLORING_FNAME, a filename, or a Coloring object
                             # if use_fixed_coloring was called
}

_DEFAULT_COLORING_META.update(_DEF_COMP_SPARSITY_ARGS)

_recordable_funcs = frozenset(['_apply_linear', '_apply_nonlinear', '_solve_linear',
                               '_solve_nonlinear'])

# the following are local metadata that will also be accessible for vars on all procs
global_meta_names = {
    'input': ('units', 'shape', 'size', 'distributed', 'tags', 'desc', 'shape_by_conn',
              'copy_shape'),
    'output': ('units', 'shape', 'size', 'desc',
               'ref', 'ref0', 'res_ref', 'distributed', 'lower', 'upper', 'tags', 'shape_by_conn',
               'copy_shape'),
}

allowed_meta_names = {
    'value',
    'global_shape',
    'global_size',
    'src_indices',
    'src_slice',
    'flat_src_indices',
    'type',
    'res_units',
}
allowed_meta_names.update(global_meta_names['input'])
allowed_meta_names.update(global_meta_names['output'])


class _MatchType(IntEnum):
    """
    Class used to define different types of promoted name matches.

    Attributes
    ----------
    NAME : int
        Literal name match.
    RENAME : int
        Rename match.
    PATTERN : int
        Glob pattern match.
    """

    NAME = 0
    RENAME = 1
    PATTERN = 2


class System(object):
    """
    Base class for all systems in OpenMDAO.

    Never instantiated; subclassed by <Group> or <Component>.
    All subclasses have their attributes defined here.

    In attribute names:
        abs / abs_name : absolute, unpromoted variable name, seen from root (unique).
        rel / rel_name : relative, unpromoted variable name, seen from current system (unique).
        prom / prom_name : relative, promoted variable name, seen from current system (non-unique).
        idx : global variable index among variables on all procs (I/O indices separate).
        my_idx : index among variables in this system, on this processor (I/O indices separate).
        io : indicates explicitly that input and output variables are combined in the same dict.

    Attributes
    ----------
    name : str
        Name of the system, must be different from siblings.
    pathname : str
        Global name of the system, including the path.
    comm : MPI.Comm or <FakeComm>
        MPI communicator object.
    options : OptionsDictionary
        options dictionary
    recording_options : OptionsDictionary
        Recording options dictionary
    _problem_meta : dict
        Problem level metadata.
    under_complex_step : bool
        When True, this system is undergoing complex step.
    under_approx : bool
        When True, this system is undergoing approximation.
    iter_count : int
        Counts the number of times this system has called _solve_nonlinear. This also
        corresponds to the number of times that the system's outputs are recorded if a recorder
        is present.
    iter_count_apply : int
        Counts the number of times the system has called _apply_nonlinear. For ExplicitComponent,
        calls to apply_nonlinear also call compute, so number of executions can be found by adding
        this and iter_count together. Recorders do no record calls to apply_nonlinear.
    iter_count_without_approx : int
        Counts the number of times the system has iterated but excludes any that occur during
        approximation of derivatives.
    cite : str
        Listing of relevant citations that should be referenced when
        publishing work that uses this class.
    _full_comm : MPI.Comm or None
        MPI communicator object used when System's comm is split for parallel FD.
    _solver_print_cache : list
        Allows solver iprints to be set to requested values after setup calls.
    _subsystems_allprocs : OrderedDict
        Dict mapping subsystem name to SysInfo(system, index) for children of this system.
    _subsystems_myproc : [<System>, ...]
        List of local subsystems that exist on this proc.
    _var_promotes : { 'any': [], 'input': [], 'output': [] }
        Dictionary of lists of variable names/wildcards specifying promotion
        (used to calculate promoted names)
    _var_prom2inds : dict
        Maps promoted name to src_indices in scope of system.
    _var_allprocs_prom2abs_list : {'input': dict, 'output': dict}
        Dictionary mapping promoted names to list of all absolute names.
        For outputs, the list will have length one since promoted output names are unique.
    _var_abs2prom : {'input': dict, 'output': dict}
        Dictionary mapping absolute names to promoted names, on current proc.
    _var_allprocs_abs2prom : {'input': dict, 'output': dict}
        Dictionary mapping absolute names to promoted names, on all procs.
    _var_allprocs_abs2meta : dict
        Dictionary mapping absolute names to metadata dictionaries for allprocs variables.
        The keys are
        ('units', 'shape', 'size') for inputs and
        ('units', 'shape', 'size', 'ref', 'ref0', 'res_ref', 'distributed') for outputs.
    _var_abs2meta : dict
        Dictionary mapping absolute names to metadata dictionaries for myproc variables.
    _var_discrete : dict
        Dictionary of discrete var metadata and values local to this process.
    _var_allprocs_discrete : dict
        Dictionary of discrete var metadata and values for all processes.
    _discrete_inputs : dict-like or None
        Storage for discrete input values.
    _discrete_outputs : dict-like or None
        Storage for discrete output values.
    _var_allprocs_abs2idx : dict
        Dictionary mapping absolute names to their indices among this system's allprocs variables.
        Therefore, the indices range from 0 to the total number of this system's variables.
    _var_sizes : {<vecname>: {'input': ndarray, 'output': ndarray}, ...}
        Array of local sizes of this system's allprocs variables.
        The array has size nproc x num_var where nproc is the number of processors
        owned by this system and num_var is the number of allprocs variables.
    _owned_sizes : ndarray
        Array of local sizes for 'owned' or distributed vars only.
    _var_offsets : {<vecname>: {'input': dict of ndarray, 'output': dict of ndarray}, ...} or None
        Dict of distributed offsets, keyed by var name.  Offsets are stored in an array
        of size nproc x num_var where nproc is the number of processors
        in this System's communicator and num_var is the number of allprocs variables
        in the given system.  This is only defined in a Group that owns one or more interprocess
        connections or a top level Group or System that is used to compute total derivatives
        across multiple processes.
    _vars_to_gather : dict
        Contains names of non-distributed variables that are remote on at least one proc in the comm
    _dist_var_locality : dict
        Contains names of distrib vars mapped to the ranks in the comm where they are local.
    _conn_global_abs_in2out : {'abs_in': 'abs_out'}
        Dictionary containing all explicit & implicit connections owned by this system
        or any descendant system. The data is the same across all processors.
    _vectors : {'input': dict, 'output': dict, 'residual': dict}
        Dictionaries of vectors keyed by vec_name.
    _inputs : <Vector>
        The inputs vector; points to _vectors['input']['nonlinear'].
    _outputs : <Vector>
        The outputs vector; points to _vectors['output']['nonlinear'].
    _residuals : <Vector>
        The residuals vector; points to _vectors['residual']['nonlinear'].
    _nonlinear_solver : <NonlinearSolver>
        Nonlinear solver to be used for solve_nonlinear.
    _linear_solver : <LinearSolver>
        Linear solver to be used for solve_linear; not the Newton system.
    _approx_schemes : OrderedDict
        A mapping of approximation types to the associated ApproximationScheme.
    _jacobian : <Jacobian>
        <Jacobian> object to be used in apply_linear.
    _owns_approx_jac : bool
        If True, this system approximated its Jacobian
    _owns_approx_jac_meta : dict
        Stores approximation metadata (e.g., step_size) from calls to approx_totals
    _owns_approx_of : list or None
        Overrides aproximation outputs. This is set when calculating system derivatives, and serves
        as a way to communicate the driver's output quantities to the approximation objects so that
        we only take derivatives of variables that the driver needs.
    _owns_approx_of_idx : dict
        Index for override 'of' approximations if declared. When the user calls  `add_objective`
        or `add_constraint`, they may optionally specify an "indices" argument. This argument must
        also be communicated to the approximations when they are set up so that 1) the Jacobian is
        the correct size, and 2) we don't perform any extra unnecessary calculations.
    _owns_approx_wrt : list or None
        Overrides aproximation inputs. This is set when calculating system derivatives, and serves
        as a way to communicate the driver's input quantities to the approximation objects so that
        we only take derivatives with respect to variables that the driver needs.
    _owns_approx_wrt_idx : dict
        Index for override 'wrt' approximations if declared. When the user calls  `add_designvar`
        they may optionally specify an "indices" argument. This argument must also be communicated
        to the approximations when they are set up so that 1) the Jacobian is the correct size, and
        2) we don't perform any extra unnecessary calculations.
    _subjacs_info : dict of dict
        Sub-jacobian metadata for each (output, input) pair added using
        declare_partials. Members of each pair may be glob patterns.
    _approx_subjac_keys : list
        List of subjacobian keys used for approximated derivatives.
    _design_vars : dict of dict
        dict of all driver design vars added to the system.
    _responses : dict of dict
        dict of all driver responses added to the system.
    _rec_mgr : <RecordingManager>
        object that manages all recorders added to this system.
    _static_subsystems_allprocs : OrderedDict
        Dict of SysInfo(subsys, index) that stores all subsystems added outside of setup.
    _static_design_vars : dict of dict
        Driver design variables added outside of setup.
    _static_responses : dict of dict
        Driver responses added outside of setup.
    supports_multivecs : bool
        If True, this system overrides compute_multi_jacvec_product (if an ExplicitComponent),
        or solve_multi_linear/apply_multi_linear (if an ImplicitComponent).
    matrix_free : Bool
        This is set to True if the component overrides the appropriate function with a user-defined
        matrix vector product with the Jacobian or any of its subsystems do.
    _relevant : dict
        Mapping of a VOI to a tuple containing dependent inputs, dependent outputs,
        and dependent systems.
    _vois : dict
        Either design vars or responses metadata, depending on the direction of
        derivatives.
    _mode : str
        Indicates derivative direction for the model, either 'fwd' or 'rev'.
    _scope_cache : dict
        Cache for variables in the scope of various mat-vec products.
    _has_guess : bool
        True if this system has or contains a system with a `guess_nonlinear` method defined.
    _has_output_scaling : bool
        True if this system has output scaling.
    _has_output_adder : bool
        True if this system has scaling that includes an adder term.
    _has_resid_scaling : bool
        True if this system has resid scaling.
    _has_input_scaling : bool
        True if this system has input scaling.
    _has_input_adder : bool
        True if this system has scaling that includes an adder term.
    _has_bounds: bool
        True if this system has upper or lower bounds on outputs.
    _owning_rank : dict
        Dict mapping var name to the lowest rank where that variable is local.
    _filtered_vars_to_record: Dict
        Dict of list of var names to record
    _vector_class : class
        Class to use for data vectors.  After setup will contain the value of either
        _problem_meta['distributed_vector_class'] or _problem_meta['local_vector_class'].
    _assembled_jac : AssembledJacobian or None
        If not None, this is the AssembledJacobian owned by this system's linear_solver.
    _num_par_fd : int
        If FD is active, and the value is > 1, turns on parallel FD and specifies the number of
        concurrent FD solves.
    _par_fd_id : int
        ID used to determine which columns in the jacobian will be computed when using parallel FD.
    _has_approx : bool
        If True, this system or its descendent has declared approximated partial or semi-total
        derivatives.
    _coloring_info : tuple
        Metadata that defines how to perform coloring of this System's approx jacobian. Not
        used if this System does no partial or semi-total coloring.
    _first_call_to_linearize : bool
        If True, this is the first call to _linearize.
    _is_local : bool
        If True, this system is local to this mpi process.
    """

    def __init__(self, num_par_fd=1, **kwargs):
        """
        Initialize all attributes.

        Parameters
        ----------
        num_par_fd : int
            If FD is active, number of concurrent FD solves.
        **kwargs : dict of keyword arguments
            Keyword arguments that will be mapped into the System options.
        """
        self.name = ''
        self.pathname = None
        self.comm = None
        self._is_local = False

        # System options
        self.options = OptionsDictionary(parent_name=type(self).__name__)

        self.options.declare('assembled_jac_type', values=['csc', 'dense'], default='csc',
                             desc='Linear solver(s) in this group, if using an assembled '
                                  'jacobian, will use this type.')

        # Case recording options
        self.recording_options = OptionsDictionary(parent_name=type(self).__name__)
        self.recording_options.declare('record_inputs', types=bool, default=True,
                                       desc='Set to True to record inputs at the system level')
        self.recording_options.declare('record_outputs', types=bool, default=True,
                                       desc='Set to True to record outputs at the system level')
        self.recording_options.declare('record_residuals', types=bool, default=True,
                                       desc='Set to True to record residuals at the system level')
        self.recording_options.declare('record_metadata', types=bool,
                                       desc='Deprecated. Recording of metadata will always be done',
                                       default=True,
                                       deprecation="The recording option, record_metadata, "
                                       "on System is "
                                       "deprecated. Recording of metadata will always be done")
        self.recording_options.declare('record_model_metadata', types=bool,
                                       desc='Deprecated. Recording of model metadata will always '
                                       'be done',
                                       deprecation="The recording option, record_model_metadata, "
                                       "on System is deprecated. Recording of model metadata will "
                                       "always be done",
                                       default=True)
        self.recording_options.declare('includes', types=list, default=['*'],
                                       desc='Patterns for variables to include in recording. \
                                       Uses fnmatch wildcards')
        self.recording_options.declare('excludes', types=list, default=[],
                                       desc='Patterns for vars to exclude in recording '
                                       '(processed post-includes). Uses fnmatch wildcards')
        self.recording_options.declare('options_excludes', types=list, default=[],
                                       desc='User-defined metadata to exclude in recording')

        self._problem_meta = None

        # Counting iterations.
        self.iter_count = 0
        self.iter_count_apply = 0
        self.iter_count_without_approx = 0

        self.cite = ""

        self._solver_print_cache = []

        self._subsystems_allprocs = {}
        self._subsystems_myproc = []
        self._vars_to_gather = {}
        self._dist_var_locality = {}

        self._var_promotes = {'input': [], 'output': [], 'any': []}

        self._var_allprocs_prom2abs_list = None
        self._var_prom2inds = {}
        self._var_abs2prom = {'input': {}, 'output': {}}
        self._var_allprocs_abs2prom = {'input': {}, 'output': {}}
        self._var_allprocs_abs2meta = {'input': {}, 'output': {}}
        self._var_abs2meta = {'input': {}, 'output': {}}
        self._var_discrete = {'input': {}, 'output': {}}
        self._var_allprocs_discrete = {'input': {}, 'output': {}}

        self._var_allprocs_abs2idx = {}

        self._var_sizes = None
        self._owned_sizes = None
        self._var_offsets = None

        self._full_comm = None

        self._vectors = {'input': {}, 'output': {}, 'residual': {}}

        self._inputs = None
        self._outputs = None
        self._residuals = None
        self._discrete_inputs = None
        self._discrete_outputs = None

        self._nonlinear_solver = None
        self._linear_solver = None

        self._jacobian = None
        self._approx_schemes = OrderedDict()
        self._subjacs_info = {}
        self._approx_subjac_keys = None
        self.matrix_free = False

        self.under_approx = False
        self._owns_approx_jac = False
        self._owns_approx_jac_meta = {}
        self._owns_approx_wrt = None
        self._owns_approx_of = None
        self._owns_approx_wrt_idx = {}
        self._owns_approx_of_idx = {}

        self.under_complex_step = False

        self._design_vars = OrderedDict()
        self._responses = OrderedDict()
        self._rec_mgr = RecordingManager()

        self._conn_global_abs_in2out = {}

        self._static_subsystems_allprocs = {}
        self._static_design_vars = OrderedDict()
        self._static_responses = OrderedDict()

        self.supports_multivecs = False

        self._relevant = None
        self._mode = None

        self._scope_cache = {}

        self._num_par_fd = num_par_fd

        self._declare_options()
        self.initialize()

        self.options.update(kwargs)

        self._has_guess = False
        self._has_output_scaling = False
        self._has_output_adder = False
        self._has_resid_scaling = False
        self._has_input_scaling = False
        self._has_input_adder = False
        self._has_bounds = False

        self._vector_class = None
        self._has_approx = False

        self._assembled_jac = None

        self._par_fd_id = 0

        self._filtered_vars_to_record = {}
        self._owning_rank = None
        self._coloring_info = _DEFAULT_COLORING_META.copy()
        self._first_call_to_linearize = True   # will check in first call to _linearize

    @property
    def msginfo(self):
        """
        Our instance pathname, if available, or our class name.  For use in error messages.

        Returns
        -------
        str
            Either our instance pathname or class name.
        """
        if self.pathname is not None:
            if self.pathname == '':
                return f"<model> <class {type(self).__name__}>"
            return f"'{self.pathname}' <class {type(self).__name__}>"
        if self.name:
            return f"'{self.name}' <class {type(self).__name__}>"
        return f"<class {type(self).__name__}>"

    def _get_inst_id(self):
        return self.pathname

    def abs_name_iter(self, iotype, local=True, cont=True, discrete=False):
        """
        Iterate over absolute variable names for this System.

        By setting appropriate values for 'cont' and 'discrete', yielded variable
        names can be continuous only, discrete only, or both.

        Parameters
        ----------
        iotype : str
            Either 'input' or 'output'.
        local : bool
            If True, include only names of local variables. Default is True.
        cont : bool
            If True, include names of continuous variables.  Default is True.
        discrete : bool
            If True, include names of discrete variables.  Default is False.
        """
        if cont:
            if local:
                yield from self._var_abs2meta[iotype]
            else:
                yield from self._var_allprocs_abs2meta[iotype]

        if discrete:
            if local:
                prefix = self.pathname + '.' if self.pathname else ''
                for name in self._var_discrete[iotype]:
                    yield prefix + name
            else:
                yield from self._var_allprocs_discrete[iotype]

    def _jac_of_iter(self):
        """
        Iterate over (name, offset, end, slice) for each 'of' (row) var in the system's jacobian.

        The slice is internal to the given variable in the result, and this is always a full
        slice except possible for groups where _owns_approx_of_idx is defined.
        """
        start = end = 0
        for of, meta in self._var_abs2meta['output'].items():
            end += meta['size']
            yield of, start, end, _full_slice
            start = end

    def _jac_wrt_iter(self, wrt_matches=None):
        """
        Iterate over (name, offset, end, idxs) for each 'wrt' (column) var in the system's jacobian.

        Parameters
        ----------
        wrt_matches : set or None
            Only include row vars that are contained in this set.  This will determine what
            the actual offsets are, i.e. the offsets will be into a reduced jacobian
            containing only the matching columns.
        """
        local_ins = self._var_abs2meta['input']
        local_outs = self._var_abs2meta['output']

        start = end = 0
        for of, _start, _end, _ in self._jac_of_iter():
            if wrt_matches is None or of in wrt_matches:
                end += (_end - _start)
                vec = self._outputs if of in local_outs else None
                yield of, start, end, vec, _full_slice
                start = end

        for wrt, meta in self._var_abs2meta['input'].items():
            if wrt_matches is None or wrt in wrt_matches:
                end += meta['size']
                vec = self._inputs if wrt in local_ins else None
                yield wrt, start, end, vec, _full_slice
                start = end

    def _declare_options(self):
        """
        Declare options before kwargs are processed in the init method.

        This is optionally implemented by subclasses of Component or Group
        that themselves are intended to be subclassed by the end user. The
        options of the intermediate class are declared here leaving the
        `initialize` method available for user-defined options.
        """
        pass

    def initialize(self):
        """
        Perform any one-time initialization run at instantiation.
        """
        pass

    def _configure(self):
        """
        Configure this system to assign children settings.
        """
        pass

    def _get_root_vectors(self):
        """
        Get the root vectors for the nonlinear and linear vectors for the model.

        Returns
        -------
        dict of dict of Vector
            Root vectors: first key is 'input', 'output', or 'residual'; second key is vec_name.
        """
        # save root vecs as an attribute so that we can reuse the nonlinear scaling vecs in the
        # linear root vec
        self._root_vecs = root_vectors = {'input': OrderedDict(),
                                          'output': OrderedDict(),
                                          'residual': OrderedDict()}

        relevant = self._relevant
        vec_names = self._rel_vec_name_list if self._use_derivatives else self._vec_names
        vectorized_vois = self._problem_meta['vectorized_vois']
        force_alloc_complex = self._problem_meta['force_alloc_complex']
        abs2idx = self._var_allprocs_abs2idx

        # Check for complex step to set vectors up appropriately.
        # If any subsystem needs complex step, then we need to allocate it everywhere.
        nl_alloc_complex = force_alloc_complex
        for sub in self.system_iter(include_self=True, recurse=True):
            nl_alloc_complex |= 'cs' in sub._approx_schemes
            if nl_alloc_complex:
                break

        # Linear vectors allocated complex only if subsolvers require derivatives.
        if nl_alloc_complex:
            from openmdao.error_checking.check_config import check_allocate_complex_ln
            ln_alloc_complex = check_allocate_complex_ln(self, force_alloc_complex)
        else:
            ln_alloc_complex = False

        if self._has_input_scaling or self._has_output_scaling or self._has_resid_scaling:
            self._scale_factors = self._compute_root_scale_factors()
        else:
            self._scale_factors = None

        if self._vector_class is None:
            self._vector_class = self._local_vector_class

        for vec_name in vec_names:
            sizes = self._var_sizes[vec_name]['output']
            ncol = 1
            if vec_name == 'nonlinear':
                alloc_complex = nl_alloc_complex
            else:
                alloc_complex = ln_alloc_complex

                if vec_name != 'linear':
                    if vec_name in vectorized_vois:
                        voi = vectorized_vois[vec_name]
                        if 'size' in voi:
                            ncol = voi['size']
                        else:
                            owner = self._owning_rank[vec_name]
                            ncol = sizes[owner, abs2idx[vec_name][vec_name]]

            for key in ['input', 'output', 'residual']:
                root_vectors[key][vec_name] = self._vector_class(vec_name, key, self,
                                                                 alloc_complex=alloc_complex,
                                                                 ncol=ncol)
        return root_vectors

    def _get_approx_scheme(self, method):
        """
        Return the approximation scheme associated with the given method, creating one if needed.

        Parameters
        ----------
        method : str
            Name of the type of approxmation scheme.

        Returns
        -------
        ApproximationScheme
            The ApproximationScheme associated with the given method.
        """
        if method == 'exact':
            return None
        if method not in _supported_methods:
            msg = '{}: Method "{}" is not supported, method must be one of {}'
            raise ValueError(msg.format(self.msginfo, method,
                             [m for m in _supported_methods if m != 'exact']))
        if method not in self._approx_schemes:
            self._approx_schemes[method] = _supported_methods[method]()
        return self._approx_schemes[method]

    def get_source(self, name):
        """
        Return the source variable connected to the given named variable.

        The name can be a promoted name or an absolute name.
        If the given variable is an input, the absolute name of the connected source will
        be returned.  If the given variable itself is a source, its own absolute name will
        be returned.

        Parameters
        ----------
        name : str
            Absolute or promoted name of the variable.

        Returns
        -------
        str
            The absolute name of the source variable.
        """
        if self._problem_meta is None or 'prom2abs' not in self._problem_meta:
            raise RuntimeError(f"{self.msginfo}: get_source cannot be called for variable {name} "
                               "before Problem.setup is complete.")

        model = self._problem_meta['model_ref']()
        prom2abs = self._problem_meta['prom2abs']
        if name in prom2abs['input']:
            name = prom2abs['input'][name][0]
        elif name in prom2abs['output']:
            return prom2abs['output'][name][0]

        if name in model._conn_global_abs_in2out:
            return model._conn_global_abs_in2out[name]

        return name

    def _setup(self, comm, mode, prob_meta):
        """
        Perform setup for this system and its descendant systems.

        Parameters
        ----------
        comm : MPI.Comm or <FakeComm> or None
            The global communicator.
        mode : str
            Derivative direction, either 'fwd', or 'rev', or 'auto'
        prob_meta : dict
            Problem level metadata dictionary.
        """
        # save a ref to the problem level options.
        self._problem_meta = prob_meta

        # reset any coloring if a Coloring object was not set explicitly
        if self._coloring_info['dynamic'] or self._coloring_info['static'] is not None:
            self._coloring_info['coloring'] = None

        self.pathname = ''
        self.comm = comm
        self._relevant = None
        self._mode = mode

        # Besides setting up the processors, this method also builds the model hierarchy.
        self._setup_procs(self.pathname, comm, mode, self._problem_meta)

        prob_meta['config_info'] = _ConfigInfo()

        try:
            # Recurse model from the bottom to the top for configuring.
            self._configure()
        finally:
            prob_meta['config_info'] = None

        self._configure_check()

        self._setup_var_data()

        self._setup_vec_names(mode)

        # promoted names must be known to determine implicit connections so this must be
        # called after _setup_var_data, and _setup_var_data will have to be partially redone
        # after auto_ivcs have been added, but auto_ivcs can't be added until after we know all of
        # the connections.
        self._setup_global_connections()
        self._setup_dynamic_shapes()

        self._top_level_post_connections(mode)

        # Now that connections are setup, we need to convert relevant vector names into their
        # auto_ivc source where applicable.
        conns = self._conn_global_abs_in2out
        new_names = [conns[v] if v in conns else v for v in self._vec_names]
        self._problem_meta['vec_names'] = new_names
        self._problem_meta['lin_vec_names'] = new_names[1:]

        self._setup_relevance(mode)
        self._setup_var_sizes()

        self._top_level_post_sizes()

        # determine which connections are managed by which group, and check validity of connections
        self._setup_connections()

    def _top_level_post_connections(self, mode):
        # this runs after all connections are known
        pass

    def _top_level_post_sizes(self):
        # this runs after the variable sizes are known
        self._setup_global_shapes()

    def _setup_check(self):
        """
        Do any error checking on user's setup, before any other recursion happens.
        """
        pass

    def _configure_check(self):
        """
        Do any error checking on i/o and connections.
        """
        pass

    def _setup_dynamic_shapes(self):
        pass

    def _final_setup(self, comm):
        """
        Perform final setup for this system and its descendant systems.

        This part of setup is called automatically at the start of run_model or run_driver.

        Parameters
        ----------
        comm : MPI.Comm or <FakeComm> or None
            The global communicator.
        """
        if self._use_derivatives:
            # must call this before vector setup because it determines if we need to alloc commplex
            self._setup_partials()

        self._setup_vectors(self._get_root_vectors())

        # Transfers do not require recursion, but they have to be set up after the vector setup.
        self._setup_transfers()

        # Same situation with solvers, partials, and Jacobians.
        # If we're updating, we just need to re-run setup on these, but no recursion necessary.
        self._setup_solvers()
        self._setup_solver_print()
        if self._use_derivatives:
            self._setup_jacobians()

        self._setup_recording()

        self.set_initial_values()

    def _get_approx_subjac_keys(self):
        """
        Return a list of (of, wrt) keys needed for approx derivs for this group.

        Returns
        -------
        list
            List of approx derivative subjacobian keys.
        """
        if self._approx_subjac_keys is None:
            self._approx_subjac_keys = list(self._approx_subjac_keys_iter())

        return self._approx_subjac_keys

    def use_fixed_coloring(self, coloring=_STD_COLORING_FNAME, recurse=True):
        """
        Use a precomputed coloring for this System.

        Parameters
        ----------
        coloring : str
            A coloring filename.  If no arg is passed, filename will be determined
            automatically.
        recurse : bool
            If True, set fixed coloring in all subsystems that declare a coloring. Ignored
            if a specific coloring is passed in.
        """
        if coloring_mod._force_dyn_coloring and coloring is _STD_COLORING_FNAME:
            self._coloring_info['dynamic'] = True
            return  # don't use static this time

        self._coloring_info['static'] = coloring
        self._coloring_info['dynamic'] = False

        if coloring is not _STD_COLORING_FNAME:
            if recurse:
                issue_warning('recurse was passed to use_fixed_coloring but a specific coloring '
                              'was set, so recurse was ignored.',
                              prefix=self.pathname,
                              category=UnusedOptionWarning)
            if isinstance(coloring, Coloring):
                approx = self._get_approx_scheme(coloring._meta['method'])
                # force regen of approx groups on next call to compute_approximations
                approx._reset()
            return

        if recurse:
            for s in self._subsystems_myproc:
                s.use_fixed_coloring(coloring, recurse)

    def declare_coloring(self,
                         wrt=_DEFAULT_COLORING_META['wrt_patterns'],
                         method=_DEFAULT_COLORING_META['method'],
                         form=None,
                         step=None,
                         per_instance=_DEFAULT_COLORING_META['per_instance'],
                         num_full_jacs=_DEFAULT_COLORING_META['num_full_jacs'],
                         tol=_DEFAULT_COLORING_META['tol'],
                         orders=_DEFAULT_COLORING_META['orders'],
                         perturb_size=_DEFAULT_COLORING_META['perturb_size'],
                         min_improve_pct=_DEFAULT_COLORING_META['min_improve_pct'],
                         show_summary=_DEFAULT_COLORING_META['show_summary'],
                         show_sparsity=_DEFAULT_COLORING_META['show_sparsity']):
        """
        Set options for deriv coloring of a set of wrt vars matching the given pattern(s).

        Parameters
        ----------
        wrt : str or list of str
            The name or names of the variables that derivatives are taken with respect to.
            This can contain input names, output names, or glob patterns.
        method : str
            Method used to compute derivative: "fd" for finite difference, "cs" for complex step.
        form : str
            Finite difference form, can be "forward", "central", or "backward". Leave
            undeclared to keep unchanged from previous or default value.
        step : float
            Step size for finite difference. Leave undeclared to keep unchanged from previous
            or default value.
        per_instance : bool
            If True, a separate coloring will be generated for each instance of a given class.
            Otherwise, only one coloring for a given class will be generated and all instances
            of that class will use it.
        num_full_jacs : int
            Number of times to repeat partial jacobian computation when computing sparsity.
        tol : float
            Tolerance used to determine if an array entry is nonzero during sparsity determination.
        orders : int
            Number of orders above and below the tolerance to check during the tolerance sweep.
        perturb_size : float
            Size of input/output perturbation during generation of sparsity.
        min_improve_pct : float
            If coloring does not improve (decrease) the number of solves more than the given
            percentage, coloring will not be used.
        show_summary : bool
            If True, display summary information after generating coloring.
        show_sparsity : bool
            If True, display sparsity with coloring info after generating coloring.
        """
        if method not in ('fd', 'cs'):
            raise RuntimeError("{}: method must be one of ['fd', 'cs'].".format(self.msginfo))

        self._has_approx = True
        approx = self._get_approx_scheme(method)

        # start with defaults
        options = _DEFAULT_COLORING_META.copy()
        options.update(approx.DEFAULT_OPTIONS)

        if self._coloring_info['static'] is None:
            options['dynamic'] = True
        else:
            options['dynamic'] = False
            options['static'] = self._coloring_info['static']

        options['wrt_patterns'] = [wrt] if isinstance(wrt, str) else wrt
        options['method'] = method
        options['per_instance'] = per_instance
        options['repeat'] = num_full_jacs
        options['tol'] = tol
        options['orders'] = orders
        options['perturb_size'] = perturb_size
        options['min_improve_pct'] = min_improve_pct
        options['show_summary'] = show_summary
        options['show_sparsity'] = show_sparsity
        options['coloring'] = self._coloring_info['coloring']
        if form is not None:
            options['form'] = form
        if step is not None:
            options['step'] = step

        self._coloring_info = options

    def _compute_approx_coloring(self, recurse=False, **overrides):
        """
        Compute a coloring of the approximated derivatives.

        This assumes that the current System is in a proper state for computing approximated
        derivatives.

        Parameters
        ----------
        recurse : bool
            If True, recurse from this system down the system hierarchy.  Whenever a group
            is encountered that has specified its coloring metadata, we don't recurse below
            that group unless that group has a subsystem that has a nonlinear solver that uses
            gradients.
        **overrides : dict
            Any args that will override either default coloring settings or coloring settings
            resulting from an earlier call to declare_coloring.

        Returns
        -------
        list of Coloring
            The computed colorings.
        """
        if recurse:
            colorings = []
            my_coloring = self._coloring_info['coloring']
            grad_systems = self._get_gradient_nl_solver_systems()
            for s in self.system_iter(include_self=True, recurse=True):
                if my_coloring is None or s in grad_systems:
                    if s._coloring_info['coloring'] is not None:
                        coloring = s._compute_approx_coloring(recurse=False, **overrides)[0]
                        colorings.append(coloring)
                        if coloring is not None:
                            coloring._meta['pathname'] = s.pathname
                            coloring._meta['class'] = type(s).__name__
            return [c for c in colorings if c is not None] or [None]

        # don't override metadata if it's already declared
        info = self._coloring_info

        info.update(**overrides)
        if isinstance(info['wrt_patterns'], str):
            info['wrt_patterns'] = [info['wrt_patterns']]

        if info['method'] is None and self._approx_schemes:
            info['method'] = list(self._approx_schemes)[0]

        if info['coloring'] is None:
            # check to see if any approx derivs have been declared
            for meta in self._subjacs_info.values():
                if 'method' in meta and meta['method']:
                    break
            else:  # no approx derivs found
                if not (self._owns_approx_of or self._owns_approx_wrt):
                    issue_warning("No approx partials found but coloring was requested.  "
                                  "Declaring ALL partials as dense and approx "
                                  "(method='{}')".format(info['method']),
                                  prefix=self.msginfo, category=DerivativesWarning)
                    try:
                        self.declare_partials('*', '*', method=info['method'])
                    except AttributeError:  # this system must be a group
                        from openmdao.core.component import Component
                        from openmdao.core.indepvarcomp import IndepVarComp
                        from openmdao.components.exec_comp import ExecComp
                        for s in self.system_iter(recurse=True, typ=Component):
                            if not isinstance(s, ExecComp) and not isinstance(s, IndepVarComp):
                                s.declare_partials('*', '*', method=info['method'])
                    self._setup_partials()

        approx_scheme = self._get_approx_scheme(info['method'])

        if info['coloring'] is None and info['static'] is None:
            info['dynamic'] = True

        coloring_fname = self.get_approx_coloring_fname()

        # if we find a previously computed class coloring for our class, just use that
        # instead of regenerating a coloring.
        if not info['per_instance'] and coloring_fname in coloring_mod._CLASS_COLORINGS:
            info['coloring'] = coloring = coloring_mod._CLASS_COLORINGS[coloring_fname]
            if coloring is None:
                print("\nClass coloring for class '{}' wasn't good enough, "
                      "so skipping for '{}'".format(type(self).__name__, self.pathname))
                info['static'] = None
            else:
                print("\n{} using class coloring for class '{}'".format(self.pathname,
                                                                        type(self).__name__))
                info.update(coloring._meta)
                # force regen of approx groups during next compute_approximations
                approx_scheme._reset()
            return [coloring]

        from openmdao.core.group import Group
        is_total = isinstance(self, Group)

        # compute perturbations
        starting_inputs = self._inputs.asarray(copy=True)
        in_offsets = starting_inputs.copy()
        in_offsets[in_offsets == 0.0] = 1.0
        in_offsets *= info['perturb_size']

        starting_outputs = self._outputs.asarray(copy=True)
        out_offsets = starting_outputs.copy()
        out_offsets[out_offsets == 0.0] = 1.0
        out_offsets *= info['perturb_size']

        starting_resids = self._residuals.asarray(copy=True)

        # for groups, this does some setup of approximations
        self._setup_approx_coloring()

        # TODO: add some flag to allow user to toggle this behavior
        if True:
            # update jacobian subjac metadata to get rid of rows/cols
            self._jacobian._remove_approx_sparsity()

        save_first_call = self._first_call_to_linearize
        self._first_call_to_linearize = False
        sparsity_start_time = time.time()

        for i in range(info['num_full_jacs']):
            # randomize inputs (and outputs if implicit)
            if i > 0:
                self._inputs.set_val(starting_inputs +
                                     in_offsets * np.random.random(in_offsets.size))
                self._outputs.set_val(starting_outputs +
                                      out_offsets * np.random.random(out_offsets.size))
                if is_total:
                    self._solve_nonlinear()
                else:
                    self._apply_nonlinear()

                for scheme in self._approx_schemes.values():
                    scheme._reset()  # force a re-initialization of approx

            self.run_linearize()
            self._jacobian._save_sparsity(self)

        sparsity_time = time.time() - sparsity_start_time

        self._update_wrt_matches(info)

        ordered_of_info = list(self._jac_of_iter())
        ordered_wrt_info = list(self._jac_wrt_iter(info['wrt_matches']))
        sparsity, sp_info = self._jacobian._compute_sparsity(ordered_of_info, ordered_wrt_info,
                                                             tol=info['tol'],
                                                             orders=info['orders'])

        sp_info['sparsity_time'] = sparsity_time
        sp_info['pathname'] = self.pathname
        sp_info['class'] = type(self).__name__
        sp_info['type'] = 'semi-total' if self._subsystems_allprocs else 'partial'

        self._jacobian._jac_summ = None  # reclaim the memory
        if self.pathname:
            ordered_of_info = self._jac_var_info_abs2prom(ordered_of_info)
            ordered_wrt_info = self._jac_var_info_abs2prom(ordered_wrt_info)

        coloring = _compute_coloring(sparsity, 'fwd')

        # if the improvement wasn't large enough, don't use coloring
        pct = coloring._solves_info()[-1]
        if info['min_improve_pct'] > pct:
            info['coloring'] = info['static'] = None
            msg = f"Coloring was deactivated.  Improvement of {pct:.1f}% was less than min " \
                  f"allowed ({info['min_improve_pct']:.1f}%)."
            issue_warning(msg, prefix=self.msginfo, category=DerivativesWarning)
            if not info['per_instance']:
                coloring_mod._CLASS_COLORINGS[coloring_fname] = None
            return [None]

        coloring._row_vars = [t[0] for t in ordered_of_info]
        coloring._col_vars = [t[0] for t in ordered_wrt_info]
        coloring._row_var_sizes = [t[2] - t[1] for t in ordered_of_info]
        coloring._col_var_sizes = [t[2] - t[1] for t in ordered_wrt_info]

        coloring._meta.update(info)  # save metadata we used to create the coloring
        del coloring._meta['coloring']
        coloring._meta.update(sp_info)

        info['coloring'] = coloring

        approx = self._get_approx_scheme(coloring._meta['method'])
        # force regen of approx groups during next compute_approximations
        approx._reset()

        if info['show_sparsity'] or info['show_summary']:
            print("\nApprox coloring for '%s' (class %s)" % (self.pathname, type(self).__name__))

        if info['show_sparsity']:
            coloring.display_txt()
        if info['show_summary']:
            coloring.summary()

        self._save_coloring(coloring)

        if not info['per_instance']:
            # save the class coloring for other instances of this class to use
            coloring_mod._CLASS_COLORINGS[coloring_fname] = coloring

        # restore original inputs/outputs
        self._inputs.set_val(starting_inputs)
        self._outputs.set_val(starting_outputs)
        self._residuals.set_val(starting_resids)

        self._first_call_to_linearize = save_first_call

        return [coloring]

    def _setup_approx_coloring(self):
        pass

    def get_approx_coloring_fname(self):
        """
        Return the full pathname to a coloring file.

        Parameters
        ----------
        system : System
            The System having its coloring saved or loaded.

        Returns
        -------
        str
            Full pathname of the coloring file.
        """
        directory = self._problem_meta['coloring_dir']
        if not self.pathname:
            # total coloring
            return os.path.join(directory, 'total_coloring.pkl')

        if self._coloring_info.get('per_instance'):
            # base the name on the instance pathname
            fname = 'coloring_' + self.pathname.replace('.', '_') + '.pkl'
        else:
            # base the name on the class name
            fname = 'coloring_' + '_'.join(
                [self.__class__.__module__.replace('.', '_'), self.__class__.__name__]) + '.pkl'

        return os.path.join(directory, fname)

    def _save_coloring(self, coloring):
        """
        Save the coloring to a file based on this system's class or pathname.

        Parameters
        ----------
        coloring : Coloring
            See Coloring class docstring.
        """
        # under MPI, only save on proc 0
        if ((self._full_comm is not None and self._full_comm.rank == 0) or
                (self._full_comm is None and self.comm.rank == 0)):
            coloring.save(self.get_approx_coloring_fname())

    def _get_static_coloring(self):
        """
        Get the Coloring for this system.

        If necessary, load the Coloring from a file.

        Returns
        -------
        Coloring or None
            Coloring object, possible loaded from a file, or None
        """
        info = self._coloring_info
        coloring = info['coloring']
        if coloring is not None:
            return coloring

        static = info['static']
        if static is _STD_COLORING_FNAME or isinstance(static, str):
            if static is _STD_COLORING_FNAME:
                fname = self.get_approx_coloring_fname()
            else:
                fname = static
            print("%s: loading coloring from file %s" % (self.msginfo, fname))
            info['coloring'] = coloring = Coloring.load(fname)
            if info['wrt_patterns'] != coloring._meta['wrt_patterns']:
                raise RuntimeError("%s: Loaded coloring has different wrt_patterns (%s) than "
                                   "declared ones (%s)." %
                                   (self.msginfo, coloring._meta['wrt_patterns'],
                                    info['wrt_patterns']))
            info.update(info['coloring']._meta)
            approx = self._get_approx_scheme(info['method'])
            # force regen of approx groups during next compute_approximations
            approx._reset()
        elif isinstance(static, coloring_mod.Coloring):
            info['coloring'] = coloring = static

        if coloring is not None:
            info['dynamic'] = False

        info['static'] = coloring

        return coloring

    def _get_coloring(self):
        """
        Get the Coloring for this system.

        If necessary, load the Coloring from a file or dynamically generate it.

        Returns
        -------
        Coloring or None
            Coloring object, possible loaded from a file or dynamically generated, or None
        """
        coloring = self._get_static_coloring()
        if coloring is None and self._coloring_info['dynamic']:
            self._coloring_info['coloring'] = coloring = self._compute_approx_coloring()[0]
            if coloring is not None:
                self._coloring_info.update(coloring._meta)

        return coloring

    def _setup_par_fd_procs(self, comm):
        """
        Split up the comm for use in parallel FD.

        Parameters
        ----------
        comm : MPI.Comm or <FakeComm>
            MPI communicator object.

        Returns
        -------
        MPI.Comm or <FakeComm>
            MPI communicator object.
        """
        num_par_fd = self._num_par_fd
        if comm.size < num_par_fd:
            raise ValueError("%s: num_par_fd must be <= communicator size (%d)" %
                             (self.msginfo, comm.size))

        self._full_comm = comm

        if num_par_fd > 1:
            sizes, offsets = evenly_distrib_idxs(num_par_fd, comm.size)

            # a 'color' is assigned to each subsystem, with
            # an entry for each processor it will be given
            # e.g. [0, 0, 0, 1, 1, 1, 2, 2, 2, 3, 3, 3]
            color = np.empty(comm.size, dtype=INT_DTYPE)
            for i in range(num_par_fd):
                color[offsets[i]:offsets[i] + sizes[i]] = i

            self._par_fd_id = color[comm.rank]

            comm = self._full_comm.Split(self._par_fd_id)

        return comm

    def _setup_recording(self):
        if self._rec_mgr._recorders:
            myinputs = myoutputs = myresiduals = []

            options = self.recording_options
            incl = options['includes']
            excl = options['excludes']

            # includes and excludes for inputs are specified using _absolute_ names
            # vectors are keyed on absolute name, discretes on relative/promoted name
            if options['record_inputs']:
                myinputs = sorted([n for n in self._var_abs2prom['input']
                                   if check_path(n, incl, excl)])

            # includes and excludes for outputs are specified using _promoted_ names
            # vectors are keyed on absolute name, discretes on relative/promoted name
            if options['record_outputs']:
                myoutputs = sorted([n for n, prom in self._var_abs2prom['output'].items()
                                    if check_path(prom, incl, excl)])

                if self._var_discrete['output']:
                    # if we have discrete outputs then residual name set doesn't match output one
                    if options['record_residuals']:
                        contains = self._residuals._contains_abs
                        myresiduals = [n for n in myoutputs if contains(n)]
                elif options['record_residuals']:
                    myresiduals = myoutputs

            elif options['record_residuals']:
                abs2prom = self._var_abs2prom['output']
                myresiduals = [n for n in self._residuals._abs_iter()
                               if check_path(abs2prom[n], incl, excl)]

            self._filtered_vars_to_record = {
                'input': myinputs,
                'output': myoutputs,
                'residual': myresiduals
            }

            self._rec_mgr.startup(self)

        for subsys in self._subsystems_myproc:
            subsys._setup_recording()

    def _setup_procs(self, pathname, comm, mode, prob_meta):
        """
        Execute first phase of the setup process.

        Distribute processors, assign pathnames, and call setup on the component.
        Also reset internal data structures.

        Parameters
        ----------
        pathname : str
            Global name of the system, including the path.
        comm : MPI.Comm or <FakeComm>
            MPI communicator object.
        mode : string
            Derivatives calculation mode, 'fwd' for forward, and 'rev' for
            reverse (adjoint). Default is 'rev'.
        prob_meta : dict
            Problem level options.
        """
        self.pathname = pathname
        self._problem_meta = prob_meta
        self._first_call_to_linearize = True
        self._is_local = True
        self._vectors = {}
        self._full_comm = None
        self._approx_subjac_keys = None

        self.options._parent_name = self.msginfo
        self.recording_options._parent_name = self.msginfo
        self._mode = mode
        self._design_vars = OrderedDict()
        self._responses = OrderedDict()
        self._design_vars.update(self._static_design_vars)
        self._responses.update(self._static_responses)

    def _setup_var_data(self):
        """
        Compute the list of abs var names, abs/prom name maps, and metadata dictionaries.
        """
        self._var_prom2inds = {}
        self._var_allprocs_prom2abs_list = {'input': OrderedDict(), 'output': OrderedDict()}
        self._var_abs2prom = {'input': {}, 'output': {}}
        self._var_allprocs_abs2prom = {'input': {}, 'output': {}}
        self._var_allprocs_abs2meta = {'input': {}, 'output': {}}
        self._var_abs2meta = {'input': {}, 'output': {}}
        self._var_allprocs_discrete = {'input': {}, 'output': {}}
        self._var_allprocs_abs2idx = {}
        self._owning_rank = defaultdict(int)
        self._var_sizes = {'nonlinear': {}}
        self._owned_sizes = None
        self._var_allprocs_relevant_names = defaultdict(lambda: {'input': [], 'output': []})
        self._var_relevant_names = defaultdict(lambda: {'input': [], 'output': []})

    def _setup_var_index_maps(self, vec_name):
        """
        Compute maps from abs var names to their index among allprocs variables in this system.

        Parameters
        ----------
        vec_name : str
            Name of vector.
        """
        abs2idx = self._var_allprocs_abs2idx[vec_name] = {}
        for io in ['input', 'output']:
            for i, abs_name in enumerate(self._var_allprocs_relevant_names[vec_name][io]):
                abs2idx[abs_name] = i

    def _setup_global_shapes(self):
        """
        Compute the global size and shape of all variables on this system.
        """
        loc_meta = self._var_abs2meta

        for io in ('input', 'output'):
            # now set global sizes and shapes into metadata for distributed variables
            sizes = self._var_sizes['nonlinear'][io]
            for idx, (abs_name, mymeta) in enumerate(self._var_allprocs_abs2meta[io].items()):
                local_shape = mymeta['shape']
                if mymeta['distributed']:
                    global_size = np.sum(sizes[:, idx])
                    mymeta['global_size'] = global_size

                    # assume that all but the first dimension of the shape of a
                    # distributed variable is the same on all procs
                    high_dims = local_shape[1:]
                    if high_dims:
                        high_size = np.prod(high_dims)
                        dim1 = global_size // high_size
                        if global_size % high_size != 0:
                            raise RuntimeError("%s: Global size of output '%s' (%s) does not agree "
                                               "with local shape %s" % (self.msginfo, abs_name,
                                                                        global_size, local_shape))
                        mymeta['global_shape'] = tuple([dim1] + list(high_dims))
                    else:
                        mymeta['global_shape'] = (global_size,)

                else:
                    # not distributed, just use local shape and size
                    mymeta['global_size'] = mymeta['size']
                    mymeta['global_shape'] = local_shape

                if abs_name in loc_meta[io]:
                    loc_meta[io][abs_name]['global_shape'] = mymeta['global_shape']
                    loc_meta[io][abs_name]['global_size'] = mymeta['global_size']

    def _setup_global_connections(self, conns=None):
        """
        Compute dict of all connections between this system's inputs and outputs.

        The connections come from 4 sources:
        1. Implicit connections owned by the current system
        2. Explicit connections declared by the current system
        3. Explicit connections declared by parent systems
        4. Implicit / explicit from subsystems

        Parameters
        ----------
        conns : dict
            Dictionary of connections passed down from parent group.
        """
        pass

    def _setup_vec_names(self, mode):
        """
        Compute the list of vec_names and the vois dict.

        This is only called on the top level System during initial setup.

        Parameters
        ----------
        mode : str
            Derivative direction, either 'fwd' or 'rev'.
        """
        vois = set()
        vectorized_vois = {}

        if self._use_derivatives:
            vec_names = ['nonlinear', 'linear']
            # Now that connections are setup, we need to convert relevant vector names into their
            # auto_ivc source where applicable.
            for system in self.system_iter(include_self=True, recurse=True):
                for name, meta in system._get_vec_names_from_vois(mode):
                    vois.add(system.get_source(name))
                    if meta['vectorize_derivs']:
                        vectorized_vois[name] = meta

            vec_names.extend(sorted(vois))
        else:
            vec_names = ['nonlinear']

        self._problem_meta['vec_names'] = vec_names
        self._problem_meta['lin_vec_names'] = vec_names[1:]
        self._problem_meta['vectorized_vois'] = vectorized_vois

    def _get_vec_names_from_vois(self, mode):
        """
        Compute the list of vec_names and the vois dict.

        This is only called on the top level System during initial setup.

        Parameters
        ----------
        mode : str
            Derivative direction, either 'fwd' or 'rev'.
        """
        vois = self._design_vars if mode == 'fwd' else self._responses

        pro2abs = self._var_allprocs_prom2abs_list
        try:
            for prom_name, data in vois.items():
                if data['parallel_deriv_color'] is not None or data['vectorize_derivs']:
                    if prom_name in pro2abs['output']:
                        yield pro2abs['output'][prom_name][0], data
                    else:
                        yield pro2abs['input'][prom_name][0], data

        except KeyError as err:
            typ = 'design variable' if mode == 'fwd' else 'response'
            raise RuntimeError(f"{self.msginfo}: Output not found for {typ} {str(err)}.")

    def _init_relevance(self, mode):
        """
        Create the relevance dictionary.

        Parameters
        ----------
        mode : str
            Derivative direction, either 'fwd' or 'rev'.

        Returns
        -------
        dict
            The relevance dictionary.
        """
        if self._use_derivatives:
            desvars = self.get_design_vars(recurse=True, get_sizes=False, use_prom_ivc=False)
            responses = self.get_responses(recurse=True, get_sizes=False, use_prom_ivc=False)
            return self.get_relevant_vars(desvars, responses, mode)
        else:
            relevant = defaultdict(dict)
            relevant['nonlinear'] = {'@all': ({'input': ContainsAll(), 'output': ContainsAll()},
                                              ContainsAll())}
            return relevant

    def _setup_driver_units(self):
        """
        Compute unit conversions for driver variables.
        """
        abs2meta = self._var_abs2meta['output']
        pro2abs = self._var_allprocs_prom2abs_list['output']
        pro2abs_in = self._var_allprocs_prom2abs_list['input']

        dv = self._design_vars
        for name, meta in dv.items():

            units = meta['units']
            dv[name]['total_adder'] = dv[name]['adder']
            dv[name]['total_scaler'] = dv[name]['scaler']

            if units is not None:
                # If derivatives are not being calculated, then you reach here before ivc_source
                # is placed in the meta.
                try:
                    units_src = meta['ivc_source']
                except KeyError:
                    units_src = self.get_source(name)

                var_units = abs2meta[units_src]['units']

                if var_units == units:
                    continue

                if var_units is None:
                    msg = "{}: Target for design variable {} has no units, but '{}' units " + \
                          "were specified."
                    raise RuntimeError(msg.format(self.msginfo, name, units))

                if not is_compatible(var_units, units):
                    msg = "{}: Target for design variable {} has '{}' units, but '{}' units " + \
                          "were specified."
                    raise RuntimeError(msg.format(self.msginfo, name, var_units, units))

                factor, offset = unit_conversion(var_units, units)
                base_adder, base_scaler = determine_adder_scaler(None, None,
                                                                 dv[name]['adder'],
                                                                 dv[name]['scaler'])

                dv[name]['total_adder'] = offset + base_adder / factor
                dv[name]['total_scaler'] = base_scaler * factor

        resp = self._responses
        type_dict = {'con': 'constraint', 'obj': 'objective'}
        for name, meta in resp.items():

            units = meta['units']
            resp[name]['total_scaler'] = resp[name]['scaler']
            resp[name]['total_adder'] = resp[name]['adder']

            if units is not None:
                # If derivatives are not being calculated, then you reach here before ivc_source
                # is placed in the meta.
                try:
                    units_src = meta['ivc_source']
                except KeyError:
                    units_src = self.get_source(name)

                var_units = abs2meta[units_src]['units']

                if var_units == units:
                    continue

                if var_units is None:
                    msg = "{}: Target for {} {} has no units, but '{}' units " + \
                          "were specified."
                    raise RuntimeError(msg.format(self.msginfo, type_dict[meta['type']],
                                                  name, units))

                if not is_compatible(var_units, units):
                    msg = "{}: Target for {} {} has '{}' units, but '{}' units " + \
                          "were specified."
                    raise RuntimeError(msg.format(self.msginfo, type_dict[meta['type']],
                                                  name, var_units, units))

                factor, offset = unit_conversion(var_units, units)
                base_adder, base_scaler = determine_adder_scaler(None, None,
                                                                 resp[name]['adder'],
                                                                 resp[name]['scaler'])

                resp[name]['total_scaler'] = base_scaler * factor
                resp[name]['total_adder'] = offset + base_adder / factor

        for s in self._subsystems_myproc:
            s._setup_driver_units()

    def _setup_relevance(self, mode, relevant=None):
        """
        Set up the relevance dictionary.

        Parameters
        ----------
        mode : str
            Derivative direction, either 'fwd' or 'rev'.
        relevant : dict or None
            Dictionary mapping VOI name to all variables necessary for computing
            derivatives between the VOI and all other VOIs.
        """
        if relevant is None:  # should only occur at top level on full setup
            self._relevant = relevant = self._init_relevance(mode)
        else:
            self._relevant = relevant

        self._rel_vec_name_list = ['nonlinear', 'linear']
        for vec_name in self._vec_names[2:]:
            rel, relsys = relevant[vec_name]['@all']
            if self.pathname in relsys:
                self._rel_vec_name_list.append(vec_name)
            for io in ('input', 'output'):
                relio = rel[io]
                self._var_allprocs_relevant_names[vec_name][io].extend(
                    v for v in self._var_allprocs_abs2meta[io] if v in relio)
                self._var_relevant_names[vec_name][io].extend(
                    v for v in self._var_abs2meta[io] if v in relio)

        self._rel_vec_names = frozenset(self._rel_vec_name_list)
        self._lin_rel_vec_name_list = self._rel_vec_name_list[1:]

        for s in self._subsystems_myproc:
            s._setup_relevance(mode, relevant)

    def _setup_connections(self):
        """
        Compute dict of all connections owned by this system.
        """
        pass

    def _setup_vectors(self, root_vectors):
        """
        Compute all vectors for all vec names and assign excluded variables lists.

        Parameters
        ----------
        root_vectors : dict of dict of Vector
            Root vectors: first key is 'input', 'output', or 'residual'; second key is vec_name.
        """
        self._vectors = vectors = {'input': OrderedDict(),
                                   'output': OrderedDict(),
                                   'residual': OrderedDict()}

        # Allocate complex if root vector was allocated complex.
        alloc_complex = root_vectors['output']['nonlinear']._alloc_complex

        # This happens if you reconfigure and switch to 'cs' without forcing the vectors to be
        # initially allocated as complex.
        if not alloc_complex and 'cs' in self._approx_schemes:
            raise RuntimeError("{}: In order to activate complex step during reconfiguration, "
                               "you need to set 'force_alloc_complex' to True during setup. e.g. "
                               "'problem.setup(force_alloc_complex=True)'".format(self.msginfo))

        if self._vector_class is None:
            self._vector_class = self._local_vector_class

        vector_class = self._vector_class

        vec_names = self._rel_vec_name_list if self._use_derivatives else self._vec_names

        for vec_name in vec_names:

            # Only allocate complex in the vectors we need.
            vec_alloc_complex = root_vectors['output'][vec_name]._alloc_complex

            for kind in ['input', 'output', 'residual']:
                rootvec = root_vectors[kind][vec_name]
                vectors[kind][vec_name] = vector_class(
                    vec_name, kind, self, rootvec,
                    alloc_complex=vec_alloc_complex, ncol=rootvec._ncol)

        self._inputs = vectors['input']['nonlinear']
        self._outputs = vectors['output']['nonlinear']
        self._residuals = vectors['residual']['nonlinear']

        for subsys in self._subsystems_myproc:
            subsys._scale_factors = self._scale_factors
            subsys._setup_vectors(root_vectors)

    def _compute_root_scale_factors(self):
        """
        Compute scale factors for all variables.

        Returns
        -------
        dict
            Mapping of each absoute var name to its corresponding scaling factor tuple.
        """
        # make this a defaultdict to handle the case of access using unconnected inputs
        scale_factors = defaultdict(lambda: {
            'input': (0.0, 1.0),
        })

        for abs_name, meta in self._var_allprocs_abs2meta['output'].items():
            ref0 = meta['ref0']
            res_ref = meta['res_ref']
            a0 = ref0
            a1 = meta['ref'] - ref0
            scale_factors[abs_name] = {
                'output': (a0, a1),
                'residual': (0.0, res_ref),
            }
        return scale_factors

    def _setup_transfers(self):
        """
        Compute all transfers that are owned by this system.
        """
        pass

    def _setup_solvers(self):
        """
        Perform setup in all solvers.
        """
        # remove old solver error files if they exist
        if self.pathname == '':
            rank = MPI.COMM_WORLD.rank if MPI is not None else 0
            if rank == 0:
                for f in os.listdir('.'):
                    if fnmatchcase(f, 'solver_errors.*.out'):
                        os.remove(f)

        if self._nonlinear_solver is not None:
            self._nonlinear_solver._setup_solvers(self, 0)
        if self._linear_solver is not None:
            self._linear_solver._setup_solvers(self, 0)

        for subsys in self._subsystems_myproc:
            subsys._setup_solvers()

    def _setup_jacobians(self, recurse=True):
        """
        Set and populate jacobians down through the system tree.

        Parameters
        ----------
        recurse : bool
            If True, setup jacobians in all descendants.
        """
        asm_jac_solvers = set()
        if self._linear_solver is not None:
            asm_jac_solvers.update(self._linear_solver._assembled_jac_solver_iter())

        nl_asm_jac_solvers = set()
        if self.nonlinear_solver is not None:
            nl_asm_jac_solvers.update(self.nonlinear_solver._assembled_jac_solver_iter())

        asm_jac = None
        if asm_jac_solvers:
            asm_jac = _asm_jac_types[self.options['assembled_jac_type']](system=self)
            self._assembled_jac = asm_jac
            for s in asm_jac_solvers:
                s._assembled_jac = asm_jac

        if nl_asm_jac_solvers:
            if asm_jac is None:
                asm_jac = _asm_jac_types[self.options['assembled_jac_type']](system=self)
            for s in nl_asm_jac_solvers:
                s._assembled_jac = asm_jac

        if self._has_approx:
            self._set_approx_partials_meta()

        # At present, we don't support a AssembledJacobian in a group
        # if any subcomponents are matrix-free.
        if asm_jac is not None:
            if self.matrix_free:
                raise RuntimeError("%s: AssembledJacobian not supported for matrix-free "
                                   "subcomponent." % self.msginfo)

        if recurse:
            for subsys in self._subsystems_myproc:
                subsys._setup_jacobians()

    def set_initial_values(self):
        """
        Set all input and output variables to their declared initial values.
        """
        for abs_name, meta in self._var_abs2meta['input'].items():
            self._inputs.set_var(abs_name, meta['value'])

        for abs_name, meta in self._var_abs2meta['output'].items():
            self._outputs.set_var(abs_name, meta['value'])

    def _get_promotion_maps(self):
        """
        Define variable maps based on promotes lists.

        Returns
        -------
        dict of {'input': {str:(str, info), ...}, 'output': {str:(str, info), ...}}
            dictionary mapping input/output variable names
            to (promoted name, promotion_info) tuple.
        """
        prom_names = self._var_allprocs_prom2abs_list
        gname = self.name + '.' if self.name else ''

        def split_list(lst):
            """
            Yield match type, name/pattern/tuple info, and src_indices info.

            Parameters
            ----------
            lst : list
                List of names, patterns and/or tuples specifying promotes.

            Yields
            ------
            Enum
                match type
            str
                name or pattern string
            (str, _PromotesInfo)
                name/rename/pattern, promotion info (src_indices, etc.)
            """
            for entry in lst:
                key, pinfo = entry
                if isinstance(key, str):
                    # note, conditional here is faster than using precompiled regex
                    if '*' in key or '?' in key or '[' in key:
                        yield _MatchType.PATTERN, key, entry
                    else:
                        yield _MatchType.NAME, key, entry
                elif isinstance(key, tuple) and len(key) == 2:
                    yield _MatchType.RENAME, key[0], (key[1], pinfo)
                else:
                    raise TypeError(f"when adding subsystem '{self.pathname}', entry '{key}'"
                                    " is not a string or tuple of size 2.")

        def _dup(io, matches, match_type, name, tup):
            """
            Report error or warning when attempting to promote a variable twice.

            Parameters
            ----------
            io : str
<<<<<<< HEAD
                Variable type ('input' or 'output')
=======
                Input/output variable
>>>>>>> f802e454
            matches : dict {'input': ..., 'output': ...}
                Dict of promoted names and associated info.
            match_type : IntEnum
                Indicates whether match is an explicit name, rename, or pattern match.
            name : str
                Name of promoted variable that is specified multiple times.
            tup : tuple (?, _PromotesInfo)
                First entry can be name, rename, or pattern depending on the match type.

            Returns
            -------
            bool
                If True, ignore the new match, else replace the old with the new.
            """
            old_name, old_key, old_info, old_match_type = matches[io][name]
            _, info = tup
            if old_match_type == _MatchType.RENAME:
                old_key = (old_name, old_key)
            else:
                old_using = f"'{old_key}'"
            if match_type == _MatchType.RENAME:
                new_using = (name, tup[0])
            else:
                new_using = f"'{tup[0]}'"

            mismatch = info.compare(old_info) if info is not None else ()
            if mismatch:
                raise RuntimeError(f"{self.msginfo}: {io} variable '{name}', promoted using "
                                   f"{new_using}, was already promoted using {old_using} with "
                                   f"different values for {mismatch}.")

            if old_match_type != _MatchType.PATTERN:
                if old_key != tup[0]:
                    raise RuntimeError(f"{self.msginfo}: Can't alias promoted {io} '{name}' to "
                                       f"'{tup[0]}' because '{name}' has already been promoted as "
                                       f"'{old_key}'.")

            if old_key != '*':
                msg = f"{io} variable '{name}', promoted using {new_using}, " \
                      f"was already promoted using {old_using}."
                issue_warning(msg, prefix=self.msginfo, category=PromotionWarning)

            return match_type == _MatchType.PATTERN

        def resolve(to_match, io_types, matches, proms):
            """
            Determine the mapping of promoted names to the parent scope for a promotion type.

            This is called once for promotes or separately for promotes_inputs and promotes_outputs.
            """
            if not to_match:
                return

            # always add '*' and so we won't report if it matches nothing (in the case where the
            # system has no variables of that io type)
            found = set(('*',))

            for match_type, key, tup in split_list(to_match):
                s, pinfo = tup
                if match_type == _MatchType.PATTERN:
                    for io in io_types:
                        if io == 'output':
                            pinfo = None
                        if key == '*' and not matches[io]:  # special case. add everything
                            matches[io] = pmap = {n: (n, key, pinfo, match_type) for n in proms[io]}
                        else:
                            pmap = matches[io]
                            nmatch = len(pmap)
                            for n in proms[io]:
                                if fnmatchcase(n, key):
                                    if not (n in pmap and _dup(io, matches, match_type, n, tup)):
                                        pmap[n] = (n, key, pinfo, match_type)
                            if len(pmap) > nmatch:
                                found.add(key)
                else:  # NAME or RENAME
                    for io in io_types:
                        if io == 'output':
                            pinfo = None
                        pmap = matches[io]
                        if key in proms[io]:
                            if key in pmap:
                                _dup(io, matches, match_type, key, tup)
                            pmap[key] = (s, key, pinfo, match_type)
                            if match_type == _MatchType.NAME:
                                found.add(key)
                            else:
                                found.add((key, s))

            not_found = set(n for n, _ in to_match) - found
            if not_found:
                if (not self._var_abs2meta['input'] and not self._var_abs2meta['output'] and
                        isinstance(self, openmdao.core.group.Group)):
                    empty_group_msg = ' Group contains no variables.'
                else:
                    empty_group_msg = ''
                if len(io_types) == 2:
                    call = 'promotes'
                else:
                    call = 'promotes_%ss' % io_types[0]

                not_found = sorted(not_found, key=lambda x: x if isinstance(x, str) else x[0])
                raise RuntimeError(f"{self.msginfo}: '{call}' failed to find any matches for the "
                                   f"following names or patterns: {not_found}.{empty_group_msg}")

        maps = {'input': {}, 'output': {}}

        if self._var_promotes['input'] or self._var_promotes['output']:
            if self._var_promotes['any']:
                raise RuntimeError("%s: 'promotes' cannot be used at the same time as "
                                   "'promotes_inputs' or 'promotes_outputs'." % self.msginfo)
            resolve(self._var_promotes['input'], ('input',), maps, prom_names)
            resolve(self._var_promotes['output'], ('output',), maps, prom_names)
        else:
            resolve(self._var_promotes['any'], ('input', 'output'), maps, prom_names)

        return maps

    def _get_scope(self):
        """
        Find the input and output variables that are needed for a particular matvec product.

        Returns
        -------
        (set, set)
            Sets of output and input variables.
        """
        try:
            return self._scope_cache[None]
        except KeyError:
            self._scope_cache[None] = (frozenset(self._var_abs2meta['output']), _empty_frozen_set)
            return self._scope_cache[None]

    @contextmanager
    def _unscaled_context(self, outputs=(), residuals=()):
        """
        Context manager for units and scaling for vectors.

        Temporarily puts vectors in a physical and unscaled state, because
        internally, vectors are nominally in a dimensionless and scaled state.

        Parameters
        ----------
        outputs : list of output <Vector> objects
            List of output vectors to apply the unit and scaling conversions.
        residuals : list of residual <Vector> objects
            List of residual vectors to apply the unit and scaling conversions.
        """
        if self._has_output_scaling:
            for vec in outputs:
                vec.scale_to_phys()
        if self._has_resid_scaling:
            for vec in residuals:
                vec.scale_to_phys()

        try:

            yield

        finally:

            if self._has_output_scaling:
                for vec in outputs:
                    vec.scale_to_norm()

            if self._has_resid_scaling:
                for vec in residuals:
                    vec.scale_to_norm()

    @contextmanager
    def _scaled_context_all(self):
        """
        Context manager that temporarily puts all vectors in a scaled state.
        """
        if self._has_output_scaling:
            for vec in self._vectors['output'].values():
                vec.scale_to_norm()
        if self._has_resid_scaling:
            for vec in self._vectors['residual'].values():
                vec.scale_to_norm()

        try:

            yield

        finally:

            if self._has_output_scaling:
                for vec in self._vectors['output'].values():
                    vec.scale_to_phys()
            if self._has_resid_scaling:
                for vec in self._vectors['residual'].values():
                    vec.scale_to_phys()

    @contextmanager
    def _matvec_context(self, vec_name, scope_out, scope_in, mode, clear=True):
        """
        Context manager for vectors.

        For the given vec_name, return vectors that use a set of
        internal variables that are relevant to the current matrix-vector
        product.  This is called only from _apply_linear.

        Parameters
        ----------
        vec_name : str
            Name of the vector to use.
        scope_out : frozenset or None
            Set of absolute output names in the scope of this mat-vec product.
            If None, all are in the scope.
        scope_in : frozenset or None
            Set of absolute input names in the scope of this mat-vec product.
            If None, all are in the scope.
        mode : str
            Key for specifying derivative direction. Values are 'fwd'
            or 'rev'.
        clear : bool(True)
            If True, zero out residuals (in fwd mode) or inputs and outputs
            (in rev mode).

        Yields
        ------
        (d_inputs, d_outputs, d_residuals) : tuple of Vectors
            Yields the three Vectors configured internally to deal only
            with variables relevant to the current matrix vector product.

        """
        d_inputs = self._vectors['input'][vec_name]
        d_outputs = self._vectors['output'][vec_name]
        d_residuals = self._vectors['residual'][vec_name]

        if clear:
            if mode == 'fwd':
                d_residuals.set_val(0.0)
            else:  # rev
                d_inputs.set_val(0.0)
                d_outputs.set_val(0.0)

        if scope_out is None and scope_in is None:
            yield d_inputs, d_outputs, d_residuals
        else:
            old_ins = d_inputs._names
            old_outs = d_outputs._names

            if scope_out is not None:
                d_outputs._names = scope_out.intersection(d_outputs._abs_iter())
            if scope_in is not None:
                d_inputs._names = scope_in.intersection(d_inputs._abs_iter())

            try:
                yield d_inputs, d_outputs, d_residuals
            finally:
                # reset _names so users will see full vector contents
                d_inputs._names = old_ins
                d_outputs._names = old_outs

    @contextmanager
    def _call_user_function(self, fname, protect_inputs=True,
                            protect_outputs=False, protect_residuals=False):
        """
        Context manager that wraps a call to a user defined function.

        Protect any vectors that should not be modified to help prevent user error
        and add information about the system to any errors that don't have it already.

        Parameters
        ----------
        fname : str
            Name of the user defined function.
        protect_inputs : bool
            If True, then set the inputs vector to be read only
        protect_outputs : bool
            If True, then set the outputs vector to be read only
        protect_residuals : bool
            If True, then set the residuals vector to be read only
        """
        self._inputs.read_only = protect_inputs
        self._outputs.read_only = protect_outputs
        self._residuals.read_only = protect_residuals

        try:
            yield
        except Exception:
            err_type, err, trace = sys.exc_info()
            if str(err).startswith(self.msginfo):
                raise err
            else:
                raise err_type(f"{self.msginfo}: Error calling {fname}(), {err}")
        finally:
            self._inputs.read_only = False
            self._outputs.read_only = False
            self._residuals.read_only = False

    def get_nonlinear_vectors(self):
        """
        Return the inputs, outputs, and residuals vectors.

        Returns
        -------
        (inputs, outputs, residuals) : tuple of <Vector> instances
            Yields the inputs, outputs, and residuals nonlinear vectors.
        """
        if self._inputs is None:
            raise RuntimeError("{}: Cannot get vectors because setup has not yet been "
                               "called.".format(self.msginfo))

        return self._inputs, self._outputs, self._residuals

    def get_linear_vectors(self, vec_name='linear'):
        """
        Return the linear inputs, outputs, and residuals vectors.

        Parameters
        ----------
        vec_name : str
            Name of the linear right-hand-side vector. The default is 'linear'.

        Returns
        -------
        (inputs, outputs, residuals) : tuple of <Vector> instances
            Yields the inputs, outputs, and residuals linear vectors for vec_name.
        """
        if self._inputs is None:
            raise RuntimeError("{}: Cannot get vectors because setup has not yet been "
                               "called.".format(self.msginfo))

        if vec_name not in self._vectors['input']:
            raise ValueError("%s: There is no linear vector named %s" % (self.msginfo, vec_name))

        return (self._vectors['input'][vec_name],
                self._vectors['output'][vec_name],
                self._vectors['residual'][vec_name])

    def _get_var_offsets(self):
        """
        Compute global offsets for variables.

        Returns
        -------
        dict
            Arrays of global offsets keyed by vec_name and deriv direction.
        """
        if self._var_offsets is None:
            offsets = self._var_offsets = {}
            vec_names = self._lin_rel_vec_name_list if self._use_derivatives else self._vec_names

            for vec_name in vec_names:
                offsets[vec_name] = off_vn = {}
                for type_ in ['input', 'output']:
                    vsizes = self._var_sizes[vec_name][type_]
                    if vsizes.size > 0:
                        csum = np.empty(vsizes.size, dtype=INT_DTYPE)
                        csum[0] = 0
                        csum[1:] = np.cumsum(vsizes)[:-1]
                        off_vn[type_] = csum.reshape(vsizes.shape)
                    else:
                        off_vn[type_] = np.zeros(0, dtype=INT_DTYPE).reshape((1, 0))

            if self._use_derivatives:
                offsets['nonlinear'] = offsets['linear']

        return self._var_offsets

    @property
    def nonlinear_solver(self):
        """
        Get the nonlinear solver for this system.
        """
        return self._nonlinear_solver

    @nonlinear_solver.setter
    def nonlinear_solver(self, solver):
        """
        Set this system's nonlinear solver.
        """
        self._nonlinear_solver = solver

    @property
    def linear_solver(self):
        """
        Get the linear solver for this system.
        """
        return self._linear_solver

    @linear_solver.setter
    def linear_solver(self, solver):
        """
        Set this system's linear solver.
        """
        self._linear_solver = solver

    @property
    def _force_alloc_complex(self):
        return self._problem_meta['force_alloc_complex']

    @property
    def _use_derivatives(self):
        return self._problem_meta['use_derivatives']

    @property
    def _local_vector_class(self):
        return self._problem_meta['local_vector_class']

    @property
    def _distributed_vector_class(self):
        return self._problem_meta['distributed_vector_class']

    @property
    def _vec_names(self):
        return self._problem_meta['vec_names']

    @property
    def _lin_vec_names(self):
        return self._problem_meta['lin_vec_names']

    @property
    def _recording_iter(self):
        return self._problem_meta['recording_iter']

    @property
    def _static_mode(self):
        """
        Return True if we are outside of setup.

        In this case, add_input, add_output, and add_subsystem all add to the
        '_static' versions of the respective data structures.
        These data structures are never reset during setup.

        Returns
        -------
        True if outside of setup.
        """
        return self._problem_meta is None or self._problem_meta['static_mode']

    def _set_solver_print(self, level=2, depth=1e99, type_='all'):
        """
        Apply the given print settings to the internal solvers, recursively.

        Parameters
        ----------
        level : int
            iprint level. Set to 2 to print residuals each iteration; set to 1
            to print just the iteration totals; set to 0 to disable all printing
            except for failures, and set to -1 to disable all printing including failures.
        depth : int
            How deep to recurse. For example, you can set this to 0 if you only want
            to print the top level linear and nonlinear solver messages. Default
            prints everything.
        type_ : str
            Type of solver to set: 'LN' for linear, 'NL' for nonlinear, or 'all' for all.
        """
        if self._linear_solver is not None and type_ != 'NL':
            self._linear_solver._set_solver_print(level=level, type_=type_)
        if self.nonlinear_solver is not None and type_ != 'LN':
            self.nonlinear_solver._set_solver_print(level=level, type_=type_)

        for subsys, _ in self._subsystems_allprocs.values():

            current_depth = subsys.pathname.count('.')
            if current_depth >= depth:
                continue

            subsys._set_solver_print(level=level, depth=depth - current_depth, type_=type_)

            if subsys._linear_solver is not None and type_ != 'NL':
                subsys._linear_solver._set_solver_print(level=level, type_=type_)
            if subsys.nonlinear_solver is not None and type_ != 'LN':
                subsys.nonlinear_solver._set_solver_print(level=level, type_=type_)

    def _setup_solver_print(self, recurse=True):
        """
        Apply the cached solver print settings during setup.

        Parameters
        ----------
        recurse : bool
            Whether to call this method in subsystems.
        """
        for level, depth, type_ in self._solver_print_cache:
            self._set_solver_print(level, depth, type_)

        if recurse:
            for subsys in self._subsystems_myproc:
                subsys._setup_solver_print(recurse=recurse)

    def set_solver_print(self, level=2, depth=1e99, type_='all'):
        """
        Control printing for solvers and subsolvers in the model.

        Parameters
        ----------
        level : int
            iprint level. Set to 2 to print residuals each iteration; set to 1
            to print just the iteration totals; set to 0 to disable all printing
            except for failures, and set to -1 to disable all printing including failures.
        depth : int
            How deep to recurse. For example, you can set this to 0 if you only want
            to print the top level linear and nonlinear solver messages. Default
            prints everything.
        type_ : str
            Type of solver to set: 'LN' for linear, 'NL' for nonlinear, or 'all' for all.
        """
        if (level, depth, type_) not in self._solver_print_cache:
            self._solver_print_cache.append((level, depth, type_))

    def _set_approx_partials_meta(self):
        # this will load a static coloring (if any) and will populate wrt_matches if
        # there is any coloring (static or dynamic).
        self._get_static_wrt_matches()

    def _get_static_wrt_matches(self):
        """
        Return wrt_matches for static coloring if there is one.

        Returns
        -------
        list of str or ()
            List of wrt_matches for a static coloring or () if there isn't one.
        """
        if (self._coloring_info['coloring'] is not None and
                self._coloring_info['wrt_matches'] is None):
            self._update_wrt_matches(self._coloring_info)

        # if coloring has been specified, we don't want to have multiple
        # approximations for the same subjac, so don't register any new
        # approximations when the wrt matches those used in the coloring.
        if self._get_static_coloring() is not None:  # static coloring has been specified
            return self._coloring_info['wrt_matches']

        return ()  # for dynamic coloring or no coloring

    def system_iter(self, include_self=False, recurse=True, typ=None):
        """
        Yield a generator of local subsystems of this system.

        Parameters
        ----------
        include_self : bool
            If True, include this system in the iteration.
        recurse : bool
            If True, iterate over the whole tree under this system.
        typ : type
            If not None, only yield Systems that match that are instances of the
            given type.
        """
        if include_self and (typ is None or isinstance(self, typ)):
            yield self

        for s in self._subsystems_myproc:
            if typ is None or isinstance(s, typ):
                yield s
            if recurse:
                for sub in s.system_iter(recurse=True, typ=typ):
                    yield sub

    def add_design_var(self, name, lower=None, upper=None, ref=None, ref0=None, indices=None,
                       adder=None, scaler=None, units=None,
                       parallel_deriv_color=None, vectorize_derivs=False,
                       cache_linear_solution=False):
        r"""
        Add a design variable to this system.

        Parameters
        ----------
        name : string
            Name of the design variable in the system.
        lower : float or ndarray, optional
            Lower boundary for the input
        upper : upper or ndarray, optional
            Upper boundary for the input
        ref : float or ndarray, optional
            Value of design var that scales to 1.0 in the driver.
        ref0 : float or ndarray, optional
            Value of design var that scales to 0.0 in the driver.
        indices : iter of int, optional
            If an input is an array, these indicate which entries are of
            interest for this particular design variable.  These may be
            positive or negative integers.
        units : str, optional
            Units to convert to before applying scaling.
        adder : float or ndarray, optional
            Value to add to the model value to get the scaled value for the driver. adder
            is first in precedence.  adder and scaler are an alterantive to using ref
            and ref0.
        scaler : float or ndarray, optional
            value to multiply the model value to get the scaled value for the driver. scaler
            is second in precedence. adder and scaler are an alterantive to using ref
            and ref0.
        parallel_deriv_color : string
            If specified, this design var will be grouped for parallel derivative
            calculations with other variables sharing the same parallel_deriv_color.
        vectorize_derivs : bool
            If True, vectorize derivative calculations.
        cache_linear_solution : bool
            If True, store the linear solution vectors for this variable so they can
            be used to start the next linear solution with an initial guess equal to the
            solution from the previous linear solve.

        Notes
        -----
        The response can be scaled using ref and ref0.
        The argument :code:`ref0` represents the physical value when the scaled value is 0.
        The argument :code:`ref` represents the physical value when the scaled value is 1.
        """
        if name in self._design_vars or name in self._static_design_vars:
            msg = "{}: Design Variable '{}' already exists."
            raise RuntimeError(msg.format(self.msginfo, name))

        # Name must be a string
        if not isinstance(name, str):
            raise TypeError('{}: The name argument should be a string, got {}'.format(self.msginfo,
                                                                                      name))

        if units is not None:
            if not isinstance(units, str):
                raise TypeError(f"{self.msginfo}: The units argument should be a str or None for "
                                f"design_var '{name}'.")
            try:
                units = simplify_unit(units, msginfo=self.msginfo)
            except ValueError as e:
                raise(ValueError(f"{str(e)[:-1]} for design_var '{name}'."))

        # Convert ref/ref0 to ndarray/float as necessary
        ref = format_as_float_or_array('ref', ref, val_if_none=None, flatten=True)
        ref0 = format_as_float_or_array('ref0', ref0, val_if_none=None, flatten=True)

        # determine adder and scaler based on args
        adder, scaler = determine_adder_scaler(ref0, ref, adder, scaler)

        if lower is None:
            # if not set, set lower to -INF_BOUND and don't apply adder/scaler
            lower = -openmdao.INF_BOUND
        else:
            # Convert lower to ndarray/float as necessary
            lower = format_as_float_or_array('lower', lower, flatten=True)
            # Apply scaler/adder
            lower = (lower + adder) * scaler

        if upper is None:
            # if not set, set upper to INF_BOUND and don't apply adder/scaler
            upper = openmdao.INF_BOUND
        else:
            # Convert upper to ndarray/float as necessary
            upper = format_as_float_or_array('upper', upper, flatten=True)
            # Apply scaler/adder
            upper = (upper + adder) * scaler

        if self._static_mode:
            design_vars = self._static_design_vars
        else:
            design_vars = self._design_vars

        dvs = OrderedDict()

        if isinstance(scaler, np.ndarray):
            if np.all(scaler == 1.0):
                scaler = None
        elif scaler == 1.0:
            scaler = None
        dvs['scaler'] = scaler

        if isinstance(adder, np.ndarray):
            if not np.any(adder):
                adder = None
        elif adder == 0.0:
            adder = None
        dvs['adder'] = adder

        dvs['name'] = name
        dvs['upper'] = upper
        dvs['lower'] = lower
        dvs['ref'] = ref
        dvs['ref0'] = ref0
        dvs['units'] = units
        dvs['cache_linear_solution'] = cache_linear_solution

        if indices is not None:

            if _is_slicer_op(indices):
                pass
            # If given, indices must be a sequence
            elif not (isinstance(indices, Iterable) and
                      all([isinstance(i, Integral) for i in indices])):
                raise ValueError("{}: If specified, design var indices must be a sequence of "
                                 "integers.".format(self.msginfo))
            else:
                indices = np.atleast_1d(indices)
                dvs['size'] = size = len(indices)

            # All refs: check the shape if necessary
            for item, item_name in zip([ref, ref0, scaler, adder, upper, lower],
                                       ['ref', 'ref0', 'scaler', 'adder', 'upper', 'lower']):
                if isinstance(item, np.ndarray):
                    if item.size != size:
                        raise ValueError("%s: When adding design var '%s', %s should have size "
                                         "%d but instead has size %d." % (self.msginfo, name,
                                                                          item_name, size,
                                                                          item.size))

        dvs['indices'] = indices
        dvs['parallel_deriv_color'] = parallel_deriv_color
        dvs['vectorize_derivs'] = vectorize_derivs

        design_vars[name] = dvs

    def add_response(self, name, type_, lower=None, upper=None, equals=None,
                     ref=None, ref0=None, indices=None, index=None, units=None,
                     adder=None, scaler=None, linear=False, parallel_deriv_color=None,
                     vectorize_derivs=False, cache_linear_solution=False):
        r"""
        Add a response variable to this system.

        The response can be scaled using ref and ref0.
        The argument :code:`ref0` represents the physical value when the scaled value is 0.
        The argument :code:`ref` represents the physical value when the scaled value is 1.

        Parameters
        ----------
        name : string
            Name of the response variable in the system.
        type_ : string
            The type of response. Supported values are 'con' and 'obj'
        lower : float or ndarray, optional
            Lower boundary for the variable
        upper : upper or ndarray, optional
            Upper boundary for the variable
        equals : equals or ndarray, optional
            Equality constraint value for the variable
        ref : float or ndarray, optional
            Value of response variable that scales to 1.0 in the driver.
        ref0 : upper or ndarray, optional
            Value of response variable that scales to 0.0 in the driver.
        indices : sequence of int, optional
            If variable is an array, these indicate which entries are of
            interest for this particular response.
        index : int, optional
            If variable is an array, this indicates which entry is of
            interest for this particular response.
        units : str, optional
            Units to convert to before applying scaling.
        adder : float or ndarray, optional
            Value to add to the model value to get the scaled value for the driver. adder
            is first in precedence.  adder and scaler are an alterantive to using ref
            and ref0.
        scaler : float or ndarray, optional
            value to multiply the model value to get the scaled value for the driver. scaler
            is second in precedence. adder and scaler are an alterantive to using ref
            and ref0.
        linear : bool
            Set to True if constraint is linear. Default is False.
        parallel_deriv_color : string
            If specified, this design var will be grouped for parallel derivative
            calculations with other variables sharing the same parallel_deriv_color.
        vectorize_derivs : bool
            If True, vectorize derivative calculations.
        cache_linear_solution : bool
            If True, store the linear solution vectors for this variable so they can
            be used to start the next linear solution with an initial guess equal to the
            solution from the previous linear solve.
        """
        # Name must be a string
        if not isinstance(name, str):
            raise TypeError('{}: The name argument should be a string, '
                            'got {}'.format(self.msginfo, name))

        # Type must be a string and one of 'con' or 'obj'
        if not isinstance(type_, str):
            raise TypeError('{}: The type argument should be a string'.format(self.msginfo))
        elif type_ not in ('con', 'obj'):
            raise ValueError('{}: The type must be one of \'con\' or \'obj\': '
                             'Got \'{}\' instead'.format(self.msginfo, name))

        if units is not None:
            if not isinstance(units, str):
                raise TypeError(f"{self.msginfo}: The units argument should be a str or None for "
                                f"response '{name}'.")
            try:
                units = simplify_unit(units, msginfo=self.msginfo)
            except ValueError as e:
                raise(ValueError(f"{str(e)[:-1]} for response '{name}'."))

        if name in self._responses or name in self._static_responses:
            typemap = {'con': 'Constraint', 'obj': 'Objective'}
            msg = "{}: {} '{}' already exists.".format(self.msginfo, typemap[type_], name)
            raise RuntimeError(msg.format(name))

        # Convert ref/ref0 to ndarray/float as necessary
        ref = format_as_float_or_array('ref', ref, val_if_none=None, flatten=True)
        ref0 = format_as_float_or_array('ref0', ref0, val_if_none=None, flatten=True)

        # determine adder and scaler based on args
        adder, scaler = determine_adder_scaler(ref0, ref, adder, scaler)

        # A constraint cannot be an equality and inequality constraint
        if equals is not None and (lower is not None or upper is not None):
            msg = "{}: Constraint '{}' cannot be both equality and inequality."
            raise ValueError(msg.format(self.msginfo, name))

        if _is_slicer_op(indices):
            pass
        # If given, indices must be a sequence
        elif (indices is not None and not (
                isinstance(indices, Iterable) and all([isinstance(i, Integral) for i in indices]))):
            raise ValueError("{}: If specified, response indices must be a sequence of "
                             "integers.".format(self.msginfo))

        if self._static_mode:
            responses = self._static_responses
        else:
            responses = self._responses

        resp = OrderedDict()

        if type_ == 'con':

            # Convert lower to ndarray/float as necessary
            try:
                if lower is None:
                    # don't apply adder/scaler if lower not set
                    lower = -openmdao.INF_BOUND
                else:
                    lower = format_as_float_or_array('lower', lower, flatten=True)
                    lower = (lower + adder) * scaler
            except (TypeError, ValueError):
                raise TypeError("Argument 'lower' can not be a string ('{}' given). You can not "
                                "specify a variable as lower bound. You can only provide constant "
                                "float values".format(lower))

            # Convert upper to ndarray/float as necessary
            try:
                if upper is None:
                    # don't apply adder/scaler if upper not set
                    upper = openmdao.INF_BOUND
                else:
                    upper = format_as_float_or_array('upper', upper, flatten=True)
                    upper = (upper + adder) * scaler
            except (TypeError, ValueError):
                raise TypeError("Argument 'upper' can not be a string ('{}' given). You can not "
                                "specify a variable as upper bound. You can only provide constant "
                                "float values".format(upper))
            # Convert equals to ndarray/float as necessary
            if equals is not None:
                try:
                    equals = format_as_float_or_array('equals', equals, flatten=True)
                except (TypeError, ValueError):
                    raise TypeError("Argument 'equals' can not be a string ('{}' given). You can "
                                    "not specify a variable as equals bound. You can only provide "
                                    "constant float values".format(equals))
                equals = (equals + adder) * scaler

            resp['lower'] = lower
            resp['upper'] = upper
            resp['equals'] = equals
            resp['linear'] = linear
            if indices is not None:
                indices = np.atleast_1d(indices)
                resp['size'] = len(indices)
            resp['indices'] = indices
        else:  # 'obj'
            if index is not None:
                resp['size'] = 1
                index = np.array([index], dtype=INT_DTYPE)
            resp['indices'] = index

        if isinstance(scaler, np.ndarray):
            if np.all(scaler == 1.0):
                scaler = None
        elif scaler == 1.0:
            scaler = None
        resp['scaler'] = scaler

        if isinstance(adder, np.ndarray):
            if not np.any(adder):
                adder = None
        elif adder == 0.0:
            adder = None
        resp['adder'] = adder

        if resp['indices'] is not None:
            size = resp['indices'].size
            vlist = [ref, ref0, scaler, adder]
            nlist = ['ref', 'ref0', 'scaler', 'adder']
            if type_ == 'con':
                tname = 'constraint'
                vlist.extend([upper, lower, equals])
                nlist.extend(['upper', 'lower', 'equals'])
            else:
                tname = 'objective'

            # All refs: check the shape if necessary
            for item, item_name in zip(vlist, nlist):
                if isinstance(item, np.ndarray):
                    if item.size != size:
                        raise ValueError("%s: When adding %s '%s', %s should have size "
                                         "%d but instead has size %d." % (self.msginfo, tname,
                                                                          name, item_name, size,
                                                                          item.size))
        resp['name'] = name
        resp['ref'] = ref
        resp['ref0'] = ref0
        resp['type'] = type_
        resp['units'] = units
        resp['cache_linear_solution'] = cache_linear_solution

        resp['parallel_deriv_color'] = parallel_deriv_color
        resp['vectorize_derivs'] = vectorize_derivs

        responses[name] = resp

    def add_constraint(self, name, lower=None, upper=None, equals=None,
                       ref=None, ref0=None, adder=None, scaler=None, units=None,
                       indices=None, linear=False, parallel_deriv_color=None,
                       vectorize_derivs=False, cache_linear_solution=False):
        r"""
        Add a constraint variable to this system.

        Parameters
        ----------
        name : string
            Name of the response variable in the system.
        lower : float or ndarray, optional
            Lower boundary for the variable
        upper : float or ndarray, optional
            Upper boundary for the variable
        equals : float or ndarray, optional
            Equality constraint value for the variable
        ref : float or ndarray, optional
            Value of response variable that scales to 1.0 in the driver.
        ref0 : float or ndarray, optional
            Value of response variable that scales to 0.0 in the driver.
        adder : float or ndarray, optional
            Value to add to the model value to get the scaled value for the driver. adder
            is first in precedence.  adder and scaler are an alterantive to using ref
            and ref0.
        scaler : float or ndarray, optional
            value to multiply the model value to get the scaled value for the driver. scaler
            is second in precedence. adder and scaler are an alterantive to using ref
            and ref0.
        units : str, optional
            Units to convert to before applying scaling.
        indices : sequence of int, optional
            If variable is an array, these indicate which entries are of
            interest for this particular response.  These may be positive or
            negative integers.
        linear : bool
            Set to True if constraint is linear. Default is False.
        parallel_deriv_color : string
            If specified, this design var will be grouped for parallel derivative
            calculations with other variables sharing the same parallel_deriv_color.
        vectorize_derivs : bool
            If True, vectorize derivative calculations.
        cache_linear_solution : bool
            If True, store the linear solution vectors for this variable so they can
            be used to start the next linear solution with an initial guess equal to the
            solution from the previous linear solve.

        Notes
        -----
        The response can be scaled using ref and ref0.
        The argument :code:`ref0` represents the physical value when the scaled value is 0.
        The argument :code:`ref` represents the physical value when the scaled value is 1.
        The arguments (:code:`lower`, :code:`upper`, :code:`equals`) can not be strings or variable
        names.
        """
        self.add_response(name=name, type_='con', lower=lower, upper=upper,
                          equals=equals, scaler=scaler, adder=adder, ref=ref,
                          ref0=ref0, indices=indices, linear=linear, units=units,
                          parallel_deriv_color=parallel_deriv_color,
                          vectorize_derivs=vectorize_derivs,
                          cache_linear_solution=cache_linear_solution)

    def add_objective(self, name, ref=None, ref0=None, index=None, units=None,
                      adder=None, scaler=None, parallel_deriv_color=None,
                      vectorize_derivs=False, cache_linear_solution=False):
        r"""
        Add a response variable to this system.

        Parameters
        ----------
        name : string
            Name of the response variable in the system.
        ref : float or ndarray, optional
            Value of response variable that scales to 1.0 in the driver.
        ref0 : float or ndarray, optional
            Value of response variable that scales to 0.0 in the driver.
        index : int, optional
            If variable is an array, this indicates which entry is of
            interest for this particular response. This may be a positive
            or negative integer.
        units : str, optional
            Units to convert to before applying scaling.
        adder : float or ndarray, optional
            Value to add to the model value to get the scaled value for the driver. adder
            is first in precedence.  adder and scaler are an alterantive to using ref
            and ref0.
        scaler : float or ndarray, optional
            value to multiply the model value to get the scaled value for the driver. scaler
            is second in precedence. adder and scaler are an alterantive to using ref
            and ref0.
        parallel_deriv_color : string
            If specified, this design var will be grouped for parallel derivative
            calculations with other variables sharing the same parallel_deriv_color.
        vectorize_derivs : bool
            If True, vectorize derivative calculations.
        cache_linear_solution : bool
            If True, store the linear solution vectors for this variable so they can
            be used to start the next linear solution with an initial guess equal to the
            solution from the previous linear solve.

        Notes
        -----
        The objective can be scaled using scaler and adder, where

        .. math::

            x_{scaled} = scaler(x + adder)

        or through the use of ref/ref0, which map to scaler and adder through
        the equations:

        .. math::

            0 = scaler(ref_0 + adder)

            1 = scaler(ref + adder)

        which results in:

        .. math::

            adder = -ref_0

            scaler = \frac{1}{ref + adder}
        """
        if index is not None and not isinstance(index, int):
            raise TypeError('{}: If specified, objective index must be '
                            'an int.'.format(self.msginfo))
        self.add_response(name, type_='obj', scaler=scaler, adder=adder,
                          ref=ref, ref0=ref0, index=index, units=units,
                          parallel_deriv_color=parallel_deriv_color,
                          vectorize_derivs=vectorize_derivs,
                          cache_linear_solution=cache_linear_solution)

    def get_design_vars(self, recurse=True, get_sizes=True, use_prom_ivc=True):
        """
        Get the DesignVariable settings from this system.

        Retrieve all design variable settings from the system and, if recurse
        is True, all of its subsystems.

        Parameters
        ----------
        recurse : bool
            If True, recurse through the subsystems and return the path of
            all design vars relative to the this system.
        get_sizes : bool, optional
            If True, compute the size of each design variable.
        use_prom_ivc : bool
            Translate auto_ivc_names to their promoted input names.

        Returns
        -------
        dict
            The design variables defined in the current system and, if
            recurse=True, its subsystems.

        """
        pro2abs_out = self._var_allprocs_prom2abs_list['output']
        pro2abs_in = self._var_allprocs_prom2abs_list['input']
        model = self._problem_meta['model_ref']()
        conns = model._conn_global_abs_in2out
        abs2meta_out = model._var_allprocs_abs2meta['output']

        # Human readable error message during Driver setup.
        out = OrderedDict()
        try:
            for name, data in self._design_vars.items():
                if name in pro2abs_out:

                    # This is an output name, most likely a manual indepvarcomp.
                    abs_name = pro2abs_out[name][0]
                    out[abs_name] = data
                    out[abs_name]['ivc_source'] = abs_name
                    out[abs_name]['distributed'] = \
                        abs_name in abs2meta_out and abs2meta_out[abs_name]['distributed']

                else:  # assume an input name else KeyError

                    # Design variable on an auto_ivc input, so use connected output name.
                    in_abs = pro2abs_in[name][0]
                    ivc_path = conns[in_abs]
                    distrib = ivc_path in abs2meta_out and abs2meta_out[ivc_path]['distributed']
                    if use_prom_ivc:
                        out[name] = data
                        out[name]['ivc_source'] = ivc_path
                        out[name]['distributed'] = distrib
                    else:
                        out[ivc_path] = data
                        out[ivc_path]['ivc_source'] = ivc_path
                        out[ivc_path]['distributed'] = distrib

        except KeyError as err:
            msg = "{}: Output not found for design variable {}."
            raise RuntimeError(msg.format(self.msginfo, str(err)))

        if get_sizes:
            # Size them all
            sizes = model._var_sizes['nonlinear']['output']
            abs2idx = model._var_allprocs_abs2idx['nonlinear']
            owning_rank = model._owning_rank

            for name, meta in out.items():

                src_name = name
                if meta['ivc_source'] is not None:
                    src_name = meta['ivc_source']

                if 'size' not in meta:
                    if src_name in abs2idx:
                        if meta['distributed']:
                            meta['size'] = sizes[model.comm.rank, abs2idx[src_name]]
                        else:
                            meta['size'] = sizes[owning_rank[src_name], abs2idx[src_name]]
                    else:
                        meta['size'] = 0  # discrete var, don't know size
                meta['size'] = int(meta['size'])  # make default int so will be json serializable

                if src_name in abs2idx:
                    meta = abs2meta_out[src_name]
                    out[name]['distributed'] = meta['distributed']
                    out[name]['global_size'] = meta['global_size']
                else:
                    out[name]['global_size'] = 0  # discrete var

        if recurse:
            abs2prom_in = self._var_allprocs_abs2prom['input']
            for subsys in self._subsystems_myproc:
                dvs = subsys.get_design_vars(recurse=recurse, get_sizes=get_sizes,
                                             use_prom_ivc=use_prom_ivc)
                if use_prom_ivc:
                    # have to promote subsystem prom name to this level
                    sub_pro2abs_in = subsys._var_allprocs_prom2abs_list['input']
                    for dv, meta in dvs.items():
                        if dv in sub_pro2abs_in:
                            abs_dv = sub_pro2abs_in[dv][0]
                            out[abs2prom_in[abs_dv]] = meta
                        else:
                            out[dv] = meta
                else:
                    out.update(dvs)

            if self.comm.size > 1 and self._subsystems_allprocs:
                my_out = out
                allouts = self.comm.allgather(out)
                out = OrderedDict()
                for rank, all_out in enumerate(allouts):
                    for name, meta in all_out.items():
                        if name not in out:
                            if name in my_out:
                                out[name] = my_out[name]
                            else:
                                out[name] = meta

        return out

    def get_responses(self, recurse=True, get_sizes=True, use_prom_ivc=False):
        """
        Get the response variable settings from this system.

        Retrieve all response variable settings from the system as a dict,
        keyed by variable name.

        Parameters
        ----------
        recurse : bool, optional
            If True, recurse through the subsystems and return the path of
            all responses relative to the this system.
        get_sizes : bool, optional
            If True, compute the size of each response.
        use_prom_ivc : bool
            Translate auto_ivc_names to their promoted input names.

        Returns
        -------
        dict
            The responses defined in the current system and, if
            recurse=True, its subsystems.

        """
        prom2abs_out = self._var_allprocs_prom2abs_list['output']
        prom2abs_in = self._var_allprocs_prom2abs_list['input']
        model = self._problem_meta['model_ref']()
        conns = model._conn_global_abs_in2out
        abs2meta_out = model._var_allprocs_abs2meta['output']

        # Human readable error message during Driver setup.
        try:
            out = {}
            for name, data in self._responses.items():
                if name in prom2abs_out:
                    abs_name = prom2abs_out[name][0]
                    out[abs_name] = data
                    out[abs_name]['ivc_source'] = abs_name
                    out[abs_name]['distributed'] = \
                        abs_name in abs2meta_out and abs2meta_out[abs_name]['distributed']

                else:
                    # A constraint can be on an auto_ivc input, so use connected
                    # output name.
                    in_abs = prom2abs_in[name][0]
                    ivc_path = conns[in_abs]
                    distrib = ivc_path in abs2meta_out and abs2meta_out[ivc_path]['distributed']
                    if use_prom_ivc:
                        out[name] = data
                        out[name]['ivc_source'] = ivc_path
                        out[name]['distributed'] = distrib
                    else:
                        out[ivc_path] = data
                        out[ivc_path]['ivc_source'] = ivc_path
                        out[ivc_path]['distributed'] = distrib

        except KeyError as err:
            msg = "{}: Output not found for response {}."
            raise RuntimeError(msg.format(self.msginfo, str(err)))

        if get_sizes:
            # Size them all
            sizes = model._var_sizes['nonlinear']['output']
            abs2idx = model._var_allprocs_abs2idx['nonlinear']
            owning_rank = model._owning_rank
            for prom_name, response in out.items():
                name = response['ivc_source']

                # Discrete vars
                if name not in abs2idx:
                    response['size'] = response['global_size'] = 0  # discrete var, don't know size
                    continue

                meta = abs2meta_out[name]
                response['distributed'] = meta['distributed']

                if response['indices'] is not None:
                    # Index defined in this response.
                    response['global_size'] = len(response['indices']) if meta['distributed'] \
                        else meta['global_size']

                else:
                    response['size'] = sizes[owning_rank[name], abs2idx[name]]
                    response['global_size'] = meta['global_size']

        if recurse:
            abs2prom_in = self._var_allprocs_abs2prom['input']
            for subsys in self._subsystems_myproc:
                resps = subsys.get_responses(recurse=recurse, get_sizes=get_sizes,
                                             use_prom_ivc=use_prom_ivc)
                if use_prom_ivc:
                    # have to promote subsystem prom name to this level
                    sub_pro2abs_in = subsys._var_allprocs_prom2abs_list['input']
                    for dv, meta in resps.items():
                        if dv in sub_pro2abs_in:
                            abs_resp = sub_pro2abs_in[dv][0]
                            out[abs2prom_in[abs_resp]] = meta
                        else:
                            out[dv] = meta
                else:
                    out.update(resps)

            if self.comm.size > 1 and self._subsystems_allprocs:
                all_outs = self.comm.allgather(out)
                out = OrderedDict()
                for rank, all_out in enumerate(all_outs):
                    out.update(all_out)

        return out

    def get_constraints(self, recurse=True):
        """
        Get the Constraint settings from this system.

        Retrieve the constraint settings for the current system as a dict,
        keyed by variable name.

        Parameters
        ----------
        recurse : bool, optional
            If True, recurse through the subsystems and return the path of
            all constraints relative to the this system.

        Returns
        -------
        dict
            The constraints defined in the current system.

        """
        return OrderedDict((key, response) for (key, response) in
                           self.get_responses(recurse=recurse).items()
                           if response['type'] == 'con')

    def get_objectives(self, recurse=True):
        """
        Get the Objective settings from this system.

        Retrieve all objectives settings from the system as a dict, keyed
        by variable name.

        Parameters
        ----------
        recurse : bool, optional
            If True, recurse through the subsystems and return the path of
            all objective relative to the this system.

        Returns
        -------
        dict
            The objectives defined in the current system.

        """
        return OrderedDict((key, response) for (key, response) in
                           self.get_responses(recurse=recurse).items()
                           if response['type'] == 'obj')

    def run_apply_nonlinear(self):
        """
        Compute residuals.

        This calls _apply_nonlinear, but with the model assumed to be in an unscaled state.
        """
        with self._scaled_context_all():
            self._apply_nonlinear()

    def get_io_metadata(self, iotypes=('input', 'output'), metadata_keys=None,
                        includes=None, excludes=None, tags=(), get_remote=False, rank=None,
                        return_rel_names=True):
        """
        Retrieve metdata for a filtered list of variables.

        Parameters
        ----------
        iotypes : str or iter of str
            Will contain either 'input', 'output', or both.  Defaults to both.
        metadata_keys : iter of str or None
            Names of metadata entries to be retrieved or None, meaning retrieve all
            available 'allprocs' metadata.  If 'values' or 'src_indices' are required,
            their keys must be provided explicitly since they are not found in the 'allprocs'
            metadata and must be retrieved from local metadata located in each process.
        includes : str, iter of str or None
            Collection of glob patterns for pathnames of variables to include. Default is None,
            which includes all variables.
        excludes : str, iter of str or None
            Collection of glob patterns for pathnames of variables to exclude. Default is None.
        tags : str or iter of strs
            User defined tags that can be used to filter what gets listed. Only inputs with the
            given tags will be listed.
            Default is None, which means there will be no filtering based on tags.
        get_remote : bool
            If True, retrieve variables from other MPI processes as well.
        rank : int or None
            If None, and get_remote is True, retrieve values from all MPI process to all other
            MPI processes.  Otherwise, if get_remote is True, retrieve values from all MPI
            processes only to the specified rank.
        return_rel_names : bool
            If True, the names returned will be relative to the scope of this System. Otherwise
            they will be absolute names.

        Returns
        -------
        dict
            A dict of metadata keyed on name, where name is either absolute or relative
            based on the value of the `return_rel_names` arg, and metadata is a dict containing
            entries based on the value of the metadata_keys arg.  Every metadata dict will
            always contain two entries, 'promoted_name' and 'discrete', to indicate a given
            variable's promoted name and whether or not it is discrete.
        """
        prefix = self.pathname + '.' if self.pathname else ''
        rel_idx = len(prefix)

        if isinstance(iotypes, str):
            iotypes = (iotypes,)
        if isinstance(includes, str):
            includes = (includes,)
        if isinstance(excludes, str):
            excludes = (excludes,)

        loc2meta = self._var_abs2meta
        all2meta = self._var_allprocs_abs2meta

        dynset = set(('shape', 'size', 'value'))
        gather_keys = {'value', 'src_indices'}
        need_gather = get_remote and self.comm.size > 1
        if metadata_keys is not None:
            keyset = set(metadata_keys)
            diff = keyset - allowed_meta_names
            if diff:
                raise RuntimeError(f"{self.msginfo}: {sorted(diff)} are not valid metadata entry "
                                   "names.")
        need_local_meta = metadata_keys is not None and len(gather_keys.intersection(keyset)) > 0
        nodyn = metadata_keys is None or keyset.intersection(dynset)

        if need_local_meta:
            metadict = loc2meta
            disc_metadict = self._var_discrete
        else:
            metadict = all2meta
            disc_metadict = self._var_allprocs_discrete
            need_gather = False  # we can get everything from 'allprocs' dict without gathering

        if tags:
            tagset = make_set(tags)

        result = {}

        it = self._var_allprocs_abs2prom if get_remote else self._var_abs2prom

        for iotype in iotypes:
            cont2meta = metadict[iotype]
            disc2meta = disc_metadict[iotype]

            for abs_name, prom in it[iotype].items():
                if not match_prom_or_abs(abs_name, prom, includes, excludes):
                    continue

                rel_name = abs_name[rel_idx:]

                if abs_name in all2meta[iotype]:  # continuous
                    meta = cont2meta[abs_name] if abs_name in cont2meta else None
                    distrib = all2meta[iotype][abs_name]['distributed']
                    if nodyn:
                        a2m = all2meta[iotype][abs_name]
                        if a2m['shape'] is None and (a2m['shape_by_conn'] or a2m['copy_shape']):
                            raise RuntimeError(f"{self.msginfo}: Can't retrieve shape, size, or "
                                               f"value for dynamically sized variable '{prom}' "
                                               "because they aren't known yet.")
                else:  # discrete
                    if need_local_meta:  # use relative name for discretes
                        meta = disc2meta[rel_name] if rel_name in disc2meta else None
                    else:
                        meta = disc2meta[abs_name]
                    distrib = False

                if meta is None:
                    ret_meta = None
                else:
                    if metadata_keys is None:
                        ret_meta = meta.copy()
                    else:
                        ret_meta = {}
                        for key in metadata_keys:
                            try:
                                ret_meta[key] = meta[key]
                            except KeyError:
                                ret_meta[key] = 'Unavailable'

                if need_gather:
                    if distrib or abs_name in self._vars_to_gather:
                        if rank is None:
                            allproc_metas = self.comm.allgather(ret_meta)
                        else:
                            allproc_metas = self.comm.gather(ret_meta, root=rank)

                        if rank is None or self.comm.rank == rank:
                            if not ret_meta:
                                ret_meta = {}
                            if distrib:
                                if 'value' in metadata_keys:
                                    # assemble the full distributed value
                                    dist_vals = [m['value'] for m in allproc_metas
                                                 if m is not None and m['value'].size > 0]
                                    if dist_vals:
                                        ret_meta['value'] = np.concatenate(dist_vals)
                                    else:
                                        ret_meta['value'] = np.zeros(0)
                                if 'src_indices' in metadata_keys:
                                    # assemble full src_indices
                                    dist_src_inds = [m['src_indices'] for m in allproc_metas
                                                     if m is not None and m['src_indices'].size > 0]
                                    if dist_src_inds:
                                        ret_meta['src_indices'] = np.concatenate(dist_src_inds)
                                    else:
                                        ret_meta['src_indices'] = np.zeros(0, dtype=INT_DTYPE)

                            elif abs_name in self._vars_to_gather:
                                for m in allproc_metas:
                                    if m is not None:
                                        ret_meta = m
                                        break
                        else:
                            ret_meta = None

                if ret_meta is not None:
                    ret_meta['prom_name'] = prom
                    ret_meta['discrete'] = abs_name not in all2meta

                    vname = rel_name if return_rel_names else abs_name

                    if tags and not tagset & ret_meta['tags']:
                        continue

                    result[vname] = ret_meta

        return result

    def list_inputs(self,
                    values=True,
                    prom_name=False,
                    units=False,
                    shape=False,
                    global_shape=False,
                    desc=False,
                    hierarchical=True,
                    print_arrays=False,
                    tags=None,
                    includes=None,
                    excludes=None,
                    all_procs=False,
                    out_stream=_DEFAULT_OUT_STREAM):
        """
        Write a list of input names and other optional information to a specified stream.

        Parameters
        ----------
        values : bool, optional
            When True, display/return input values. Default is True.
        prom_name : bool, optional
            When True, display/return the promoted name of the variable.
            Default is False.
        units : bool, optional
            When True, display/return units. Default is False.
        shape : bool, optional
            When True, display/return the shape of the value. Default is False.
        global_shape : bool, optional
            When True, display/return the global shape of the value. Default is False.
        desc : bool, optional
            When True, display/return description. Default is False.
        hierarchical : bool, optional
            When True, human readable output shows variables in hierarchical format.
        print_arrays : bool, optional
            When False, in the columnar display, just display norm of any ndarrays with size > 1.
            The norm is surrounded by vertical bars to indicate that it is a norm.
            When True, also display full values of the ndarray below the row. Format is affected
            by the values set with numpy.set_printoptions
            Default is False.
        tags : str or list of strs
            User defined tags that can be used to filter what gets listed. Only inputs with the
            given tags will be listed.
            Default is None, which means there will be no filtering based on tags.
        includes : None or iter of str
            Collection of glob patterns for pathnames of variables to include. Default is None,
            which includes all input variables.
        excludes : None or iter of str
            Collection of glob patterns for pathnames of variables to exclude. Default is None.
        all_procs : bool, optional
            When True, display output on all ranks. Default is False, which will display
            output only from rank 0.
        out_stream : file-like object
            Where to send human readable output. Default is sys.stdout.
            Set to None to suppress.

        Returns
        -------
        list of (name, metadata)
            List of input names and other optional information about those inputs.
        """
        metavalues = values and self._inputs is None
        keynames = ['value', 'units', 'shape', 'global_shape', 'desc', 'tags']
        keyvals = [metavalues, units, shape, global_shape, desc, tags is not None]
        keys = [n for i, n in enumerate(keynames) if keyvals[i]]

        inputs = self.get_io_metadata(('input',), keys, includes, excludes, tags,
                                      get_remote=True,
                                      rank=None if all_procs or values else 0,
                                      return_rel_names=False)

        if inputs:
            to_remove = ['discrete']
            if tags:
                to_remove.append('tags')
            if not prom_name:
                to_remove.append('prom_name')

            for _, meta in inputs.items():
                for key in to_remove:
                    del meta[key]

        if values and self._inputs is not None:
            # we want value from the input vector, not from the metadata
            for n, meta in inputs.items():
                meta['value'] = self._abs_get_val(n, get_remote=True,
                                                  rank=None if all_procs else 0, kind='input')

        if not inputs or (not all_procs and self.comm.rank != 0):
            return []

        if out_stream:
            self._write_table('input', inputs, hierarchical, print_arrays, all_procs,
                              out_stream)

        if self.pathname:
            # convert to relative names
            rel_idx = len(self.pathname) + 1
            inputs = [(n[rel_idx:], meta) for n, meta in inputs.items()]
        else:
            inputs = list(inputs.items())

        return inputs

    def list_outputs(self,
                     explicit=True, implicit=True,
                     values=True,
                     prom_name=False,
                     residuals=False,
                     residuals_tol=None,
                     units=False,
                     shape=False,
                     global_shape=False,
                     bounds=False,
                     scaling=False,
                     desc=False,
                     hierarchical=True,
                     print_arrays=False,
                     tags=None,
                     includes=None,
                     excludes=None,
                     all_procs=False,
                     list_autoivcs=False,
                     out_stream=_DEFAULT_OUT_STREAM):
        """
        Write a list of output names and other optional information to a specified stream.

        Parameters
        ----------
        explicit : bool, optional
            include outputs from explicit components. Default is True.
        implicit : bool, optional
            include outputs from implicit components. Default is True.
        values : bool, optional
            When True, display output values. Default is True.
        prom_name : bool, optional
            When True, display the promoted name of the variable.
            Default is False.
        residuals : bool, optional
            When True, display residual values. Default is False.
        residuals_tol : float, optional
            If set, limits the output of list_outputs to only variables where
            the norm of the resids array is greater than the given 'residuals_tol'.
            Default is None.
        units : bool, optional
            When True, display units. Default is False.
        shape : bool, optional
            When True, display/return the shape of the value. Default is False.
        global_shape : bool, optional
            When True, display/return the global shape of the value. Default is False.
        bounds : bool, optional
            When True, display/return bounds (lower and upper). Default is False.
        scaling : bool, optional
            When True, display/return scaling (ref, ref0, and res_ref). Default is False.
        desc : bool, optional
            When True, display/return description. Default is False.
        hierarchical : bool, optional
            When True, human readable output shows variables in hierarchical format.
        print_arrays : bool, optional
            When False, in the columnar display, just display norm of any ndarrays with size > 1.
            The norm is surrounded by vertical bars to indicate that it is a norm.
            When True, also display full values of the ndarray below the row. Format  is affected
            by the values set with numpy.set_printoptions
            Default is False.
        tags : str or list of strs
            User defined tags that can be used to filter what gets listed. Only outputs with the
            given tags will be listed.
            Default is None, which means there will be no filtering based on tags.
        includes : None or iter of str
            Collection of glob patterns for pathnames of variables to include. Default is None,
            which includes all output variables.
        excludes : None or iter of str
            Collection of glob patterns for pathnames of variables to exclude. Default is None.
        all_procs : bool, optional
            When True, display output on all processors. Default is False.
        list_autoivcs : bool
            If True, include auto_ivc outputs in the listing.  Defaults to False.
        out_stream : file-like
            Where to send human readable output. Default is sys.stdout.
            Set to None to suppress.

        Returns
        -------
        list of (name, metadata)
            List of output names and other optional information about those outputs.
        """
        keynames = ['value', 'units', 'shape', 'global_shape', 'desc', 'tags']
        keyflags = [values, units, shape, global_shape, desc, tags]

        keys = [name for i, name in enumerate(keynames) if keyflags[i]]

        if bounds:
            keys.extend(('lower', 'upper'))
        if scaling:
            keys.extend(('ref', 'ref0', 'res_ref'))

        outputs = self.get_io_metadata(('output',), keys, includes, excludes, tags,
                                       get_remote=True,
                                       rank=None if all_procs or values or residuals else 0,
                                       return_rel_names=False)

        # filter auto_ivcs if requested
        if outputs and not list_autoivcs:
            outputs = {n: m for n, m in outputs.items() if not n.startswith('_auto_ivc.')}

        # get values & resids
        if self._outputs is not None and (values or residuals or residuals_tol):
            to_remove = []

            for name, meta in outputs.items():
                if values:
                    # we want value from the input vector, not from the metadata
                    meta['value'] = self._abs_get_val(name, get_remote=True,
                                                      rank=None if all_procs else 0, kind='output')
                if residuals or residuals_tol:
                    resids = self._abs_get_val(name, get_remote=True,
                                               rank=None if all_procs else 0,
                                               kind='residual')
                    if residuals_tol and np.linalg.norm(resids) < residuals_tol:
                        to_remove.append(name)
                    elif residuals:
                        meta['resids'] = resids

            # remove any outputs that don't pass the residuals_tol filter
            for name in to_remove:
                del outputs[name]

        # NOTE: calls to _abs_get_val() above are collective calls and must be done on all procs
        if not outputs or (not all_procs and self.comm.rank != 0):
            return []

        # remove metadata we don't want to show/return
        to_remove = ['discrete']
        if tags:
            to_remove.append('tags')
        if not prom_name:
            to_remove.append('prom_name')

        for _, meta in outputs.items():
            for key in to_remove:
                del meta[key]

        rel_idx = len(self.pathname) + 1 if self.pathname else 0

        states = set(self._list_states())
        if explicit:
            expl_outputs = {n: m for n, m in outputs.items() if n not in states}
            if out_stream:
                self._write_table('explicit', expl_outputs, hierarchical, print_arrays,
                                  all_procs, out_stream)

            if self.name:  # convert to relative name
                expl_outputs = [(n[rel_idx:], meta) for n, meta in expl_outputs.items()]
            else:
                expl_outputs = list(expl_outputs.items())

        if implicit:
            impl_outputs = {}
            if residuals_tol:
                for n, m in outputs.items():
                    if n in states:
                        if residuals_tol and 'resids' in m:
                            if np.linalg.norm(m['resids']) >= residuals_tol:
                                impl_outputs[n] = m
                        else:
                            impl_outputs[n] = m
            else:
                impl_outputs = {n: m for n, m in outputs.items() if n in states}
            if out_stream:
                self._write_table('implicit', impl_outputs, hierarchical, print_arrays,
                                  all_procs, out_stream)
            if self.name:  # convert to relative name
                impl_outputs = [(n[rel_idx:], meta) for n, meta in impl_outputs.items()]
            else:
                impl_outputs = list(impl_outputs.items())

        if explicit:
            if implicit:
                return expl_outputs + impl_outputs
            return expl_outputs
        elif implicit:
            return impl_outputs
        else:
            raise RuntimeError(self.msginfo +
                               ': You have excluded both Explicit and Implicit components.')

    def _write_table(self, var_type, var_data, hierarchical, print_arrays, all_procs, out_stream):
        """
        Write table of variable names, values, residuals, and metadata to out_stream.

        Parameters
        ----------
        var_type : 'input', 'explicit' or 'implicit'
            Indicates type of variables, input or explicit/implicit output.
        var_data : dict
            dict of name and metadata.
        hierarchical : bool
            When True, human readable output shows variables in hierarchical format.
        print_arrays : bool
            When False, in the columnar display, just display norm of any ndarrays with size > 1.
            The norm is surrounded by vertical bars to indicate that it is a norm.
            When True, also display full values of the ndarray below the row. Format  is affected
            by the values set with numpy.set_printoptions
            Default is False.
        all_procs : bool, optional
            When True, display output on all processors.
        out_stream : file-like object
            Where to send human readable output.
            Set to None to suppress.
        """
        if out_stream is None:
            return

        if self._outputs is None:
            var_list = var_data.keys()
            top_name = self.name
        else:
            inputs = var_type == 'input'
            outputs = not inputs
            var_list = self._get_vars_exec_order(inputs=inputs, outputs=outputs, variables=var_data)
            top_name = self.name if self.name else 'model'

        if all_procs or self.comm.rank == 0:
            write_var_table(self.pathname, var_list, var_type, var_data,
                            hierarchical, top_name, print_arrays, out_stream)

    def _get_vars_exec_order(self, inputs=False, outputs=False, variables=None):
        """
        Get list of variable names in execution order, based on the order subsystems were setup.

        Parameters
        ----------
        outputs : bool, optional
            Get names of output variables. Default is False.
        inputs : bool, optional
            Get names of input variables. Default is False.
        variables : Collection (list or dict)
            Absolute path names of the subset of variables to include.
            If None then all variables will be included. Default is None.

        Returns
        -------
        list
            list of variable names in execution order
        """
        var_list = []

        real_vars = self._var_allprocs_abs2meta
        disc_vars = self._var_allprocs_discrete

        in_or_out = []
        if inputs:
            in_or_out.append('input')
        if outputs:
            in_or_out.append('output')

        if self._subsystems_allprocs:
            for subsys, _ in self._subsystems_allprocs.values():
                prefix = subsys.pathname + '.'
                for io in in_or_out:
                    for var_name in chain(real_vars[io], disc_vars[io]):
                        if variables is None or var_name in variables:
                            if var_name.startswith(prefix):
                                var_list.append(var_name)
        else:
            # For components with no children, self._subsystems_allprocs is empty.
            for io in in_or_out:
                for var_name in chain(real_vars[io], disc_vars[io]):
                    if not variables or var_name in variables:
                        var_list.append(var_name)

        return var_list

    def run_solve_nonlinear(self):
        """
        Compute outputs.

        This calls _solve_nonlinear, but with the model assumed to be in an unscaled state.

        """
        with self._scaled_context_all():
            self._solve_nonlinear()

    def run_apply_linear(self, vec_names, mode, scope_out=None, scope_in=None):
        """
        Compute jac-vec product.

        This calls _apply_linear, but with the model assumed to be in an unscaled state.

        Parameters
        ----------
        vec_names : [str, ...]
            list of names of the right-hand-side vectors.
        mode : str
            'fwd' or 'rev'.
        scope_out : set or None
            Set of absolute output names in the scope of this mat-vec product.
            If None, all are in the scope.
        scope_in : set or None
            Set of absolute input names in the scope of this mat-vec product.
            If None, all are in the scope.
        """
        with self._scaled_context_all():
            self._apply_linear(None, vec_names, ContainsAll(), mode, scope_out, scope_in)

    def run_solve_linear(self, vec_names, mode):
        """
        Apply inverse jac product.

        This calls _solve_linear, but with the model assumed to be in an unscaled state.

        Parameters
        ----------
        vec_names : [str, ...]
            list of names of the right-hand-side vectors.
        mode : str
            'fwd' or 'rev'.
        """
        with self._scaled_context_all():
            self._solve_linear(vec_names, mode, ContainsAll())

    def run_linearize(self, sub_do_ln=True):
        """
        Compute jacobian / factorization.

        This calls _linearize, but with the model assumed to be in an unscaled state.

        Parameters
        ----------
        sub_do_ln : boolean
            Flag indicating if the children should call linearize on their linear solvers.
        """
        with self._scaled_context_all():
            do_ln = self._linear_solver is not None and self._linear_solver._linearize_children()
            self._linearize(self._assembled_jac, sub_do_ln=do_ln)
            if self._linear_solver is not None:
                self._linear_solver._linearize()

    def _apply_nonlinear(self):
        """
        Compute residuals. The model is assumed to be in a scaled state.
        """
        pass

    def check_config(self, logger):
        """
        Perform optional error checks.

        Parameters
        ----------
        logger : object
            The object that manages logging output.
        """
        pass

    def _apply_linear(self, jac, vec_names, rel_systems, mode, scope_in=None, scope_out=None):
        """
        Compute jac-vec product. The model is assumed to be in a scaled state.

        Parameters
        ----------
        jac : Jacobian or None
            If None, use local jacobian, else use assembled jacobian jac.
        vec_names : [str, ...]
            list of names of the right-hand-side vectors.
        rel_systems : set of str
            Set of names of relevant systems based on the current linear solve.
        mode : str
            'fwd' or 'rev'.
        scope_out : set or None
            Set of absolute output names in the scope of this mat-vec product.
            If None, all are in the scope.
        scope_in : set or None
            Set of absolute input names in the scope of this mat-vec product.
            If None, all are in the scope.
        """
        raise NotImplementedError(self.msginfo + ": _apply_linear has not been overridden")

    def _solve_linear(self, vec_names, mode, rel_systems):
        """
        Apply inverse jac product. The model is assumed to be in a scaled state.

        Parameters
        ----------
        vec_names : [str, ...]
            list of names of the right-hand-side vectors.
        mode : str
            'fwd' or 'rev'.
        rel_systems : set of str
            Set of names of relevant systems based on the current linear solve.
        """
        pass

    def _linearize(self, jac, sub_do_ln=True):
        """
        Compute jacobian / factorization. The model is assumed to be in a scaled state.

        Parameters
        ----------
        jac : Jacobian or None
            If None, use local jacobian, else use assembled jacobian jac.
        sub_do_ln : boolean
            Flag indicating if the children should call linearize on their linear solvers.
        """
        pass

    def _list_states(self):
        """
        Return list of all states at and below this system.

        Returns
        -------
        list
            List of all states.
        """
        return []

    def _list_states_allprocs(self):
        """
        Return list of all states at and below this system across all procs.

        Returns
        -------
        list
            List of all states.
        """
        return []

    def add_recorder(self, recorder, recurse=False):
        """
        Add a recorder to the system.

        Parameters
        ----------
        recorder : <CaseRecorder>
           A recorder instance.
        recurse : boolean
            Flag indicating if the recorder should be added to all the subsystems.
        """
        if MPI:
            raise RuntimeError(self.msginfo + ": Recording of Systems when running parallel "
                               "code is not supported yet")

        self._rec_mgr.append(recorder)

        if recurse:
            for s in self.system_iter(include_self=False, recurse=recurse):
                s._rec_mgr.append(recorder)

    def record_iteration(self):
        """
        Record an iteration of the current System.
        """
        global _recordable_funcs

        if self._rec_mgr._recorders:
            parallel = self._rec_mgr._check_parallel() if self.comm.size > 1 else False
            options = self.recording_options
            metadata = create_local_meta(self.pathname)

            # Get the data to record
            stack_top = self._recording_iter.stack[-1][0]
            method = stack_top.rsplit('.', 1)[-1]

            if method not in _recordable_funcs:
                raise ValueError("{}: {} must be one of: {}".format(self.msginfo, method,
                                                                    sorted(_recordable_funcs)))

            if 'nonlinear' in method:
                inputs, outputs, residuals = self.get_nonlinear_vectors()
                vec_name = 'nonlinear'
            else:
                inputs, outputs, residuals = self.get_linear_vectors()
                vec_name = 'linear'

            discrete_inputs = self._discrete_inputs
            discrete_outputs = self._discrete_outputs
            filt = self._filtered_vars_to_record

            data = {'input': {}, 'output': {}, 'residual': {}}
            if options['record_inputs'] and (inputs._names or len(discrete_inputs) > 0):
                data['input'] = self._retrieve_data_of_kind(filt, 'input', vec_name, parallel)

            if options['record_outputs'] and (outputs._names or len(discrete_outputs) > 0):
                data['output'] = self._retrieve_data_of_kind(filt, 'output', vec_name, parallel)

            if options['record_residuals'] and residuals._names:
                data['residual'] = self._retrieve_data_of_kind(filt, 'residual', vec_name, parallel)

            self._rec_mgr.record_iteration(self, data, metadata)

        # All calls to _solve_nonlinear are recorded, The counter is incremented after recording.
        self.iter_count += 1
        if not self.under_approx:
            self.iter_count_without_approx += 1

    def is_active(self):
        """
        Determine if the system is active on this rank.

        Returns
        -------
        bool
            If running under MPI, returns True if this `System` has a valid
            communicator. Always returns True if not running under MPI.
        """
        return MPI is None or not (self.comm is None or
                                   self.comm == MPI.COMM_NULL)

    def _clear_iprint(self):
        """
        Clear out the iprint stack from the solvers.
        """
        self.nonlinear_solver._solver_info.clear()

    def _reset_iter_counts(self):
        """
        Recursively reset iteration counter for all systems and solvers.
        """
        for s in self.system_iter(include_self=True, recurse=True):
            s.iter_count = 0
            s.iter_count_apply = 0
            s.iter_count_without_approx = 0

            if s._linear_solver:
                s._linear_solver._iter_count = 0
            if s._nonlinear_solver:
                nl = s._nonlinear_solver
                nl._iter_count = 0
                if hasattr(nl, 'linesearch') and nl.linesearch:
                    nl.linesearch._iter_count = 0

    def _set_complex_step_mode(self, active):
        """
        Turn on or off complex stepping mode.

        Recurses to turn on or off complex stepping mode in all subsystems and their vectors.

        Parameters
        ----------
        active : bool
            Complex mode flag; set to True prior to commencing complex step.
        """
        for sub in self.system_iter(include_self=True, recurse=True):
            sub.under_complex_step = active
            sub._inputs.set_complex_step_mode(active)
            sub._outputs.set_complex_step_mode(active)
            sub._residuals.set_complex_step_mode(active)

            if sub._vectors['output']['linear']._alloc_complex:
                sub._vectors['output']['linear'].set_complex_step_mode(active)
                sub._vectors['input']['linear'].set_complex_step_mode(active)
                sub._vectors['residual']['linear'].set_complex_step_mode(active)

                if sub.linear_solver:
                    sub.linear_solver._set_complex_step_mode(active)

                if sub.nonlinear_solver:
                    sub.nonlinear_solver._set_complex_step_mode(active)

                if sub._owns_approx_jac:
                    sub._jacobian.set_complex_step_mode(active)

                if sub._assembled_jac:
                    sub._assembled_jac.set_complex_step_mode(active)

    def _set_approx_mode(self, active):
        """
        Turn on or off approx mode flag.

        Recurses to turn on or off approx mode flag in all subsystems.

        Parameters
        ----------
        active : bool
            Approx mode flag; set to True prior to commencing approximation.
        """
        for sub in self.system_iter(include_self=True, recurse=True):
            sub.under_approx = active

    def cleanup(self):
        """
        Clean up resources prior to exit.
        """
        # shut down all recorders
        self._rec_mgr.shutdown()

        # do any required cleanup on solvers
        if self._nonlinear_solver:
            self._nonlinear_solver.cleanup()
        if self._linear_solver:
            self._linear_solver.cleanup()

    def _get_partials_varlists(self):
        """
        Get lists of 'of' and 'wrt' variables that form the partial jacobian.

        Returns
        -------
        tuple(list, list)
            'of' and 'wrt' variable lists.
        """
        of = list(self._var_allprocs_prom2abs_list['output'])
        wrt = list(self._var_allprocs_prom2abs_list['input'])

        # filter out any discrete inputs or outputs
        if self._discrete_outputs:
            of = [n for n in of if n not in self._discrete_outputs]
        if self._discrete_inputs:
            wrt = [n for n in wrt if n not in self._discrete_inputs]

        # wrt should include implicit states
        return of, of + wrt

    def _get_gradient_nl_solver_systems(self):
        """
        Return a set of all Systems, including this one, that have a gradient nonlinear solver.

        Returns
        -------
        set
            Set of Systems containing nonlinear solvers that compute gradients.
        """
        return set(s for s in self.system_iter(include_self=True, recurse=True)
                   if s.nonlinear_solver and s.nonlinear_solver.supports['gradients'])

    def _jac_var_info_abs2prom(self, var_info):
        """
        Return a new list with tuples' [0] entry converted from absolute to promoted names.

        Parameters
        ----------
        var_info : list of (name, offset, end, idxs)
            The list that uses absolute names.

        Returns
        -------
        list
            The new list with promoted names.
        """
        new_list = []
        abs2prom_in = self._var_allprocs_abs2prom['input']
        abs2prom_out = self._var_allprocs_abs2prom['output']
        for tup in var_info:
            lst = list(tup)
            if tup[0] in abs2prom_out:
                lst[0] = abs2prom_out[tup[0]]
            else:
                lst[0] = abs2prom_in[tup[0]]
            new_list.append(lst)
        return new_list

    def _abs_get_val(self, abs_name, get_remote=False, rank=None, vec_name=None, kind=None,
                     flat=False, from_root=False):
        """
        Return the value of the variable specified by the given absolute name.

        Parameters
        ----------
        abs_name : str
            The absolute name of the variable.
        get_remote : bool or None
            If True, return the value even if the variable is remote. NOTE: This function must be
            called in all procs in the Problem's MPI communicator.
            If False, only retrieve the value if it is on the current process, or only the part
            of the value that's on the current process for a distributed variable.
            If None and the variable is remote or distributed, a RuntimeError will be raised.
        rank : int or None
            If not None, specifies that the value is to be gathered to the given rank only.
            Otherwise, if get_remote is specified, the value will be broadcast to all procs
            in the MPI communicator.
        vec_name : str
            Name of the vector to use.
        kind : str or None
            Kind of variable ('input', 'output', or 'residual').  If None, returned value
            will be either an input or output.
        flat : bool
            If True, return the flattened version of the value.
        from_root : bool
            If True, resolve variables from top level scope.

        Returns
        -------
        object or None
            The value of the requested output/input/resid variable.  None if variable is not found.
        """
        discrete = distrib = False
        val = _UNDEFINED
        if from_root:
            all_meta = self._problem_meta['model_ref']()._var_allprocs_abs2meta
            my_meta = self._problem_meta['model_ref']()._var_abs2meta
            io = 'output' if abs_name in all_meta['output'] else 'input'
            all_meta = all_meta[io]
            my_meta = my_meta[io]
        else:
            io = 'output' if abs_name in self._var_allprocs_abs2meta['output'] else 'input'
            all_meta = self._var_allprocs_abs2meta[io]
            my_meta = self._var_abs2meta[io]

        # if abs_name is non-discrete it should be found in all_meta
        if abs_name in all_meta:
            if get_remote:
                meta = all_meta[abs_name]
                distrib = meta['distributed']
            elif self.comm.size > 1:
                vars_to_gather = self._problem_meta['vars_to_gather']
                if abs_name in vars_to_gather and vars_to_gather[abs_name] != self.comm.rank:
                    raise RuntimeError(f"{self.msginfo}: Variable '{abs_name}' is not local to "
                                       f"rank {self.comm.rank}. You can retrieve values from "
                                       "other processes using `get_val(<name>, get_remote=True)`.")

                meta = my_meta[abs_name]
                distrib = meta['distributed']
                if distrib and get_remote is None:
                    raise RuntimeError(f"{self.msginfo}: Variable '{abs_name}' is a distributed "
                                       "variable. You can retrieve values from all processes "
                                       "using `get_val(<name>, get_remote=True)` or from the "
                                       "local process using `get_val(<name>, get_remote=False)`.")
        else:
            discrete = True
            relname = abs_name[len(self.pathname) + 1:] if self.pathname else abs_name
            if relname in self._discrete_outputs:
                val = self._discrete_outputs[relname]
            elif relname in self._discrete_inputs:
                val = self._discrete_inputs[relname]
            elif abs_name in self._var_allprocs_discrete['output']:
                pass  # non-local discrete output
            elif abs_name in self._var_allprocs_discrete['input']:
                pass  # non-local discrete input
            elif get_remote:
                raise ValueError(f"{self.msginfo}: Can't find variable named '{abs_name}'.")
            else:
                return _UNDEFINED

        typ = 'output' if abs_name in self._var_allprocs_abs2prom['output'] else 'input'
        if kind is None:
            kind = typ
        if vec_name is None:
            vec_name = 'nonlinear'

        if not discrete:
            try:
                vec = self._vectors[kind][vec_name]
            except KeyError:
                if abs_name in my_meta:
                    if vec_name != 'nonlinear':
                        raise ValueError(f"{self.msginfo}: Can't get variable named '{abs_name}' "
                                         "because linear vectors are not available before "
                                         "final_setup.")
                    val = my_meta[abs_name]['value']
            else:
                if from_root:
                    vec = vec._root_vector
                if vec._contains_abs(abs_name):
                    val = vec._abs_get_val(abs_name, flat)

        if get_remote and self.comm.size > 1:
            owner = self._owning_rank[abs_name]
            myrank = self.comm.rank
            if rank is None:   # bcast
                if distrib:
                    idx = self._var_allprocs_abs2idx[vec_name][abs_name]
                    sizes = self._var_sizes[vec_name][typ][:, idx]
                    # TODO: could cache these offsets
                    offsets = np.zeros(sizes.size, dtype=INT_DTYPE)
                    offsets[1:] = np.cumsum(sizes[:-1])
                    if val is _UNDEFINED:
                        loc_val = np.zeros(sizes[myrank])
                    else:
                        loc_val = np.ascontiguousarray(val)
                    val = np.zeros(np.sum(sizes))
                    self.comm.Allgatherv(loc_val, [val, sizes, offsets, MPI.DOUBLE])
                    if not flat:
                        val.shape = meta['global_shape'] if get_remote else meta['shape']
                else:
                    if owner != self.comm.rank:
                        val = None
                    # TODO: use Bcast if not discrete for speed
                    new_val = self.comm.bcast(val, root=owner)
                    val = new_val
            else:   # retrieve to rank
                if distrib:
                    idx = self._var_allprocs_abs2idx[vec_name][abs_name]
                    sizes = self._var_sizes[vec_name][typ][:, idx]
                    # TODO: could cache these offsets
                    offsets = np.zeros(sizes.size, dtype=INT_DTYPE)
                    offsets[1:] = np.cumsum(sizes[:-1])
                    if val is _UNDEFINED:
                        loc_val = np.zeros(sizes[idx])
                    else:
                        loc_val = np.ascontiguousarray(val)
                    val = np.zeros(np.sum(sizes))
                    self.comm.Gatherv(loc_val, [val, sizes, offsets, MPI.DOUBLE], root=rank)
                    if not flat:
                        val.shape = meta['global_shape'] if get_remote else meta['shape']
                else:
                    if rank != owner:
                        tag = self._var_allprocs_abs2idx[vec_name][abs_name]
                        # avoid tag collisions between inputs, outputs, and resids
                        if kind != 'output':
                            tag += len(self._var_allprocs_abs2meta['output'])
                            if kind == 'residual':
                                tag += len(self._var_allprocs_abs2meta['input'])
                        if self.comm.rank == owner:
                            self.comm.send(val, dest=rank, tag=tag)
                        elif self.comm.rank == rank:
                            val = self.comm.recv(source=owner, tag=tag)

        return val

    def get_val(self, name, units=None, indices=None, get_remote=False, rank=None,
                vec_name='nonlinear', kind=None, flat=False, from_src=True):
        """
        Get an output/input/residual variable.

        Function is used if you want to specify display units.

        Parameters
        ----------
        name : str
            Promoted or relative variable name in the root system's namespace.
        units : str, optional
            Units to convert to before return.
        indices : int or list of ints or tuple of ints or int ndarray or Iterable or None, optional
            Indices or slice to return.
        get_remote : bool or None
            If True, retrieve the value even if it is on a remote process.  Note that if the
            variable is remote on ANY process, this function must be called on EVERY process
            in the Problem's MPI communicator.
            If False, only retrieve the value if it is on the current process, or only the part
            of the value that's on the current process for a distributed variable.
            If None and the variable is remote or distributed, a RuntimeError will be raised.
        rank : int or None
            If not None, only gather the value to this rank.
        vec_name : str
            Name of the vector to use.   Defaults to 'nonlinear'.
        kind : str or None
            Kind of variable ('input', 'output', or 'residual').  If None, returned value
            will be either an input or output.
        flat : bool
            If True, return the flattened version of the value.
        from_src : bool
            If True, retrieve value of an input variable from its connected source.

        Returns
        -------
        object
            The value of the requested output/input variable.
        """
        abs_names = name2abs_names(self, name)
        if not abs_names:
            raise KeyError('{}: Variable "{}" not found.'.format(self.msginfo, name))
        simp_units = simplify_unit(units)

        conns = self._problem_meta['model_ref']()._conn_global_abs_in2out
        if from_src and abs_names[0] in conns:  # pull input from source
            src = conns[abs_names[0]]
            if src in self._var_allprocs_abs2prom['output']:
                caller = self
            else:
                # src is outside of this system so get the value from the model
                caller = self._problem_meta['model_ref']()
            return caller._get_input_from_src(name, abs_names, conns, units=simp_units,
                                              indices=indices, get_remote=get_remote, rank=rank,
                                              vec_name='nonlinear', flat=flat, scope_sys=self)
        else:
            val = self._abs_get_val(abs_names[0], get_remote, rank, vec_name, kind, flat)

            if indices is not None:
                val = val[indices]

            if units is not None:
                val = self.convert2units(abs_names[0], val, simp_units)

        return val

    def _get_input_from_src(self, name, abs_ins, conns, units=None, indices=None,
                            get_remote=False, rank=None, vec_name='nonlinear', flat=False,
                            scope_sys=None):
        """
        Given an input name, retrieve the value from its source output.

        Parameters
        ----------
        name : str
            Promoted or relative variable name in the root system's namespace.
        abs_ins : list of str
            List of absolute input names.
        conns : dict
            Mapping of absolute names of each input to its connected output across the whole model.
        units : str, optional
            Units to convert to before return.
        indices : int or list of ints or tuple of ints or int ndarray or Iterable or None, optional
            Indices or slice to return.
        get_remote : bool
            If True, retrieve the value even if it is on a remote process.  Note that if the
            variable is remote on ANY process, this function must be called on EVERY process
            in the Problem's MPI communicator.
            If False, only retrieve the value if it is on the current process, or only the part
            of the value that's on the current process for a distributed variable.
            If None and the variable is remote or distributed, a RuntimeError will be raised.
        rank : int or None
            If not None, only gather the value to this rank.
        vec_name : str
            Name of the vector to use.   Defaults to 'nonlinear'.
        flat : bool
            If True, return the flattened version of the value.
        scope_sys : <System> or None
            If not None, the System where the original get_val was called.  This situation
            happens when get_val is called on an input, and the source connected to that input
            resides in a different scope.

        Returns
        -------
        object
            The value of the requested variable.
        """
        abs_name = abs_ins[0]
        src = conns[abs_name]
        if src in self._var_allprocs_discrete['output']:
            return self._abs_get_val(src, get_remote, rank, vec_name, 'output', flat,
                                     from_root=True)

        if scope_sys is None:
            scope_sys = self

        # if we have multiple promoted inputs that are explicitly connected to an output and units
        # have not been specified, look for group input to disambiguate
        if units is None and len(abs_ins) > 1:
            if abs_name not in self._var_allprocs_discrete['input']:
                # can't get here unless Group because len(abs_ins) always == 1 for comp
                try:
                    units = scope_sys._group_inputs[name][0]['units']
                except (KeyError, IndexError):
                    unit0 = self._var_allprocs_abs2meta['input'][abs_ins[0]]['units']
                    for n in abs_ins[1:]:
                        if unit0 != self._var_allprocs_abs2meta['input'][n]['units']:
                            self._show_ambiguity_msg(name, ('units',), abs_ins)
                            break

        if abs_name in self._var_abs2meta['input']:  # input is local
            vmeta = self._var_abs2meta['input'][abs_name]
            src_indices = vmeta['src_indices']
        else:
            vmeta = self._var_allprocs_abs2meta['input'][abs_name]
            src_indices = None  # FIXME: remote var could have src_indices

        distrib = vmeta['distributed']
        vshape = vmeta['shape']
        has_src_indices = any(self._var_allprocs_abs2meta['input'][n]['has_src_indices']
                              for n in abs_ins)

        # see if we have any 'intermediate' level src_indices when using a promoted name
        if name in scope_sys._var_prom2inds:
            src_shape, inds, flat = scope_sys._var_prom2inds[name]
            if inds is None:
                if len(abs_ins) > 1 or name != abs_ins[0]:  # using a promoted lookup
                    src_indices = None
                    vshape = None
                    has_src_indices = False
                is_slice = _is_slicer_op(src_indices)
            else:
                is_slice = _is_slicer_op(inds)
                shp = shape_from_idx(src_shape, inds, flat)
                if not flat and not _is_slicer_op(inds):
                    inds = _flatten_src_indices(inds, shp,
                                                src_shape, np.product(src_shape))
                src_indices = inds
                has_src_indices = True
                if len(abs_ins) > 1 or name != abs_name:
                    vshape = shp
        else:
            is_slice = _is_slicer_op(src_indices)
            shpname = 'global_shape' if get_remote else 'shape'
            src_shape = self._var_allprocs_abs2meta['output'][src][shpname]

        model_ref = self._problem_meta['model_ref']()
        smeta = model_ref._var_allprocs_abs2meta['output'][src]
        sdistrib = smeta['distributed']
        slocal = src in model_ref._var_abs2meta['output']

        if self.comm.size > 1:
            if distrib and get_remote is None:
                raise RuntimeError(f"{self.msginfo}: Variable '{abs_name}' is a distributed "
                                   "variable. You can retrieve values from all processes "
                                   "using `get_val(<name>, get_remote=True)` or from the "
                                   "local process using `get_val(<name>, get_remote=False)`.")

            if sdistrib and not distrib and not get_remote:
                raise RuntimeError(f"{self.msginfo}: Non-distributed variable '{abs_name}' has "
                                   f"a distributed source, '{src}', so you must retrieve its value "
                                   "using 'get_remote=True'.")

        # get value of the source
        val = self._abs_get_val(src, get_remote, rank, vec_name, 'output', flat, from_root=True)

        if has_src_indices:
            if src_indices is None:  # input is remote
                val = np.zeros(0)
            else:
                if is_slice:
                    val.shape = src_shape
                    val = val[tuple(src_indices)].ravel()
                elif distrib and (sdistrib or not slocal) and not get_remote:
                    var_idx = self._var_allprocs_abs2idx[vec_name][src]
                    # sizes for src var in each proc
                    sizes = self._var_sizes[vec_name]['output'][:, var_idx]
                    start = np.sum(sizes[:self.comm.rank])
                    end = start + sizes[self.comm.rank]
                    if np.all(np.logical_and(src_indices >= start, src_indices < end)):
                        if src_indices.size > 0:
                            src_indices = src_indices - np.min(src_indices)
                        val = val.ravel()[src_indices]
                        fail = 0
                    else:
                        fail = 1
                    if self.comm.allreduce(fail) > 0:
                        raise RuntimeError(f"{self.msginfo}: Can't retrieve distributed variable "
                                           f"'{abs_name}' because its src_indices reference "
                                           "entries from other processes. You can retrieve values "
                                           "from all processes using "
                                           "`get_val(<name>, get_remote=True)`.")
                else:
                    val = val.ravel()[src_indices]

            if get_remote and self.comm.size > 1:
                if distrib:
                    if rank is None:
                        parts = self.comm.allgather(val)
                        parts = [p for p in parts if p.size > 0]
                        val = np.hstack(parts)
                    else:
                        parts = self.comm.gather(val, root=rank)
                        if rank == self.comm.rank:
                            parts = [p for p in parts if p.size > 0]
                            val = np.hstack(parts)
                        else:
                            val = None
                else:  # non-distrib input
                    if self.comm.rank == self._owning_rank[abs_name]:
                        self.comm.bcast(val, root=self.comm.rank)
                    else:
                        val = self.comm.bcast(None, root=self._owning_rank[abs_name])

            if distrib and get_remote:
                val.shape = self._var_allprocs_abs2meta['input'][abs_name]['global_shape']
            elif not flat and val.size > 0:
                val.shape = vshape
        elif vshape is not None:
            val = val.reshape(vshape)

        if indices is not None:
            val = val[indices]

        if units is not None:
            if smeta['units'] is not None:
                try:
                    val = self.convert2units(src, val, units)
                except TypeError:  # just call this to get the right error message
                    self.convert2units(abs_name, val, units)
            else:
                val = self.convert2units(abs_name, val, units)
        elif (vmeta['units'] is not None and smeta['units'] is not None and
                vmeta['units'] != smeta['units']):
            val = self.convert2units(src, val, vmeta['units'])

        return val

    def _get_src_inds_array(self, varname):
        """
        Return src_indices, if any, for absolute input 'varname', converting from slice if needed.

        Parameters
        ----------
        varname : str
            Absolute name of the input variable.

        Returns
        -------
        ndarray or None
            The value of src_indices for the given input variable.
        """
        meta = self._var_abs2meta['input'][varname]
        src_indices = meta['src_indices']
        if src_indices is not None:
            src_slice = meta['src_slice']
            # if src_indices is still a slice, update it to an array
            if src_slice is src_indices:
                model = self._problem_meta['model_ref']()
                src = model._conn_global_abs_in2out[varname]
                try:
                    global_size = model._var_allprocs_abs2meta['output'][src]['global_size']
                    global_shape = model._var_allprocs_abs2meta['output'][src]['global_shape']
                except KeyError:
                    raise RuntimeError(f"{self.msginfo}: Can't compute src_indices array from "
                                       f"src_slice for input '{varname}' because we don't know "
                                       "the global shape of its source yet.")
                src_indices = _slice_indices(src_slice, global_size, global_shape)

                meta['src_indices'] = src_indices  # store converted value

        return src_indices

    def _retrieve_data_of_kind(self, filtered_vars, kind, vec_name, parallel=False):
        """
        Retrieve variables, either local or remote, in the filtered_vars list.

        Parameters
        ----------
        filtered_vars : dict
            Dictionary containing entries for 'input', 'output', and/or 'residual'.
        kind : str
            Either 'input', 'output', or 'residual'.
        vec_name : str
            Either 'nonlinear' or 'linear'.
        parallel : bool
            If True, recorders are parallel, so only local values should be saved in each proc.

        Returns
        -------
        dict
            Variable values keyed on absolute name.
        """
        prom2abs_in = self._var_allprocs_prom2abs_list['input']
        conns = self._problem_meta['model_ref']()._conn_global_abs_in2out
        vdict = {}
        variables = filtered_vars.get(kind)
        if variables:
            vec = self._vectors[kind][vec_name]
            rank = self.comm.rank
            discrete_vec = () if kind == 'residual' else self._var_discrete[kind]
            offset = len(self.pathname) + 1 if self.pathname else 0

            if self.comm.size == 1:
                get = vec._abs_get_val
                srcget = self._vectors['output'][vec_name]._abs_get_val
                vdict = {}
                if discrete_vec:
                    for n in variables:
                        if vec._contains_abs(n):
                            vdict[n] = get(n, False)
                        elif n[offset:] in discrete_vec:
                            vdict[n] = discrete_vec[n[offset:]]['value']
                        else:
                            ivc_path = conns[prom2abs_in[n][0]]
                            if vec._contains_abs(ivc_path):
                                vdict[ivc_path] = srcget(ivc_path, False)
                            elif ivc_path[offset:] in discrete_vec:
                                vdict[ivc_path] = discrete_vec[ivc_path[offset:]]['value']
                else:
                    for name in variables:
                        if vec._contains_abs(name):
                            vdict[name] = get(name, False)
                        else:
                            ivc_path = conns[prom2abs_in[name][0]]
                            vdict[ivc_path] = srcget(ivc_path, False)
            elif parallel:
                get = self._abs_get_val
                vdict = {}
                if discrete_vec:
                    for name in variables:
                        if vec._contains_abs(name):
                            vdict[name] = get(name, get_remote=True, rank=0,
                                              vec_name=vec_name, kind=kind)
                        elif name[offset:] in discrete_vec and self._owning_rank[name] == rank:
                            vdict[name] = discrete_vec[name[offset:]]['value']
                else:
                    for name in variables:
                        if vec._contains_abs(name):
                            vdict[name] = get(name, get_remote=True, rank=0,
                                              vec_name=vec_name, kind=kind)
                        else:
                            ivc_path = conns[prom2abs_in[name][0]]
                            vdict[name] = get(ivc_path, get_remote=True, rank=0,
                                              vec_name=vec_name, kind='output')
            else:
                io = 'input' if kind == 'input' else 'output'
                meta = self._var_allprocs_abs2meta[io]
                for name in variables:
                    if self._owning_rank[name] == 0 and not meta[name]['distributed']:
                        # if using a serial recorder and rank 0 owns the variable,
                        # use local value on rank 0 and do nothing on other ranks.
                        if rank == 0:
                            if vec._contains_abs(name):
                                vdict[name] = vec._abs_get_val(name, flat=False)
                            elif name[offset:] in discrete_vec:
                                vdict[name] = discrete_vec[name[offset:]]['value']
                    else:
                        vdict[name] = self.get_val(name, get_remote=True, rank=0,
                                                   vec_name=vec_name, kind=kind, from_src=False)

        return vdict

    def convert2units(self, name, val, units):
        """
        Convert the given value to the specified units.

        Parameters
        ----------
        name : str
            Name of the variable.
        val : float or ndarray of float
            The value of the variable.
        units : str
            The units to convert to.

        Returns
        -------
        float or ndarray of float
            The value converted to the specified units.
        """
        base_units = self._get_var_meta(name, 'units')

        if base_units == units:
            return val

        try:
            scale, offset = unit_conversion(base_units, units)
        except Exception:
            msg = "{}: Can't express variable '{}' with units of '{}' in units of '{}'."
            raise TypeError(msg.format(self.msginfo, name, base_units, units))

        return (val + offset) * scale

    def convert_from_units(self, name, val, units):
        """
        Convert the given value from the specified units to those of the named variable.

        Parameters
        ----------
        name : str
            Name of the variable.
        val : float or ndarray of float
            The value of the variable.
        units : str
            The units to convert to.

        Returns
        -------
        float or ndarray of float
            The value converted to the specified units.
        """
        base_units = self._get_var_meta(name, 'units')

        if base_units == units:
            return val

        try:
            scale, offset = unit_conversion(units, base_units)
        except Exception:
            msg = "{}: Can't express variable '{}' with units of '{}' in units of '{}'."
            raise TypeError(msg.format(self.msginfo, name, base_units, units))

        return (val + offset) * scale

    def convert_units(self, name, val, units_from, units_to):
        """
        Wrap the utility convert_units and give a good error message.

        Parameters
        ----------
        name : str
            Name of the variable.
        val : float or ndarray of float
            The value of the variable.
        units_from : str
            The units to convert from.
        units_to : str
            The units to convert to.

        Returns
        -------
        float or ndarray of float
            The value converted to the specified units.
        """
        if units_from == units_to:
            return val

        try:
            scale, offset = unit_conversion(units_from, units_to)
        except Exception:
            raise TypeError(f"{self.msginfo}: Can't set variable '{name}' with units "
                            f"'{units_from}' to value with units '{units_to}'.")

        return (val + offset) * scale

    def _get_var_meta(self, name, key):
        """
        Get metadata for a variable.

        Parameters
        ----------
        name : str
            Variable name (promoted, relative, or absolute) in the root system's namespace.
        key : str
            Key into the metadata dict for the given variable.

        Returns
        -------
        object
            The value stored under key in the metadata dictionary for the named variable.
        """
        if self._problem_meta is not None:
            meta_all = self._problem_meta['model_ref']()._var_allprocs_abs2meta
            meta_loc = self._problem_meta['model_ref']()._var_abs2meta
        else:
            meta_all = self._var_allprocs_abs2meta
            meta_loc = self._var_abs2meta

        meta = None
        if name in meta_all['output']:
            abs_name = name
            meta = meta_all['output'][name]
        elif name in meta_all['input']:
            abs_name = name
            meta = meta_all['input'][name]

        if meta is None:
            abs_name = name2abs_name(self, name)
            if abs_name is not None:
                if abs_name in meta_all['output']:
                    meta = meta_all['output'][abs_name]
                elif abs_name in meta_all['input']:
                    meta = meta_all['input'][abs_name]

        if meta:
            if key in meta:
                return meta[key]
            else:
                # key is either bogus or a key into the local metadata dict
                # (like 'value' or 'src_indices'). If MPI is active, this val may be remote
                # on some procs
                if self.comm.size > 1 and abs_name in self._vars_to_gather:
                    # TODO: fix this
                    # cause a failure in all procs to avoid a hang
                    raise RuntimeError(f"{self.msgifo}: No support yet for retrieving local "
                                       f"metadata key '{key}' from a remote proc.")
                elif abs_name in meta_loc['output']:
                    try:
                        return meta_loc['output'][abs_name][key]
                    except KeyError:
                        raise KeyError(f"{self.msginfo}: Metadata key '{key}' not found for "
                                       f"variable '{name}'.")
                elif abs_name in meta_loc['input']:
                    try:
                        return meta_loc['input'][abs_name][key]
                    except KeyError:
                        raise KeyError(f"{self.msginfo}: Metadata key '{key}' not found for "
                                       f"variable '{name}'.")

        if abs_name is not None:
            if abs_name in self._var_allprocs_discrete['output']:
                meta = self._var_allprocs_discrete['output'][abs_name]
            elif abs_name in self._var_allprocs_discrete['input']:
                meta = self._var_allprocs_discrete['input'][abs_name]

            if meta and key in meta:
                return meta[key]

            rel_idx = len(self.pathname) + 1 if self.pathname else 0
            relname = abs_name[rel_idx:]
            if relname in self._var_discrete['output']:
                meta = self._var_discrete['output'][relname]
            elif relname in self._var_discrete['input']:
                meta = self._var_discrete['input'][relname]

            if meta:
                try:
                    return meta[key]
                except KeyError:
                    raise KeyError(f"{self.msginfo}: Metadata key '{key}' not found for "
                                   f"variable '{name}'.")

        raise KeyError(f"{self.msginfo}: Metadata for variable '{name}' not found.")

    def _resolve_ambiguous_input_meta(self):
        pass

    def get_relevant_vars(self, desvars, responses, mode):
        """
        Find all relevant vars between desvars and responses.

        Both vars are assumed to be outputs (either design vars or responses).

        Parameters
        ----------
        desvars : list of str
            Names of design variables.
        responses : list of str
            Names of response variables.
        mode : str
            Direction of derivatives, either 'fwd' or 'rev'.

        Returns
        -------
        dict
            Dict of ({'outputs': dep_outputs, 'inputs': dep_inputs, dep_systems)
            keyed by design vars and responses.
        """
        conns = self._conn_global_abs_in2out
        relevant = defaultdict(dict)

        # Create a hybrid graph with components and all connected vars.  If a var is connected,
        # also connect it to its corresponding component.
        graph = nx.DiGraph()
        for tgt, src in conns.items():
            if src not in graph:
                graph.add_node(src, type_='out')
            graph.add_node(tgt, type_='in')

            src_sys = src.rsplit('.', 1)[0]
            graph.add_edge(src_sys, src)

            tgt_sys = tgt.rsplit('.', 1)[0]
            graph.add_edge(tgt, tgt_sys)

            graph.add_edge(src, tgt)

        for dv in desvars:
            if dv not in graph:
                graph.add_node(dv, type_='out')
                parts = dv.rsplit('.', 1)
                if len(parts) == 1:
                    system = ''  # this happens when a component is the model
                    graph.add_edge(dv, system)
                else:
                    system = parts[0]
                    graph.add_edge(system, dv)

        for res in responses:
            if res not in graph:
                graph.add_node(res, type_='out')
                parts = res.rsplit('.', 1)
                if len(parts) == 1:
                    system = ''  # this happens when a component is the model
                else:
                    system = parts[0]
                graph.add_edge(system, res)

        nodes = graph.nodes
        grev = graph.reverse(copy=False)
        dvcache = {}
        rescache = {}

        for desvar in desvars:
            if desvar not in dvcache:
                dvcache[desvar] = set(all_connected_nodes(graph, desvar))

            for response in responses:
                if response not in rescache:
                    rescache[response] = set(all_connected_nodes(grev, response))

                common = dvcache[desvar].intersection(rescache[response])

                if common:
                    input_deps = set()
                    output_deps = set()
                    sys_deps = set()
                    for node in common:
                        if 'type_' in nodes[node]:
                            typ = nodes[node]['type_']
                            parts = node.rsplit('.', 1)
                            if len(parts) == 1:
                                system = ''
                            else:
                                system = parts[0]
                            if typ == 'in':  # input var
                                input_deps.add(node)
                                if system not in sys_deps:
                                    sys_deps.update(all_ancestors(system))
                            else:  # output var
                                output_deps.add(node)
                                if system not in sys_deps:
                                    sys_deps.update(all_ancestors(system))

                elif desvar == response:
                    input_deps = set()
                    output_deps = set([response])
                    parts = desvar.rsplit('.', 1)
                    if len(parts) == 1:
                        s = ''
                    else:
                        s = parts[0]
                    sys_deps = set(all_ancestors(s))

                if common or desvar == response:
                    if desvar in conns:
                        desvar = conns[desvar]
                    if response in conns:
                        response = conns[response]
                    if mode != 'rev':  # fwd or auto
                        relevant[desvar][response] = ({'input': input_deps,
                                                       'output': output_deps}, sys_deps)
                    if mode != 'fwd':  # rev or auto
                        relevant[response][desvar] = ({'input': input_deps,
                                                       'output': output_deps}, sys_deps)

                    sys_deps.add('')  # top level Group is always relevant

        voi_lists = []
        if mode != 'rev':
            voi_lists.append((desvars, responses))
        if mode != 'fwd':
            voi_lists.append((responses, desvars))

        # now calculate dependencies between each VOI and all other VOIs of the
        # other type, e.g for each input VOI wrt all output VOIs.  This is only
        # done for design vars in fwd mode or responses in rev mode. In auto mode,
        # we combine the results for fwd and rev modes.
        for inputs, outputs in voi_lists:
            for inp in inputs:
                if inp in conns:
                    inp = conns[inp]
                relinp = relevant[inp]
                if relinp:
                    if '@all' in relinp:
                        dct, total_systems = relinp['@all']
                        total_inps = dct['input']
                        total_outs = dct['output']
                    else:
                        total_inps = set()
                        total_outs = set()
                        total_systems = set()
                    for out in outputs:
                        if out in relinp:
                            dct, systems = relinp[out]
                            total_inps.update(dct['input'])
                            total_outs.update(dct['output'])
                            total_systems.update(systems)
                    relinp['@all'] = ({'input': total_inps, 'output': total_outs},
                                      total_systems)
                else:
                    relinp['@all'] = ({'input': set(), 'output': set()}, set())

        relevant['linear'] = {'@all': ({'input': ContainsAll(), 'output': ContainsAll()},
                                       ContainsAll())}
        relevant['nonlinear'] = relevant['linear']

        return relevant

    def _generate_md5_hash(self):
        """
        Generate an md5 hash for the data structure of this model.

        The hash is generated from an encoded string containing the physical model hiearchy,
        including all component and variable names, and all connection information.

        The hash is used by the n2 viewer to determine if a saved view can be reused. It is not
        intended to accurately track whether a model has been changed, so no options/settings are
        tracked.

        Returns
        -------
        str
            The md5 hash string for the model.
        """
        data = []

        # Model Hierarchy.
        for sys_name in self.system_iter(include_self=True, recurse=True):

            # System name and depth.
            pathname = sys_name.pathname
            if pathname:
                name_parts = pathname.split('.')
                depth = len(name_parts)

                data.append((name_parts[-1], depth))

            else:
                data.append(('model', 0))

            # Local (relative) names for Component inputs and outputs.
            try:
                data.append(sorted(sys_name._var_rel_names['input']))
                data.append(sorted(sys_name._var_rel_names['output']))
            except AttributeError:
                continue

        # All Connections.
        # Note: dictionary can be in any order, so we have to sort.
        for key in sorted(self._conn_global_abs_in2out):
            data.append(self._conn_global_abs_in2out[key])

        return hashlib.md5(str(data).encode()).hexdigest()<|MERGE_RESOLUTION|>--- conflicted
+++ resolved
@@ -1927,12 +1927,6 @@
 
             Parameters
             ----------
-            io : str
-<<<<<<< HEAD
-                Variable type ('input' or 'output')
-=======
-                Input/output variable
->>>>>>> f802e454
             matches : dict {'input': ..., 'output': ...}
                 Dict of promoted names and associated info.
             match_type : IntEnum
