--- conflicted
+++ resolved
@@ -391,18 +391,8 @@
             for i, out in enumerate(of):
                 out_slice = of_meta[out][0]
                 for j, inp in enumerate(wrt):
-<<<<<<< HEAD
-                    # key = "%s,%s" % (prom_of[i], prom_wrt[j])
-                    if ("%s,%s" % (prom_of[i], prom_wrt[j])).count(',') > 1:
-                        key = "%s!%s" % (prom_of[i], prom_wrt[j])
-                        J_dict[key] = J[out_slice, wrt_meta[inp][0]]
-                    else:
-                        key = "%s,%s" % (prom_of[i], prom_wrt[j])
-                        J_dict[key] = J[out_slice, wrt_meta[inp][0]]
-=======
                     key = "%s!%s" % (prom_of[i], prom_wrt[j])
                     J_dict[key] = J[out_slice, wrt_meta[inp][0]]
->>>>>>> f1fff600
         else:
             raise ValueError("'%s' is not a valid jacobian return format." % return_format)
 
