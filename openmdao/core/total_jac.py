--- conflicted
+++ resolved
@@ -1056,12 +1056,7 @@
 
         loc_idx = self.in_loc_idxs[mode][idx]
         if loc_idx >= 0:
-<<<<<<< HEAD
-            # print(f"\nSetting seed {self.seeds[mode][idx]} at index: {idx}, loc: {loc_idx}")
-            self.input_vec[mode]['linear'].set_val(self.seeds[mode][idx], loc_idx)
-=======
             self.input_vec[mode].set_val(self.seeds[mode][idx], loc_idx)
->>>>>>> 01062573
 
         if cache_lin_sol:
             return rel_systems, ('linear',), (idx, mode)
