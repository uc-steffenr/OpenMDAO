--- conflicted
+++ resolved
@@ -1,15 +1,10 @@
 """Define a base class for all Drivers in OpenMDAO."""
 
-<<<<<<< HEAD
 from openmdao.devtools.problem_viewer.problem_viewer import _get_viewer_data
 from openmdao.recorders.recording_manager import RecordingManager
 from openmdao.utils.record_util import create_local_meta, update_local_meta
-=======
-from six import iteritems
-
 import numpy as np
 
->>>>>>> 0e74e323
 from openmdao.utils.options_dictionary import OptionsDictionary
 from six import iteritems
 
