"""Define the Group class."""
from __future__ import division

from six import iteritems, string_types
from collections import Iterable

import numpy as np

from openmdao.core.system import System, PathData
from openmdao.solvers.nl_bgs import NonlinearBlockGS
from openmdao.solvers.ln_bgs import LinearBlockGS
from openmdao.utils.general_utils import warn_deprecation
from openmdao.utils.units import is_compatible


class Group(System):
    """
    Class used to group systems together; instantiate or inherit.
    """

    def __init__(self, **kwargs):
        """
        Set the solvers to nonlinear and linear block Gauss--Seidel by default.

        Parameters
        ----------
        **kwargs : dict
            dict of arguments available here and in all descendants of this
            Group.
        """
        super(Group, self).__init__(**kwargs)

        # TODO: we cannot set the solvers with property setters at the moment
        # because our lint check thinks that we are defining new attributes
        # called nl_solver and ln_solver without documenting them.
        if not self._nl_solver:
            self._nl_solver = NonlinearBlockGS()
        if not self._ln_solver:
            self._ln_solver = LinearBlockGS()

    def add(self, name, subsys, promotes=None):
        """
        Deprecated version of <Group.add_subsystem>.

        Parameters
        ----------
        name : str
            Name of the subsystem being added
        subsys : System
            An instantiated, but not-yet-set up system object.
        promotes : iter of str, optional
            A list of variable names specifying which subsystem variables
            to 'promote' up to this group. This is for backwards compatibility
            with older versions of OpenMDAO.

        Returns
        -------
        System
            The System that was passed in.
        """
        warn_deprecation('This method provides backwards compatibility with '
                         'OpenMDAO <= 1.x ; use add_subsystem instead.')

        return self.add_subsystem(name, subsys, promotes=promotes)

    def add_subsystem(self, name, subsys, promotes=None,
                      promotes_inputs=None, promotes_outputs=None):
        """
        Add a subsystem.

        Parameters
        ----------
        name : str
            Name of the subsystem being added
        subsys : <System>
            An instantiated, but not-yet-set up system object.
        promotes : str, iter of str, optional
            One or a list of variable names specifying which subsystem variables
            to 'promote' up to this group. This is for backwards compatibility
            with older versions of OpenMDAO.
        promotes_inputs : str, iter of str, optional
            One or a list of input variable names specifying which subsystem input
            variables to 'promote' up to this group.
        promotes_outputs : str, iter of str, optional
            One or a list of output variable names specifying which subsystem output
            variables to 'promote' up to this group.

        Returns
        -------
        <System>
            the subsystem that was passed in. This is returned to
            enable users to instantiate and add a subsystem at the
            same time, and get the pointer back.
        """
        for sub in self._subsystems_allprocs:
            if name == sub.name:
                raise RuntimeError("Subsystem name '%s' is already used." %
                                   name)

        self._subsystems_allprocs.append(subsys)
        subsys.name = name

        # If we're given a string, turn into a list
        if isinstance(promotes, string_types):
            promotes = [promotes]
        if isinstance(promotes_inputs, string_types):
            promotes_inputs = [promotes_inputs]
        if isinstance(promotes_outputs, string_types):
            promotes_outputs = [promotes_outputs]

        if promotes:
            subsys._var_promotes['any'] = set(promotes)
        if promotes_inputs:
            subsys._var_promotes['input'] = set(promotes_inputs)
        if promotes_outputs:
            subsys._var_promotes['output'] = set(promotes_outputs)

        return subsys

    def connect(self, out_name, in_name, src_indices=None):
        """
        Connect output out_name to input in_name in this namespace.

        Parameters
        ----------
        out_name : str
            name of the output (source) variable to connect
        in_name : str or [str, ... ] or (str, ...)
            name of the input or inputs (target) variable to connect
        src_indices : collection of int optional
            When an input variable connects to some subset of an array output
            variable, you can specify which indices of the source to be
            transferred to the input here.
        """
        # if src_indices argument is given, it should be valid
        if isinstance(src_indices, string_types):
            if isinstance(in_name, string_types):
                in_name = [in_name]
            in_name.append(src_indices)
            raise TypeError("src_indices must be an index array, did you mean"
                            " connect('%s', %s)?" % (out_name, in_name))

        if isinstance(src_indices, Iterable):
            src_indices = np.atleast_1d(src_indices)

        if isinstance(src_indices, np.ndarray):
            if not np.issubdtype(src_indices.dtype, np.integer):
                raise TypeError("src_indices must contain integers, but src_indices for "
                                "connection from '%s' to '%s' is %s." %
                                (out_name, in_name, src_indices.dtype.type))

        # if multiple targets are given, recursively connect to each
        if isinstance(in_name, (list, tuple)):
            for name in in_name:
                self.connect(out_name, name, src_indices)
            return

        # target should not already be connected
        if in_name in self._var_connections:
            srcname = self._var_connections[in_name][0]
            raise RuntimeError("Input '%s' is already connected to '%s'." %
                               (in_name, srcname))

        # source and target should not be in the same system
        if out_name.rsplit('.', 1)[0] == in_name.rsplit('.', 1)[0]:
            raise RuntimeError("Output and input are in the same System for " +
                               "connection from '%s' to '%s'." % (out_name, in_name))

        self._var_connections[in_name] = (out_name, src_indices)

    def _setup_connections(self):
        """
        Recursively assemble a list of input-output connections.

        Sets the following attributes:
            _var_connections_abs
        """
        # Perform recursion and assemble pairs from subsystems
        pairs = []
        for subsys in self._subsystems_myproc:
            subsys._setup_connections()
            if subsys.comm.rank == 0:
                pairs.extend(subsys._var_connections_abs)

        # Do an allgather to gather from root procs of all subsystems
        if self.comm.size > 1:
            pairs_raw = self.comm.allgather(pairs)
            pairs = []
            for sub_pairs in pairs_raw:
                pairs.extend(sub_pairs)

        in_offset = self._var_allprocs_idx_range['input'][0]
        out_offset = self._var_allprocs_idx_range['output'][0]

        abs2data = self._var_abs2data_io
        prom2abs_in = self._var_allprocs_prom2abs_list['input']
        prom2abs_out = self._var_allprocs_prom2abs_list['output']

        print("allprocs_in_names:", allprocs_in_names)
        print("allprocs_out_names:", allprocs_out_names)

        # Loop through user-defined connections
        for in_name, (out_name, src_indices) \
                in iteritems(self._var_connections):

            # throw an exception if either output or input doesn't exist
            # (not traceable to a connect statement, so provide context)
            if out_name not in prom2abs_out:
                raise NameError("Output '%s' does not exist for connection "
                                "in '%s' from '%s' to '%s'." %
                                (out_name, self.pathname, out_name, in_name))

            if in_name not in prom2abs_in:
                raise NameError("Input '%s' does not exist for connection "
                                "in '%s' from '%s' to '%s'." %
                                (in_name, self.pathname, out_name, in_name))

            # throw an exception if output and input are in the same system
            # (not traceable to a connect statement, so provide context)
            abs_out = prom2abs_out[out_name][0]
            out_subsys = abs_out.rsplit('.', 1)[0]
            for abs_in in prom2abs_in[in_name]:
                in_subsys = abs_in.rsplit('.', 1)[0]
                if out_subsys == in_subsys:
                    raise RuntimeError("Output and input are in the same System " +
                                       "for connection in '%s' from '%s' to '%s'." %
                                       (self.pathname, out_name, in_name))

                if src_indices is not None:
                    meta = abs2data[abs_in]['metadata']
                    if meta['src_indices'] is not None:
                        raise RuntimeError("%s: src_indices has been defined "
                                           "in both connect('%s', '%s') "
                                           "and add_input('%s', ...)." %
                                           (self.pathname, out_name,
                                            in_name, in_name))
                    meta['src_indices'] = np.atleast_1d(src_indices)

                pairs.append((abs_in, abs_out))

        self._var_connections_abs = pairs

    def initialize_variables(self):
        """
        Set up variable name and metadata lists.
        """
<<<<<<< HEAD
        self._var_pathdict = {}
        self._var_name2path = {'input': {}, 'output': {}}

        start = len(self.pathname) + 1 if self.pathname else 0
        found_proms = [False for s in self._subsystems_myproc]

        for ityp, typ in enumerate(['input', 'output']):
            my_idx_dict = {}  # maps absolute path to myproc idx
            myproc_names = self._var_myproc_names[typ]
            name2path = self._var_name2path[typ]

            for isub, subsys in enumerate(self._subsystems_myproc):
                # Assemble the names list from subsystems
                subsys._var_maps[typ], found = subsys._get_maps(typ)
                found_proms[isub] |= found
                if ityp == 1 and not found_proms[isub]:
                    for io, lst in subsys._var_promotes.items():
                        if lst:
                            if io == 'any':
                                suffix = ''
                            else:
                                suffix = '_%ss' % io
                            raise RuntimeError("%s: no variables were promoted "
                                               "based on promotes%s=%s" %
                                               (subsys.pathname, suffix, list(lst)))
                paths = subsys._var_allprocs_pathnames[typ]

                for idx, subname in enumerate(subsys._var_allprocs_names[typ]):
                    name = subsys._var_maps[typ][subname]
                    self._var_allprocs_names[typ].append(name)
                    self._var_allprocs_pathnames[typ].append(paths[idx])
                    my_idx_dict[paths[idx]] = len(myproc_names)
                    myproc_names.append(paths[idx][start:])

                # Assemble the metadata list from the subsystems
                metadata = subsys._var_myproc_metadata[typ]
                self._var_myproc_metadata[typ].extend(metadata)

            # The names list is on all procs, allgather all names
            if self.comm.size > 1:

                # One representative proc from each sub_comm adds names
                sub_comm = self._subsystems_myproc[0].comm
                if sub_comm.rank == 0:
                    names = (self._var_allprocs_names[typ],
                             self._var_allprocs_pathnames[typ])
                else:
                    names = ([], [])

                # Every proc on this comm now has global variable names
                self._var_allprocs_names[typ] = []
                self._var_allprocs_pathnames[typ] = []
                for names, pathnames in self.comm.allgather(names):
                    self._var_allprocs_names[typ].extend(names)
                    self._var_allprocs_pathnames[typ].extend(pathnames)

            for idx, name in enumerate(self._var_allprocs_names[typ]):
                path = self._var_allprocs_pathnames[typ][idx]
                self._var_pathdict[path] = PathData(name, idx,
                                                    my_idx_dict.get(path), typ)
                if name in name2path:
                    name2path[name].append(path)
                else:
                    name2path[name] = [path]
=======
        pass
>>>>>>> 31dce1f0

    def _setupx_variables(self):
        """
        Compute variable dict/list for variables on the current processor.

        Sets the following attributes:
            _var_abs2data_io
            _var_abs_names
            _var_allprocs_prom2abs_list

        Returns
        -------
        {'input': [str, ...], 'output': [str, ...]}
            List of absolute names of owned variables existing on current proc.
        """
        self._var_abs2data_io = {}
        for type_ in ['input', 'output']:
            self._var_abs_names[type_] = []

        name_offset = len(self.pathname) + 1 if self.pathname else 0
        iotypes = ('input', 'output')
        allprocs_abs_names = {'input': [], 'output': []}

        # Perform recursion to populate the dict and list bottom-up
        for isub, subsys in enumerate(self._subsystems_myproc):
            subsys_allprocs_abs_names = subsys._setupx_variables()

            var_maps = subsys._get_maps()
            for type_ in iotypes:
                # concatenate the allprocs variable names from subsystems on my proc.
                allprocs_abs_names[type_].extend(subsys_allprocs_abs_names[type_])

                # Assemble _var_abs2data_io and _var_abs_names by concatenating from subsystems.
                for abs_name in subsys._var_abs_names[type_]:
                    sub_data = subsys._var_abs2data_io[abs_name]

                    self._var_abs2data_io[abs_name] = {
                        'prom': var_maps[type_][sub_data['prom']],
                        'rel': abs_name[name_offset:] if name_offset > 0 else abs_name,
                        'my_idx': len(self._var_abs_names[type_]),
                        'type': type_,
                        'metadata': sub_data['metadata']
                    }
                    self._var_abs_names[type_].append(abs_name)

        # For _var_allprocs_prom2abs_list, essentially invert the abs2prom map in
        # _var_abs2data_io to capture at least the local maps.
        self._var_allprocs_prom2abs_list = {'input': {}, 'output': {}}
        for abs_name, data in iteritems(self._var_abs2data_io):
            type_ = data['type']
            prom_name = data['prom']
            if prom_name not in self._var_allprocs_prom2abs_list[type_]:
                self._var_allprocs_prom2abs_list[type_][prom_name] = [abs_name]
            else:
                self._var_allprocs_prom2abs_list[type_][prom_name].append(abs_name)

        for prom_name, lst in iteritems(self._var_allprocs_prom2abs_list['output']):
            if len(lst) > 1:
                raise RuntimeError("Output name '%s' refers to "
                                   "multiple outputs: %s." %
                                   (prom_name, sorted(lst)))

        # If we're running in parallel, gather contributions from other procs.
        if self.comm.size > 1:
            for type_ in ['input', 'output']:
                sub_comm = self._subsystems_myproc[0].comm
                if sub_comm.rank == 0:
                    raw = (allprocs_abs_names[type_], self._var_allprocs_prom2abs_list[type_])
                else:
                    raw = ([], {})

                allprocs_abs_names[type_] = []
                allprocs_prom2abs_list = {}
                for abs_names, prom2abs_list in self.comm.allgather(raw):
                    allprocs_abs_names[type_].extend(abs_names)
                    for prom_name, abs_names_list in iteritems(prom2abs_list):
                        if prom_name not in allprocs_prom2abs_list:
                            allprocs_prom2abs_list[prom_name] = abs_names_list
                        else:
                            allprocs_prom2abs_list[prom_name].extend(abs_names_list)

                self._var_allprocs_prom2abs_list[type_] = allprocs_prom2abs_list

        # We use allprocs_abs_names to count the total number of allprocs variables
        # and put it in _var_allprocs_idx_range.
        for type_ in ['input', 'output']:
            self._var_allprocs_idx_range[type_] = [0, len(allprocs_abs_names[type_])]

        return allprocs_abs_names

    def _setupx_variable_allprocs_indices(self, global_index):
        """
        Compute the global index range for variables on all processors.

        Computes the following attributes:
            _var_allprocs_idx_range

        Parameters
        ----------
        global_index : {'input': int, 'output': int}
            current global variable counter.
        """
        # At this point, _var_allprocs_idx_range is correct except for an offset.
        # We apply the global_index offset to make _var_allprocs_idx_range correct.
        for type_ in ['input', 'output']:
            for ind in range(2):
                self._var_allprocs_idx_range[type_][ind] += global_index[type_]

        # Pre-recursion: compute index to pass to subsystems.
        # This index is the number of variables on procs before current proc
        # Necessary because of multiple global counters on different procs
        if self.comm.size > 1:
            subsys0 = self._subsystems_myproc[0]
            for type_ in ['input', 'output']:
                # Note: the following is valid because _var_allprocs_idx_range
                # contains [0, # allprocs vars] at this point because
                # _setupx_variables has been run but the recursion
                # for the current method has not been performed yet.
                local_var_size = subsys0._var_allprocs_idx_range[type_][1]

                # Compute the variable count list; 0 on rank > 0 procs
                sub_comm = subsys0.comm
                if sub_comm.rank == 0:
                    nvar_myproc = local_var_size
                else:
                    nvar_myproc = 0
                nvar_allprocs = self.comm.allgather(nvar_myproc)

                # Compute the offset
                iproc = self.comm.rank
                nvar_myproc = local_var_size
                global_index[type_] += np.sum(nvar_allprocs[:iproc + 1]) - nvar_myproc

        # Perform recursion
        for subsys in self._subsystems_myproc:
            subsys_allprocs_abs_names = subsys._setupx_variable_allprocs_indices(global_index)

        # Reset index dict to the global variable counter on all procs.
        # Necessary for younger siblings to have proper index values.
        for type_ in ['input', 'output']:
            global_index[type_] = self._var_allprocs_idx_range[type_][1]

    def _setup_partials(self):
        """
        Set up partial derivative sparsity structures and approximation schemes.
        """
        for subsys in self._subsystems_myproc:
            subsys._setup_partials()

    def get_subsystem(self, name):
        """
        Return the system called 'name' in the current namespace.

        Parameters
        ----------
        name : str
            name of the desired system in the current namespace.

        Returns
        -------
        System or None
            System if found else None.
        """
        system = self
        for subname in name.split('.'):
            for sub in system._subsystems_allprocs:
                if sub.name == subname:
                    system = sub
                    break
            else:
                return None
        return system

    def _apply_nonlinear(self):
        """
        Compute residuals. The model is assumed to be in a scaled state.
        """
        self._transfers[None](self._inputs, self._outputs, 'fwd')
        # Apply recursion
        for subsys in self._subsystems_myproc:
            subsys._apply_nonlinear()

    def _solve_nonlinear(self):
        """
        Compute outputs. The model is assumed to be in a scaled state.

        Returns
        -------
        boolean
            Failure flag; True if failed to converge, False is successful.
        float
            relative error.
        float
            absolute error.
        """
        return self._nl_solver.solve()

    def _apply_linear(self, vec_names, mode, var_inds=None):
        """
        Compute jac-vec product. The model is assumed to be in a scaled state.

        Parameters
        ----------
        vec_names : [str, ...]
            list of names of the right-hand-side vectors.
        mode : str
            'fwd' or 'rev'.
        var_inds : [int, int, int, int] or None
            ranges of variable IDs involved in this matrix-vector product.
            The ordering is [lb1, ub1, lb2, ub2].
        """
        with self.jacobian_context() as J:
            # Use global Jacobian
            if self._owns_global_jac:
                for vec_name in vec_names:
                    with self._matvec_context(vec_name, var_inds, mode) as vecs:
                        d_inputs, d_outputs, d_residuals = vecs
                        J._apply(d_inputs, d_outputs, d_residuals, mode)
            # Apply recursion
            else:
                if mode == 'fwd':
                    for vec_name in vec_names:
                        d_inputs = self._vectors['input'][vec_name]
                        d_outputs = self._vectors['output'][vec_name]
                        self._vector_transfers[vec_name][None](
                            d_inputs, d_outputs, mode)

                for subsys in self._subsystems_myproc:
                    subsys._apply_linear(vec_names, mode, var_inds)

                if mode == 'rev':
                    for vec_name in vec_names:
                        d_inputs = self._vectors['input'][vec_name]
                        d_outputs = self._vectors['output'][vec_name]
                        self._vector_transfers[vec_name][None](
                            d_inputs, d_outputs, mode)

    def _solve_linear(self, vec_names, mode):
        """
        Apply inverse jac product. The model is assumed to be in a scaled state.

        Parameters
        ----------
        vec_names : [str, ...]
            list of names of the right-hand-side vectors.
        mode : str
            'fwd' or 'rev'.

        Returns
        -------
        boolean
            Failure flag; True if failed to converge, False is successful.
        float
            relative error.
        float
            absolute error.
        """
        return self._ln_solver.solve(vec_names, mode)

    def _linearize(self):
        """
        Compute jacobian / factorization. The model is assumed to be in a scaled state.
        """
        with self.jacobian_context() as J:
            for subsys in self._subsystems_myproc:
                subsys._linearize()

            # Update jacobian
            if self._owns_global_jac:
                J._update()

        if self._ln_solver is not None:
            self._ln_solver._linearize()<|MERGE_RESOLUTION|>--- conflicted
+++ resolved
@@ -196,9 +196,6 @@
         prom2abs_in = self._var_allprocs_prom2abs_list['input']
         prom2abs_out = self._var_allprocs_prom2abs_list['output']
 
-        print("allprocs_in_names:", allprocs_in_names)
-        print("allprocs_out_names:", allprocs_out_names)
-
         # Loop through user-defined connections
         for in_name, (out_name, src_indices) \
                 in iteritems(self._var_connections):
@@ -244,74 +241,7 @@
         """
         Set up variable name and metadata lists.
         """
-<<<<<<< HEAD
-        self._var_pathdict = {}
-        self._var_name2path = {'input': {}, 'output': {}}
-
-        start = len(self.pathname) + 1 if self.pathname else 0
-        found_proms = [False for s in self._subsystems_myproc]
-
-        for ityp, typ in enumerate(['input', 'output']):
-            my_idx_dict = {}  # maps absolute path to myproc idx
-            myproc_names = self._var_myproc_names[typ]
-            name2path = self._var_name2path[typ]
-
-            for isub, subsys in enumerate(self._subsystems_myproc):
-                # Assemble the names list from subsystems
-                subsys._var_maps[typ], found = subsys._get_maps(typ)
-                found_proms[isub] |= found
-                if ityp == 1 and not found_proms[isub]:
-                    for io, lst in subsys._var_promotes.items():
-                        if lst:
-                            if io == 'any':
-                                suffix = ''
-                            else:
-                                suffix = '_%ss' % io
-                            raise RuntimeError("%s: no variables were promoted "
-                                               "based on promotes%s=%s" %
-                                               (subsys.pathname, suffix, list(lst)))
-                paths = subsys._var_allprocs_pathnames[typ]
-
-                for idx, subname in enumerate(subsys._var_allprocs_names[typ]):
-                    name = subsys._var_maps[typ][subname]
-                    self._var_allprocs_names[typ].append(name)
-                    self._var_allprocs_pathnames[typ].append(paths[idx])
-                    my_idx_dict[paths[idx]] = len(myproc_names)
-                    myproc_names.append(paths[idx][start:])
-
-                # Assemble the metadata list from the subsystems
-                metadata = subsys._var_myproc_metadata[typ]
-                self._var_myproc_metadata[typ].extend(metadata)
-
-            # The names list is on all procs, allgather all names
-            if self.comm.size > 1:
-
-                # One representative proc from each sub_comm adds names
-                sub_comm = self._subsystems_myproc[0].comm
-                if sub_comm.rank == 0:
-                    names = (self._var_allprocs_names[typ],
-                             self._var_allprocs_pathnames[typ])
-                else:
-                    names = ([], [])
-
-                # Every proc on this comm now has global variable names
-                self._var_allprocs_names[typ] = []
-                self._var_allprocs_pathnames[typ] = []
-                for names, pathnames in self.comm.allgather(names):
-                    self._var_allprocs_names[typ].extend(names)
-                    self._var_allprocs_pathnames[typ].extend(pathnames)
-
-            for idx, name in enumerate(self._var_allprocs_names[typ]):
-                path = self._var_allprocs_pathnames[typ][idx]
-                self._var_pathdict[path] = PathData(name, idx,
-                                                    my_idx_dict.get(path), typ)
-                if name in name2path:
-                    name2path[name].append(path)
-                else:
-                    name2path[name] = [path]
-=======
         pass
->>>>>>> 31dce1f0
 
     def _setupx_variables(self):
         """
