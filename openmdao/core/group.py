"""Define the Group class."""
import os
from collections import Counter, OrderedDict, defaultdict
from collections.abc import Iterable

from itertools import product, chain
from numbers import Number
import inspect
from fnmatch import fnmatchcase
import copy

import numpy as np
import networkx as nx

from openmdao.jacobians.dictionary_jacobian import DictionaryJacobian
from openmdao.core.system import System
from openmdao.core.component import Component, _DictValues, _full_slice
from openmdao.core.constants import _UNDEFINED, INT_DTYPE
from openmdao.proc_allocators.default_allocator import DefaultAllocator, ProcAllocationError
from openmdao.jacobians.jacobian import SUBJAC_META_DEFAULTS
from openmdao.recorders.recording_iteration_stack import Recording
from openmdao.solvers.nonlinear.nonlinear_runonce import NonlinearRunOnce
from openmdao.solvers.linear.linear_runonce import LinearRunOnce
from openmdao.utils.array_utils import convert_neg, array_connection_compatible, \
    _flatten_src_indices
from openmdao.utils.general_utils import ContainsAll, all_ancestors, simple_warning, \
    common_subpath, conditional_error, _is_slicer_op, _slice_indices
from openmdao.utils.units import is_compatible, unit_conversion, _has_val_mismatch
from openmdao.utils.mpi import MPI, check_mpi_exceptions, multi_proc_exception_check
from openmdao.utils.coloring import Coloring, _STD_COLORING_FNAME
import openmdao.utils.coloring as coloring_mod
from openmdao.utils.array_utils import evenly_distrib_idxs
from openmdao.core.constants import _SetupStatus

# regex to check for valid names.
import re
namecheck_rgx = re.compile('[a-zA-Z][_a-zA-Z0-9]*')


# use a class with slots instead of a namedtuple so that we can
# change index after creation if needed.
class _SysInfo(object):

    __slots__ = ['system', 'index']

    def __init__(self, system, index):
        self.system = system
        self.index = index

    def __iter__(self):
        yield self.system
        yield self.index


class Group(System):
    """
    Class used to group systems together; instantiate or inherit.

    Attributes
    ----------
    _mpi_proc_allocator : ProcAllocator
        Object used to allocate MPI processes to subsystems.
    _proc_info : dict of subsys_name: (min_procs, max_procs, weight)
        Information used to determine MPI process allocation to subsystems.
    _subgroups_myproc : list
        List of local subgroups.
    _manual_connections : dict
        Dictionary of input_name: (output_name, src_indices) connections.
    _group_inputs : dict
        Mapping of promoted names to certain metadata (src_indices, units).
    _static_group_inputs : dict
        Group inputs added outside of setup/configure.
    _pre_config_group_inputs : dict
        Group inputs added inside of setup but before configure.
    _static_manual_connections : dict
        Dictionary that stores all explicit connections added outside of setup.
    _conn_abs_in2out : {'abs_in': 'abs_out'}
        Dictionary containing all explicit & implicit connections owned
        by this system only. The data is the same across all processors.
    _conn_discrete_in2out : {'abs_in': 'abs_out'}
        Dictionary containing all explicit & implicit discrete var connections owned
        by this system only. The data is the same across all processors.
    _transfers : dict of dict of dict of Transfers
        First key is the vec_name, second key is mode, third is subname where
        mode is 'fwd' or 'rev' and subname is the subsystem name
        or subname can be None for the full, simultaneous transfer.
    _discrete_transfers : dict of discrete transfer metadata
        Key is system pathname or None for the full, simultaneous transfer.
    _approx_subjac_keys : list
        List of subjacobian keys used for approximated derivatives.
    _setup_procs_finished : bool
        Flag to check if setup_procs is complete
    _has_distrib_vars : bool
        If True, this Group contains distributed variables. Only used to determine if a parallel
        group or distributed component is below a DirectSolver so that we can raise an exception.
    _contains_parallel_group : bool
        If True, this Group contains a ParallelGroup. Only used to determine if a parallel
        group or distributed component is below a DirectSolver so that we can raise an exception.
    _raise_connection_errors : bool
        Flag indicating whether connection errors are raised as an Exception.
    _order_set : bool
        Flag to check if set_order has been called.
    _shapes_graph : nx.OrderedGraph
        Dynamic shape dependency graph, or None.
    _shape_knowns : set
        Set of shape dependency graph nodes with known (non-dynamic) shapes.
    """

    def __init__(self, **kwargs):
        """
        Set the solvers to nonlinear and linear block Gauss--Seidel by default.

        Parameters
        ----------
        **kwargs : dict
            dict of arguments available here and in all descendants of this
            Group.
        """
        self._mpi_proc_allocator = DefaultAllocator()
        self._proc_info = {}

        super(Group, self).__init__(**kwargs)

        self._subgroups_myproc = None
        self._manual_connections = {}
        self._group_inputs = {}
        self._pre_config_group_inputs = {}
        self._static_group_inputs = {}
        self._static_manual_connections = {}
        self._conn_abs_in2out = {}
        self._conn_discrete_in2out = {}
        self._transfers = {}
        self._discrete_transfers = {}
        self._approx_subjac_keys = None
        self._setup_procs_finished = False
        self._has_distrib_vars = False
        self._contains_parallel_group = False
        self._raise_connection_errors = True
        self._order_set = False
        self._shapes_graph = None
        self._shape_knowns = None

        # TODO: we cannot set the solvers with property setters at the moment
        # because our lint check thinks that we are defining new attributes
        # called nonlinear_solver and linear_solver without documenting them.
        if not self._nonlinear_solver:
            self._nonlinear_solver = NonlinearRunOnce()
        if not self._linear_solver:
            self._linear_solver = LinearRunOnce()

    def setup(self):
        """
        Build this group.

        This method should be overidden by your Group's method. The reason for using this
        method to add subsystem is to save memory and setup time when using your Group
        while running under MPI.  This avoids the creation of systems that will not be
        used in the current process.

        You may call 'add_subsystem' to add systems to this group. You may also issue connections,
        and set the linear and nonlinear solvers for this group level. You cannot safely change
        anything on children systems; use the 'configure' method instead.

        Available attributes:
            name
            pathname
            comm
            options
        """
        pass

    def configure(self):
        """
        Configure this group to assign children settings.

        This method may optionally be overidden by your Group's method.

        You may only use this method to change settings on your children subsystems. This includes
        setting solvers in cases where you want to override the defaults.

        You can assume that the full hierarchy below your level has been instantiated and has
        already called its own configure methods.

        Available attributes:
            name
            pathname
            comm
            options
            system hieararchy with attribute access
        """
        pass

    def set_input_defaults(self, name, val=_UNDEFINED, units=None):
        """
        Specify metadata to be assumed when multiple inputs are promoted to the same name.

        Parameters
        ----------
        name : str
            Promoted input name.
        val : object
            Value to assume for the promoted input.
        units : str or None
            Units to assume for the promoted input.
        """
        meta = {'prom': name}
        if val is not _UNDEFINED:
            meta['value'] = val
        if units is not None:
            meta['units'] = units

        if self._static_mode:
            dct = self._static_group_inputs
        else:
            dct = self._group_inputs

        if name in dct:
            old = dct[name][0]
            overlap = sorted(set(old).intersection(meta))
            if overlap:
                simple_warning(f"{self.msginfo}: Setting input defaults for input '{name}' which "
                               f"override previously set defaults for {overlap}.")
            old.update(meta)
        else:
            dct[name] = [meta]

    def _get_scope(self, excl_sub=None):
        """
        Find the input and output variables that are needed for a particular matvec product.

        Parameters
        ----------
        excl_sub : <System>
            A subsystem whose variables should be excluded from the matvec product.

        Returns
        -------
        (set, set)
            Sets of output and input variables.
        """
        try:
            return self._scope_cache[excl_sub]
        except KeyError:
            pass

        if excl_sub is None:
            # All outputs
            scope_out = frozenset(self._var_allprocs_abs2meta['output'])

            # All inputs connected to an output in this system
            scope_in = frozenset(self._conn_global_abs_in2out).intersection(
                self._var_allprocs_abs2meta['input'])

        else:
            # Empty for the excl_sub
            scope_out = frozenset()

            # All inputs connected to an output in this system but not in excl_sub
            scope_in = set()
            for abs_in in self._var_allprocs_abs2meta['input']:
                if abs_in in self._conn_global_abs_in2out:
                    abs_out = self._conn_global_abs_in2out[abs_in]

                    if abs_out not in excl_sub._var_allprocs_abs2idx['linear']:
                        scope_in.add(abs_in)
            scope_in = frozenset(scope_in)

        self._scope_cache[excl_sub] = (scope_out, scope_in)
        return scope_out, scope_in

    def _compute_root_scale_factors(self):
        """
        Compute scale factors for all variables.

        Returns
        -------
        dict
            Mapping of each absolute var name to its corresponding scaling factor tuple.
        """
        scale_factors = super(Group, self)._compute_root_scale_factors()

        if self._has_input_scaling:
            abs2meta_in = self._var_abs2meta['input']
            allprocs_meta_out = self._var_allprocs_abs2meta['output']
            for abs_in, abs_out in self._conn_global_abs_in2out.items():
                if abs_in not in abs2meta_in:
                    # we only perform scaling on local, non-discrete arrays, so skip
                    continue

                meta_in = abs2meta_in[abs_in]

                meta_out = allprocs_meta_out[abs_out]
                ref = meta_out['ref']
                ref0 = meta_out['ref0']

                src_indices = meta_in['src_indices']

                if src_indices is not None:
                    if not (np.isscalar(ref) and np.isscalar(ref0)):
                        # TODO: if either ref or ref0 are not scalar and the output is
                        # distributed, we need to do a scatter
                        # to obtain the values needed due to global src_indices
                        if meta_out['distributed']:
                            raise RuntimeError("{}: vector scalers with distrib vars "
                                               "not supported yet.".format(self.msginfo))

                        if src_indices.ndim != 1:
                            src_indices = _flatten_src_indices(src_indices, meta_in['shape'],
                                                               meta_out['global_shape'],
                                                               meta_out['global_size'])

                        ref = ref[src_indices]
                        ref0 = ref0[src_indices]

                # Compute scaling arrays for inputs using a0 and a1
                # Example:
                #   Let x, x_src, x_tgt be the dimensionless variable,
                #   variable in source units, and variable in target units, resp.
                #   x_src = a0 + a1 x
                #   x_tgt = b0 + b1 x
                #   x_tgt = g(x_src) = d0 + d1 x_src
                #   b0 + b1 x = d0 + d1 a0 + d1 a1 x
                #   b0 = d0 + d1 a0
                #   b0 = g(a0)
                #   b1 = d0 + d1 a1 - d0
                #   b1 = g(a1) - g(0)

                units_in = meta_in['units']
                units_out = meta_out['units']

                if units_in is None or units_out is None or units_in == units_out:
                    a0 = ref0
                    a1 = ref - ref0
                else:
                    factor, offset = unit_conversion(units_out, units_in)
                    a0 = (ref0 + offset) * factor
                    a1 = (ref - ref0) * factor

                scale_factors[abs_in] = {
                    ('input', 'phys'): (a0, a1),
                    ('input', 'norm'): (-a0 / a1, 1.0 / a1)
                }

        return scale_factors

    def _configure(self):
        """
        Configure our model recursively to assign any children settings.

        Highest system's settings take precedence.
        """
        # reset group_inputs back to what it was just after self.setup() in case _configure
        # is called multiple times.
        self._group_inputs = self._pre_config_group_inputs.copy()
        for n, lst in self._group_inputs.items():
            self._group_inputs[n] = lst.copy()

        for subsys in self._subsystems_myproc:
            subsys._configure()
            subsys._setup_var_data()

            self._has_guess |= subsys._has_guess
            self._has_bounds |= subsys._has_bounds
            self.matrix_free |= subsys.matrix_free

        conf_info = self._problem_meta['config_info']
        conf_info._reset()

        self._problem_meta['setup_status'] = _SetupStatus.POST_CONFIGURE
        self.configure()

        # if our configure() has added or promoted any variables, we have to call
        # _setup_var_data again on any modified systems and their ancestors (only those that
        # are our descendents).
        for s in conf_info._modified_system_iter(self):
            s._setup_var_data()

    def _setup_procs(self, pathname, comm, mode, prob_meta):
        """
        Execute first phase of the setup process.

        Distribute processors, assign pathnames, and call setup on the group. This method recurses
        downward through the model.

        Parameters
        ----------
        pathname : str
            Global name of the system, including the path.
        comm : MPI.Comm or <FakeComm>
            MPI communicator object.
        mode : string
            Derivatives calculation mode, 'fwd' for forward, and 'rev' for
            reverse (adjoint). Default is 'rev'.
        prob_meta : dict
            Problem level metadata.
        """
        super(Group, self)._setup_procs(pathname, comm, mode, prob_meta)
        self._setup_procs_finished = False

        self._vectors = {}
        nproc = comm.size

        if self._num_par_fd > 1:
            info = self._coloring_info
            if comm.size > 1:
                # if approx_totals has been declared, or there is an approx coloring, setup par FD
                if self._owns_approx_jac or info['dynamic'] or info['static'] is not None:
                    comm = self._setup_par_fd_procs(comm)
                else:
                    msg = "%s: num_par_fd = %d but FD is not active." % (self.msginfo,
                                                                         self._num_par_fd)
                    raise RuntimeError(msg)
            elif not MPI:
                msg = ("%s: MPI is not active but num_par_fd = %d. No parallel finite difference "
                       "will be performed." % (self.msginfo, self._num_par_fd))
                simple_warning(msg)

        self.comm = comm

        self._approx_subjac_keys = None

        self._subsystems_allprocs = self._static_subsystems_allprocs.copy()
        self._manual_connections = self._static_manual_connections.copy()
        self._group_inputs = self._static_group_inputs.copy()
        # copy doesn't copy the internal list so we have to do it manually (we don't want
        # a full deepcopy either because we want the internal metadata dicts to be shared)
        for n, lst in self._group_inputs.items():
            self._group_inputs[n] = lst.copy()

        # Call setup function for this group.
        self.setup()

        # need to save these because _setup_var_data can be called multiple times
        # during the config process and we don't want to wipe out any group_inputs
        # that were added during self.setup()
        self._pre_config_group_inputs = self._group_inputs.copy()
        for n, lst in self._pre_config_group_inputs.items():
            self._pre_config_group_inputs[n] = lst.copy()

        if MPI:

            allsubs = list(self._subsystems_allprocs.values())
            proc_info = [self._proc_info[s.name] for s, _ in allsubs]

            # Call the load balancing algorithm
            try:
                sub_inds, sub_comm, sub_proc_range = self._mpi_proc_allocator(
                    proc_info, len(allsubs), comm)
            except ProcAllocationError as err:
                if err.sub_inds is None:
                    raise RuntimeError("%s: %s" % (self.msginfo, err.msg))
                else:
                    raise RuntimeError("%s: MPI process allocation failed: %s for the following "
                                       "subsystems: %s" %
                                       (self.msginfo, err.msg,
                                        [allsubs[i].system.name for i in err.sub_inds]))

            self._subsystems_myproc = [allsubs[ind].system for ind in sub_inds]

            # Define local subsystems
            if not (np.sum([minp for minp, _, _ in proc_info]) <= comm.size):
                # reorder the subsystems_allprocs based on which procs they live on. If we don't
                # do this, we can get ordering mismatches in some of our data structures.
                new_allsubs = OrderedDict()
                seen = set()
                gathered = self.comm.allgather(sub_inds)
                for rank, inds in enumerate(gathered):
                    for ind in inds:
                        if ind not in seen:
                            sinfo = allsubs[ind]
                            sinfo.index = len(new_allsubs)
                            new_allsubs[sinfo.system.name] = sinfo
                            seen.add(ind)
                self._subsystems_allprocs = new_allsubs
        else:
            sub_comm = comm
            self._subsystems_myproc = [s for s, _ in self._subsystems_allprocs.values()]
            sub_proc_range = (0, 1)

        # need to set pathname correctly even for non-local subsystems
        for s, _ in self._subsystems_allprocs.values():
            s.pathname = '.'.join((self.pathname, s.name)) if self.pathname else s.name

        # Perform recursion
        allsubs = self._subsystems_allprocs
        for subsys in self._subsystems_myproc:
            subsys._setup_procs(subsys.pathname, sub_comm, mode, prob_meta)

        # build a list of local subgroups to speed up later loops
        self._subgroups_myproc = [s for s in self._subsystems_myproc if isinstance(s, Group)]

        if MPI and nproc > 1:
            if self._mpi_proc_allocator.parallel:
                self._problem_meta['parallel_groups'].append(self.pathname)

            allpars = self.comm.allgather(self._problem_meta['parallel_groups'])
            full = set()
            for p in allpars:
                full.update(p)
            self._problem_meta['parallel_groups'] = sorted(full)

        if self._problem_meta['parallel_groups']:
            prefix = self.pathname + '.' if self.pathname else ''
            for par in self._problem_meta['parallel_groups']:
                if par.startswith(prefix) and par != prefix:
                    self._contains_parallel_group = True
                    break

        self._setup_procs_finished = True

    def _configure_check(self):
        """
        Do any error checking on i/o and connections.
        """
        for subsys in self._subsystems_myproc:
            subsys._configure_check()

        super(Group, self)._configure_check()

    def _list_states(self):
        """
        Return list of all local states at and below this system.

        Returns
        -------
        list
            List of all states.
        """
        states = []
        for subsys in self._subsystems_myproc:
            states.extend(subsys._list_states())

        return sorted(states)

    def _list_states_allprocs(self):
        """
        Return list of all states at and below this system across all procs.

        Returns
        -------
        list
            List of all states.
        """
        if MPI:
            all_states = set()
            byproc = self.comm.allgather(self._list_states())
            for proc_states in byproc:
                all_states.update(proc_states)
            return sorted(all_states)
        else:
            return self._list_states()

    def _get_all_promotes(self):
        """
        Create the top level mapping of all promoted names to absolute names for all local systems.

        This includes all buried promoted names.

        Returns
        -------
        dict
            Mapping of all promoted names to absolute names.
        """
        iotypes = ('input', 'output')
        if self.comm.size > 1:
            prom2abs = {'input': defaultdict(set), 'output': defaultdict(set)}
            rem_prom2abs = {'input': defaultdict(set), 'output': defaultdict(set)}
            myrank = self.comm.rank
            vars_to_gather = self._vars_to_gather

            for s in self.system_iter(recurse=True):
                prefix = s.pathname + '.' if s.pathname else ''
                for typ in iotypes:
                    # use abs2prom to determine locality since prom2abs is for allprocs
                    sys_abs2prom = s._var_abs2prom[typ]
                    t_remprom2abs = rem_prom2abs[typ]
                    t_prom2abs = prom2abs[typ]
                    for prom, alist in s._var_allprocs_prom2abs_list[typ].items():
                        abs_names = [n for n in alist if n in sys_abs2prom]
                        t_prom2abs[prefix + prom].update(abs_names)
                        t_remprom2abs[prefix + prom].update(n for n in abs_names
                                                            if n in vars_to_gather
                                                            and vars_to_gather[n] == myrank)

            all_proms = self.comm.gather(rem_prom2abs, root=0)
            if myrank == 0:
                for typ in iotypes:
                    t_prom2abs = prom2abs[typ]
                    for rankproms in all_proms:
                        for prom, absnames in rankproms[typ].items():
                            t_prom2abs[prom].update(absnames)

                    for prom, absnames in t_prom2abs.items():
                        t_prom2abs[prom] = sorted(absnames)  # sort to keep order same on all procs

                self.comm.bcast(prom2abs, root=0)
            else:
                prom2abs = self.comm.bcast(None, root=0)
        else:  # serial
            prom2abs = {'input': defaultdict(list), 'output': defaultdict(list)}
            for s in self.system_iter(recurse=True):
                prefix = s.pathname + '.' if s.pathname else ''
                for typ in iotypes:
                    t_prom2abs = prom2abs[typ]
                    for prom, abslist in s._var_allprocs_prom2abs_list[typ].items():
                        t_prom2abs[prefix + prom] = abslist

        return prom2abs

    def _top_level_post_connections(self, mode):
        # this is called on the top level group after all connections are known
        self._problem_meta['vars_to_gather'] = self._vars_to_gather
        self._problem_meta['prom2abs'] = self._get_all_promotes()

        self._resolve_group_input_defaults()
        auto_ivc = self._setup_auto_ivcs(mode)
        self._check_prom_masking()

    def _check_prom_masking(self):
        """
        Raise exception if any promoted variable name masks an absolute variable name.

        Only called on the top level group.
        """
        prom2abs_in = self._var_allprocs_prom2abs_list['input']
        prom2abs_out = self._var_allprocs_prom2abs_list['output']
        abs2meta = self._var_allprocs_abs2meta

        for io in ('input', 'output'):
            for absname in abs2meta[io]:
                if absname in prom2abs_in:
                    for name in prom2abs_in[absname]:
                        if name != absname:
                            raise RuntimeError(f"{self.msginfo}: Absolute variable name '{absname}'"
                                               " is masked by a matching promoted name. Try"
                                               " promoting to a different name. This can be caused"
                                               " by promoting '*' at group level or promoting using"
                                               " dotted names.")
                elif absname in prom2abs_out:
                    if absname != prom2abs_out[absname][0]:
                        raise RuntimeError(f"{self.msginfo}: Absolute variable name '{absname}' is"
                                           " masked by a matching promoted name. Try"
                                           " promoting to a different name. This can be caused"
                                           " by promoting '*' at group level or promoting using"
                                           " dotted names.")

    def _top_level_post_sizes(self):
        # this runs after the variable sizes are known
        self._setup_global_shapes()

        self._resolve_ambiguous_input_meta()

        if self.comm.size > 1:
            abs2idx = self._var_allprocs_abs2idx['nonlinear']
            all_abs2meta = self._var_allprocs_abs2meta
            all_abs2meta_in = self._var_allprocs_abs2meta['input']
            all_abs2meta_out = self._var_allprocs_abs2meta['output']
            conns = self._conn_global_abs_in2out

            # the code below is to handle the case where src_indices were not specified
            # for a distributed input. This update can't happen until sizes are known.
            dist_ins = [n for n, m in all_abs2meta_in.items() if m['distributed']]
            dcomp_names = set(d.rsplit('.', 1)[0] for d in dist_ins)
            if dcomp_names:
                added_src_inds = set()
                for comp in self.system_iter(recurse=True, typ=Component):
                    if comp.pathname in dcomp_names:
                        added_src_inds.update(
                            comp._update_dist_src_indices(conns, all_abs2meta, abs2idx,
                                                          self._var_sizes))
                all_added = set()
                for a in self.comm.allgather(added_src_inds):
                    all_added.update(a)

                for a in all_added:
                    all_abs2meta_in[a]['has_src_indices'] = True
                    if a in conns:
                        src = conns[a]
                        if src.startswith('_auto_ivc.'):
                            all_abs2meta_out[src]['distributed'] = True

    def _setup_var_data(self):
        """
        Compute the list of abs var names, abs/prom name maps, and metadata dictionaries.
        """
        if self._var_allprocs_prom2abs_list is None:
            old_prom2abs = {}
        else:
            old_prom2abs = self._var_allprocs_prom2abs_list['input']

        super(Group, self)._setup_var_data()

        var_discrete = self._var_discrete
        allprocs_discrete = self._var_allprocs_discrete

        abs2meta = self._var_abs2meta
        abs2prom = self._var_abs2prom

        allprocs_abs2meta = {'input': {}, 'output': {}}

        allprocs_prom2abs_list = self._var_allprocs_prom2abs_list

        for n, lst in self._group_inputs.items():
            lst[0]['path'] = self.pathname  # used for error reporting
            self._group_inputs[n] = lst.copy()  # must copy the list manually

        self._has_distrib_vars = False

        for subsys in self._subsystems_myproc:
            self._has_output_scaling |= subsys._has_output_scaling
            self._has_resid_scaling |= subsys._has_resid_scaling
            if isinstance(subsys, Component):
                self._has_distrib_vars |= subsys.options['distributed']
            else:
                self._has_distrib_vars |= subsys._has_distrib_vars

            var_maps = subsys._get_maps(subsys._var_allprocs_prom2abs_list)

<<<<<<< HEAD
=======
            # Assemble allprocs_abs2meta and abs2meta
            allprocs_abs2meta.update(subsys._var_allprocs_abs2meta)
            abs2meta.update(subsys._var_abs2meta)

>>>>>>> c03985f3
            sub_prefix = subsys.name + '.'

            for io in ['input', 'output']:
                abs2meta[io].update(subsys._var_abs2meta[io])
                allprocs_abs2meta[io].update(subsys._var_allprocs_abs2meta[io])
                subprom2prom = var_maps[io]

                allprocs_discrete[io].update(subsys._var_allprocs_discrete[io])
                var_discrete[io].update({sub_prefix + k: v for k, v in
                                         subsys._var_discrete[io].items()})

                sub_loc_proms = subsys._var_abs2prom[io]
                for sub_prom, sub_abs in subsys._var_allprocs_prom2abs_list[io].items():
                    prom_name = subprom2prom[sub_prom]
                    if prom_name not in allprocs_prom2abs_list[io]:
                        allprocs_prom2abs_list[io][prom_name] = []
                    allprocs_prom2abs_list[io][prom_name].extend(sub_abs)
                    for abs_name in sub_abs:
                        if abs_name in sub_loc_proms:
                            abs2prom[io][abs_name] = prom_name

            if isinstance(subsys, Group):
                subprom2prom = var_maps['input']
                for sub_prom, metalist in subsys._group_inputs.items():
                    key = subprom2prom[sub_prom]
                    if key not in self._group_inputs:
                        self._group_inputs[key] = []
                    self._group_inputs[key].extend(metalist)

        # If running in parallel, allgather
        if self.comm.size > 1 and self._mpi_proc_allocator.parallel:
            mysub = self._subsystems_myproc[0] if self._subsystems_myproc else False
            if (mysub and mysub.comm.rank == 0 and (mysub._full_comm is None or
                                                    mysub._full_comm.rank == 0)):
                raw = (allprocs_discrete, allprocs_prom2abs_list, allprocs_abs2meta,
                       self._has_output_scaling, self._has_resid_scaling, self._group_inputs)
            else:
                raw = (
                    {'input': {}, 'output': {}},
                    {'input': {}, 'output': {}},
                    {'input': {}, 'output': {}},
                    False,
                    False,
                    {},
                )

            gathered = self.comm.allgather(raw)

            # start with a fresh OrderedDict to keep order the same in all procs
            old_abs2meta = allprocs_abs2meta
            allprocs_abs2meta = {'input': OrderedDict(), 'output': OrderedDict()}

            for io in ['input', 'output']:
                allprocs_prom2abs_list[io] = OrderedDict()

            myrank = self.comm.rank
            for rank, (proc_discrete, proc_prom2abs_list, proc_abs2meta,
                       oscale, rscale, ginputs) in enumerate(gathered):
                self._has_output_scaling |= oscale
                self._has_resid_scaling |= rscale

                if rank != myrank:
                    for p, mlist in ginputs.items():
                        if p not in self._group_inputs:
                            self._group_inputs[p] = []
                        self._group_inputs[p].extend(mlist)

                for io in ['input', 'output']:
                    allprocs_abs2meta[io].update(proc_abs2meta[io])
                    # collect size info
                    for n, m in proc_abs2meta[io].items():
                        if m['distributed']:
                            self._has_distrib_vars = True

                    # Assemble in parallel allprocs_abs_names
                    allprocs_discrete[io].update(proc_discrete[io])

                    # Assemble in parallel allprocs_prom2abs_list
<<<<<<< HEAD
                    for prom_name, abs_names_list in proc_prom2abs_list[io].items():
                        if prom_name not in allprocs_prom2abs_list[io]:
                            allprocs_prom2abs_list[io][prom_name] = []
                        allprocs_prom2abs_list[io][prom_name].extend(abs_names_list)

            for io in ('input', 'output'):
                if allprocs_abs2meta[io]:
                    # update new allprocs_abs2meta with our local version (now that we have a
                    # consistent order for our OrderedDict), so that the 'size' metadata will
                    # accurately reflect this proc's var size instead of one from some other proc.
                    allprocs_abs2meta[io].update(old_abs2meta[io])

        self._var_allprocs_abs2meta = allprocs_abs2meta
=======
                    for prom_name, abs_names_list in myproc_prom2abs_list[type_].items():
                        if prom_name not in allprocs_prom2abs_list[type_]:
                            allprocs_prom2abs_list[type_][prom_name] = []
                        allprocs_prom2abs_list[type_][prom_name].extend(abs_names_list)
>>>>>>> c03985f3

        for prom_name, abs_list in allprocs_prom2abs_list['output'].items():
            if len(abs_list) > 1:
                raise RuntimeError("{}: Output name '{}' refers to "
                                   "multiple outputs: {}.".format(self.msginfo, prom_name,
                                                                  sorted(abs_list)))

        for io in ('input', 'output'):
            a2p = self._var_allprocs_abs2prom[io]
            for prom, abslist in self._var_allprocs_prom2abs_list[io].items():
                for abs_name in abslist:
                    a2p[abs_name] = prom

        if self._group_inputs:
            p2abs_in = self._var_allprocs_prom2abs_list['input']
            extra = [gin for gin in self._group_inputs if gin not in p2abs_in]
            if extra:
                # make sure that we don't have a leftover group input default entry from a previous
                # execution of _setup_var_data before promoted names were updated.
                ex = set()
                for e in extra:
                    if e in old_prom2abs:
                        del self._group_inputs[e]  # clean up old key using old promoted name
                    else:
                        ex.add(e)
                if ex:
                    raise RuntimeError(f"{self.msginfo}: The following group inputs, passed to "
                                       f"set_input_defaults(), could not be found: {sorted(ex)}.")

        if self._var_discrete['input'] or self._var_discrete['output']:
            self._discrete_inputs = _DictValues(self._var_discrete['input'])
            self._discrete_outputs = _DictValues(self._var_discrete['output'])
        else:
            self._discrete_inputs = self._discrete_outputs = ()

        self._vars_to_gather, self._dist_var_locality = self._find_remote_var_owners()

    def _resolve_group_input_defaults(self):
        """
        Resolve any ambiguities in group input defaults throughout the model.
        """
        skip = set(('path', 'use_tgt', 'prom'))
        prom2abs_in = self._var_allprocs_prom2abs_list['input']

        for prom, metalist in self._group_inputs.items():
            top_origin = metalist[0]['path']
            top_prom = metalist[0]['prom']
            allmeta = set()
            for meta in metalist:
                allmeta.update(meta)
            fullmeta = {n: _UNDEFINED for n in allmeta - skip}

            for key in sorted(fullmeta):
                for i, submeta in enumerate(metalist):
                    if key in submeta:
                        if fullmeta[key] is _UNDEFINED:
                            origin = submeta['path']
                            origin_prom = submeta['prom']
                            val = fullmeta[key] = submeta[key]
                            if origin != top_origin:
                                simple_warning(f"Group '{top_origin}' did not set a default "
                                               f"'{key}' for input '{top_prom}', so the value of "
                                               f"({val}) from group '{origin}' will be used.")
                        else:
                            eq = submeta[key] == val
                            if isinstance(eq, np.ndarray):
                                eq = np.all(eq)
                            if not eq:
                                # first, see if origin is an ancestor
                                if not origin or submeta['path'].startswith(origin + '.'):
                                    simple_warning(f"Groups '{origin}' and '{submeta['path']}' "
                                                   f"called set_input_defaults for the input "
                                                   f"'{origin_prom}' with conflicting '{key}'. "
                                                   f"The value ({val}) from '{origin}' will be "
                                                   "used.")
                                else:  # origin is not an ancestor, so we have an ambiguity
                                    if origin_prom != submeta['prom']:
                                        prm = f"('{origin_prom}' / '{submeta['prom']}')"
                                    else:
                                        prm = f"'{origin_prom}'"
                                    common = common_subpath((origin, submeta['path']))
                                    if common:
                                        sub = self._get_subsystem(common)
                                        if sub is not None:
                                            for a in prom2abs_in[prom]:
                                                if a in sub._var_abs2prom['input']:
                                                    prom = sub._var_abs2prom['input'][a]
                                                    break

                                    gname = f"Group named '{common}'" if common else 'model'
                                    conditional_error(f"{self.msginfo}: The subsystems {origin} "
                                                      f"and {submeta['path']} called "
                                                      f"set_input_defaults for promoted input "
                                                      f"{prm} with conflicting values for "
                                                      f"'{key}'. Call <group>.set_input_defaults("
                                                      f"'{prom}', {key}=?), where <group> is the "
                                                      f"{gname} to remove the ambiguity.")

            # update all metadata dicts with any missing metadata that was filled in elsewhere
            for meta in metalist:
                meta.update(fullmeta)

    def _find_remote_var_owners(self):
<<<<<<< HEAD
=======
        """
        Return a mapping of var pathname to owning rank and distrib var name locality.

        The first mapping will contain ONLY systems that are remote on at least one proc.
        Distributed systems are not included.

        The second will contain only distrib vars keyed to an array of local ranks.

        Returns
        -------
        dict
            The mapping of variable pathname to owning rank.
        dict
            The mapping of distrib var name to local ranks.
        """
        remote_vars = {}
        dists = {}

        if self.comm.size > 1:
            locality = {}
            snames = {}
            for io in ('input', 'output'):
                # var order must be same on all procs
                snames[io] = sorted(self._var_allprocs_abs2prom[io])
                nvars = len(snames[io])
                locality[io] = locs = np.zeros(nvars, dtype=bool)
                abs2prom = self._var_abs2prom[io]
                for i, name in enumerate(snames[io]):
                    if name in abs2prom:
                        locs[i] = True

            abs2meta = self._var_allprocs_abs2meta
            proc_locs = self.comm.allgather(locality)
            for io in ('input', 'output'):
                all_abs2prom = self._var_allprocs_abs2prom[io]
                if proc_locs[0][io].size > 0:
                    locs = np.vstack([loc[io] for loc in proc_locs])
                    for i, name in enumerate(snames[io]):
                        nzs = np.nonzero(locs[:, i])[0]
                        if name in abs2meta and abs2meta[name]['distributed']:
                            dists[name] = nzs
                        elif (nzs.size > 0 and nzs.size < locs.shape[0] and name in all_abs2prom):
                            remote_vars[name] = nzs[0]

        return remote_vars, dists

    def _setup_var_sizes(self):
        """
        Compute the arrays of local variable sizes for all variables/procs on this system.
>>>>>>> c03985f3
        """
        Return a mapping of var pathname to owning rank and distrib var name locality.

        The first mapping will contain ONLY systems that are remote on at least one proc.
        Distributed systems are not included.

        The second will contain only distrib vars keyed to an array of local ranks.

        Returns
        -------
        dict
            The mapping of variable pathname to owning rank.
        dict
            The mapping of distrib var name to local ranks.
        """
        remote_vars = {}
        dists = {}

        if self.comm.size > 1:
            locality = {}
            snames = {}
            for io in ('input', 'output'):
                # var order must be same on all procs
                snames[io] = sorted(self._var_allprocs_abs2prom[io])
                nvars = len(snames[io])
                locality[io] = locs = np.zeros(nvars, dtype=bool)
                abs2prom = self._var_abs2prom[io]
                for i, name in enumerate(snames[io]):
                    if name in abs2prom:
                        locs[i] = True

            proc_locs = self.comm.allgather(locality)
            for io in ('input', 'output'):
                all_abs2prom = self._var_allprocs_abs2prom[io]
                if proc_locs[0][io].size > 0:
                    abs2meta = self._var_allprocs_abs2meta[io]
                    locs = np.vstack([loc[io] for loc in proc_locs])
                    for i, name in enumerate(snames[io]):
                        nzs = np.nonzero(locs[:, i])[0]
                        if name in abs2meta and abs2meta[name]['distributed']:
                            dists[name] = nzs
                        elif (nzs.size > 0 and nzs.size < locs.shape[0] and name in all_abs2prom):
                            remote_vars[name] = nzs[0]

        return remote_vars, dists

    def _setup_var_sizes(self):
        """
        Compute the arrays of variable sizes for all variables/procs on this system.
        """
        self._var_offsets = None

        for subsys in self._subsystems_myproc:
            subsys._setup_var_sizes()

        nl_allprocs_relnames = self._var_allprocs_relevant_names['nonlinear']
        nl_relnames = self._var_relevant_names['nonlinear']

        all_abs2meta = self._var_allprocs_abs2meta
        iproc = self.comm.rank
        self._var_sizes = {'nonlinear': {}}
        for io in ('input', 'output'):
            nl_allprocs_relnames[io] = list(self._var_allprocs_abs2meta[io])
            nl_relnames[io] = list(self._var_abs2meta[io])

            sizes = self._var_sizes['nonlinear'][io] = np.zeros((self.comm.size,
                                                                len(all_abs2meta[io])),
                                                                dtype=INT_DTYPE)
            abs2meta = self._var_abs2meta[io]
            for i, name in enumerate(self._var_allprocs_abs2meta[io]):
                if name in abs2meta:
                    sizes[iproc, i] = abs2meta[name]['size']

            if self.comm.size > 1:
                my_sizes = sizes[iproc, :].copy()
                self.comm.Allgather(my_sizes, sizes)

        self._setup_var_index_maps('nonlinear')
        self._var_allprocs_abs2meta['linear'] = self._var_allprocs_abs2idx['nonlinear']

        relnames = self._var_allprocs_relevant_names
        vec_names = self._lin_rel_vec_name_list[1:] if self._use_derivatives else []
        abs2idx = self._var_allprocs_abs2idx['nonlinear']

        sizes = self._var_sizes
        nl_sizes = sizes['nonlinear']
        for vec_name in vec_names:
            sizes[vec_name] = {}

            for io in ['input', 'output']:
                sizes[vec_name][io] = sz = np.zeros((self.comm.size, len(relnames[vec_name][io])),
                                                    INT_DTYPE)

                # Compute _var_sizes based on 'nonlinear' var sizes
                for idx, abs_name in enumerate(relnames[vec_name][io]):
                    sz[:, idx] = nl_sizes[io][:, abs2idx[abs_name]]

            self._setup_var_index_maps(vec_name)

        if self.comm.size > 1:
            if (self._has_distrib_vars or self._contains_parallel_group or
                not np.all(self._var_sizes['nonlinear']['output']) or
               not np.all(self._var_sizes['nonlinear']['input'])):

                if self._distributed_vector_class is not None:
                    self._vector_class = self._distributed_vector_class
                else:
                    raise RuntimeError("{}: Distributed vectors are required but no distributed "
                                       "vector type has been set.".format(self.msginfo))
        else:
            self._vector_class = self._local_vector_class

        if self._use_derivatives:
            self._var_sizes['linear'] = self._var_sizes['nonlinear']
            self._var_allprocs_relevant_names['linear'] = \
                self._var_allprocs_relevant_names['nonlinear']
            self._var_relevant_names['linear'] = self._var_relevant_names['nonlinear']
            self._var_allprocs_abs2idx['linear'] = self._var_allprocs_abs2idx['nonlinear']

        self._compute_owning_ranks()

    def _compute_owning_ranks(self):
        abs2meta = self._var_allprocs_abs2meta
        abs2discrete = self._var_allprocs_discrete

        if self.comm.size > 1:
            owns = self._owning_rank
            self._owned_sizes = self._var_sizes['nonlinear']['output'].copy()
            abs2idx = self._var_allprocs_abs2idx['nonlinear']
            for io in ('input', 'output'):
                sizes = self._var_sizes['nonlinear'][io]
                for name, meta in abs2meta[io].items():
                    i = abs2idx[name]
                    for rank in range(self.comm.size):
                        if sizes[rank, i] > 0:
                            owns[name] = rank
                            if io == 'output' and not meta['distributed']:
                                self._owned_sizes[rank + 1:, i] = 0  # zero out all dups
                            break

                if abs2discrete[io]:
                    prefix = self.pathname + '.' if self.pathname else ''
                    all_set = set(abs2discrete[io])
                    local = set([prefix + n for n in self._var_discrete[io]])
                    remote = set()
                    for rank, names in enumerate(self.comm.allgather(local)):
                        for n in names:
                            if n not in owns:
                                owns[n] = rank
                        remote.update(all_set - names)
        else:
            self._owned_sizes = self._var_sizes['nonlinear']['output']

    def _setup_global_connections(self, conns=None):
        """
        Compute dict of all connections between this system's inputs and outputs.

        The connections come from 4 sources:
        1. Implicit connections owned by the current system
        2. Explicit connections declared by the current system
        3. Explicit connections declared by parent systems
        4. Implicit / explicit from subsystems

        Parameters
        ----------
        conns : dict
            Dictionary of connections passed down from parent group.
        """
        if not self._raise_connection_errors:
            self._set_subsys_connection_errors(False)

        global_abs_in2out = self._conn_global_abs_in2out = {}

        allprocs_prom2abs_list_in = self._var_allprocs_prom2abs_list['input']
        allprocs_prom2abs_list_out = self._var_allprocs_prom2abs_list['output']

        allprocs_discrete_in = self._var_allprocs_discrete['input']
        allprocs_discrete_out = self._var_allprocs_discrete['output']

        pathname = self.pathname

        abs_in2out = {}

        if pathname == '':
            path_len = 0
            nparts = 0
        else:
            path_len = len(pathname) + 1
            nparts = len(pathname.split('.'))

        new_conns = defaultdict(dict)

        if conns is not None:
            for abs_in, abs_out in conns.items():
                inparts = abs_in.split('.')
                outparts = abs_out.split('.')

                if inparts[:nparts] == outparts[:nparts]:
                    global_abs_in2out[abs_in] = abs_out

                    # if connection is contained in a subgroup, add to conns
                    # to pass down to subsystems.
                    if inparts[nparts] == outparts[nparts]:
                        new_conns[inparts[nparts]][abs_in] = abs_out

        # Add implicit connections (only ones owned by this group)
        for prom_name in allprocs_prom2abs_list_out:
            if prom_name in allprocs_prom2abs_list_in:
                abs_out = allprocs_prom2abs_list_out[prom_name][0]
                out_subsys = abs_out[path_len:].split('.', 1)[0]
                for abs_in in allprocs_prom2abs_list_in[prom_name]:
                    in_subsys = abs_in[path_len:].split('.', 1)[0]
                    if out_subsys != in_subsys:
                        abs_in2out[abs_in] = abs_out

        src_ind_inputs = set()
        abs2meta = self._var_abs2meta['input']
        allprocs_abs2meta = self._var_allprocs_abs2meta['input']

        # Add explicit connections (only ones declared by this group)
        for prom_in, (prom_out, src_indices, flat_src_indices) in \
                self._manual_connections.items():

            # throw an exception if either output or input doesn't exist
            # (not traceable to a connect statement, so provide context)
            if not (prom_out in allprocs_prom2abs_list_out or prom_out in allprocs_discrete_out):
                if (prom_out in allprocs_prom2abs_list_in or prom_out in allprocs_discrete_in):
                    msg = f"{self.msginfo}: Attempted to connect from '{prom_out}' to " + \
                          f"'{prom_in}', but '{prom_out}' is an input. " + \
                          "All connections must be from an output to an input."
                    if self._raise_connection_errors:
                        raise NameError(msg)
                    else:
                        simple_warning(msg)
                        continue
                else:
                    msg = f"{self.msginfo}: Attempted to connect from '{prom_out}' to " + \
                          f"'{prom_in}', but '{prom_out}' doesn't exist."
                    if self._raise_connection_errors:
                        raise NameError(msg)
                    else:
                        simple_warning(msg)
                        continue

            if not (prom_in in allprocs_prom2abs_list_in or prom_in in allprocs_discrete_in):
                if (prom_in in allprocs_prom2abs_list_out or prom_in in allprocs_discrete_out):
                    msg = f"{self.msginfo}: Attempted to connect from '{prom_out}' to " + \
                          f"'{prom_in}', but '{prom_in}' is an output. " + \
                          "All connections must be from an output to an input."
                    if self._raise_connection_errors:
                        raise NameError(msg)
                    else:
                        simple_warning(msg)
                        continue
                else:
                    msg = f"{self.msginfo}: Attempted to connect from '{prom_out}' to " + \
                          f"'{prom_in}', but '{prom_in}' doesn't exist."
                    if self._raise_connection_errors:
                        raise NameError(msg)
                    else:
                        simple_warning(msg)
                        continue

            # Throw an exception if output and input are in the same system
            # (not traceable to a connect statement, so provide context)
            # and check if src_indices is defined in both connect and add_input.
            abs_out = allprocs_prom2abs_list_out[prom_out][0]
            outparts = abs_out.split('.')
            out_subsys = outparts[:-1]

            for abs_in in allprocs_prom2abs_list_in[prom_in]:
                inparts = abs_in.split('.')
                in_subsys = inparts[:-1]
                if out_subsys == in_subsys:
                    msg = f"{self.msginfo}: Output and input are in the same System for " + \
                          f"connection from '{prom_out}' to '{prom_in}'."
                    if self._raise_connection_errors:
                        raise RuntimeError(msg)
                    else:
                        simple_warning(msg)
                        continue

                if src_indices is not None:
                    a2m = allprocs_abs2meta[abs_in]
                    if (a2m['shape_by_conn'] or a2m['copy_shape']):
                        raise ValueError(f"{self.msginfo}: Setting of 'src_indices' along with "
                                         f"'shape_by_conn' or 'copy_shape' for variable '{abs_in}' "
                                         "is currently unsupported.")

                    if abs_in in abs2meta:
                        meta = abs2meta[abs_in]
                        if meta['src_indices'] is not None:
                            msg = f"{self.msginfo}: src_indices has been defined in both " + \
                                  f"connect('{prom_out}', '{prom_in}') and " + \
                                  f"add_input('{prom_in}', ...)."
                            if self._raise_connection_errors:
                                raise RuntimeError(msg)
                            else:
                                simple_warning(msg)
                                continue
                        meta['src_indices'] = src_indices
                        if _is_slicer_op(src_indices):
                            meta['src_slice'] = src_indices
                        meta['flat_src_indices'] = flat_src_indices

                    src_ind_inputs.add(abs_in)

                if abs_in in abs_in2out:
                    msg = f"{self.msginfo}: Input '{abs_in}' cannot be connected to " + \
                          f"'{abs_out}' because it's already connected to '{abs_in2out[abs_in]}'"
                    if self._raise_connection_errors:
                        raise RuntimeError(msg)
                    else:
                        simple_warning(msg)
                        continue

                abs_in2out[abs_in] = abs_out

                # if connection is contained in a subgroup, add to conns to pass down to subsystems.
                if inparts[:nparts + 1] == outparts[:nparts + 1]:
                    new_conns[inparts[nparts]][abs_in] = abs_out

        # Compute global_abs_in2out by first adding this group's contributions,
        # then adding contributions from systems above/below, then allgathering.
        conn_list = list(global_abs_in2out.items())
        conn_list.extend(abs_in2out.items())
        global_abs_in2out.update(abs_in2out)

        for subsys in self._subsystems_myproc:
            if isinstance(subsys, Group):
                if subsys.name in new_conns:
                    subsys._setup_global_connections(conns=new_conns[subsys.name])
                else:
                    subsys._setup_global_connections()
                global_abs_in2out.update(subsys._conn_global_abs_in2out)
                conn_list.extend(subsys._conn_global_abs_in2out.items())

        if len(conn_list) > len(global_abs_in2out):
            dupes = [n for n, val in Counter(tgt for tgt, src in conn_list).items() if val > 1]
            dup_info = defaultdict(set)
            for tgt, src in conn_list:
                for dup in dupes:
                    if tgt == dup:
                        dup_info[tgt].add(src)
            dup_info = [(n, srcs) for n, srcs in dup_info.items() if len(srcs) > 1]
            if dup_info:
                dup = ["%s from %s" % (tgt, sorted(srcs)) for tgt, srcs in dup_info]
                msg = f"{self.msginfo}: The following inputs have multiple connections: " + \
                      f"{', '.join(dup)}"
                if self._raise_connection_errors:
                    raise RuntimeError(msg)
                else:
                    simple_warning(msg)

        # If running in parallel, allgather
        if self.comm.size > 1 and self._mpi_proc_allocator.parallel:
            if self._subsystems_myproc and self._subsystems_myproc[0].comm.rank == 0:
                raw = (global_abs_in2out, src_ind_inputs)
            else:
                raw = ({}, ())
            gathered = self.comm.allgather(raw)

            all_src_ind_ins = set()
            for myproc_global_abs_in2out, src_ind_ins in gathered:
                global_abs_in2out.update(myproc_global_abs_in2out)
                all_src_ind_ins.update(src_ind_ins)
            src_ind_inputs = all_src_ind_ins

        for inp in src_ind_inputs:
            allprocs_abs2meta[inp]['has_src_indices'] = True

    def _evenly_distribute_sizes_to_locals(self, var, arr_size):
        """
        Evenly distribute entries for the given array size, but only where the given var is local.

        Parameters
        ----------
        var : str
            Absolute name of the variable.
        arr_size : int
            Size to be distributed among procs where var is local.

        Returns
        -------
        ndarray
            Array of sizes, one entry for each proc in this group's comm.
        ndarray
            Array of offsets.
        """
        sizes = np.zeros(self.comm.size, dtype=INT_DTYPE)
        locality = self._dist_var_locality[var]
        dsizes, offsets = evenly_distrib_idxs(locality.size, arr_size)
        for loc_idx, sz in zip(locality, dsizes):
            sizes[loc_idx] = sz

        offsets = np.zeros(self.comm.size, dtype=int)
        offsets[1:] = np.cumsum(sizes)[:-1]

        return sizes, offsets

    def _setup_dynamic_shapes(self):
        """
        Add shape/size metadata for variables that were created with shape_by_conn or copy_shape.
        """
<<<<<<< HEAD
        def copy_var_meta(from_var, to_var, distrib_sizes):
            # copy size/shape info from from_var's metadata to to_var's metadata

            from_io = 'output' if from_var in self._var_allprocs_abs2meta['output'] else 'input'
            to_io = 'output' if to_var in self._var_allprocs_abs2meta['output'] else 'input'

            # transfer shape/size info from from_var to to_var
            all_from_meta = self._var_allprocs_abs2meta[from_io][from_var]
            all_to_meta = self._var_allprocs_abs2meta[to_io][to_var]
            from_meta = self._var_abs2meta[from_io].get(from_var, {})
            to_meta = self._var_abs2meta[to_io].get(to_var, {})
=======
        self._shapes_graph = graph = nx.OrderedGraph()  # ordered graph for consistency across procs
        self._shape_knowns = knowns = set()

        def copy_var_meta(from_var, to_var, distrib_sizes):
            # transfer shape/size info from from_var to to_var
            all_from_meta = self._var_allprocs_abs2meta[from_var]
            all_to_meta = self._var_allprocs_abs2meta[to_var]
            from_meta = self._var_abs2meta[from_var] if from_var in self._var_abs2meta else {}
            to_meta = self._var_abs2meta[to_var] if to_var in self._var_abs2meta else {}
            from_in = from_var in self._var_allprocs_abs2prom['input']
            to_in = to_var in self._var_allprocs_abs2prom['input']
>>>>>>> c03985f3

            nprocs = self.comm.size

            from_dist = nprocs > 1 and all_from_meta['distributed']
            from_size = all_from_meta['size']
            from_shape = all_from_meta['shape']

            to_dist = nprocs > 1 and all_to_meta['distributed']

<<<<<<< HEAD
            # distrib to distrib or serial to serial
=======
>>>>>>> c03985f3
            if (from_dist and to_dist) or not (from_dist or to_dist):
                # all copy_shapes (and some shape_by_conn) handled here
                all_to_meta['shape'] = from_shape
                all_to_meta['size'] = from_size
                if to_meta:
                    to_meta['shape'] = from_shape
                    to_meta['size'] = from_size
                    to_meta['value'] = np.full(from_shape, to_meta['value'])
                if to_dist and from_dist:
                    distrib_sizes[to_var] = distrib_sizes[from_var]
                # src_indices will be computed later for dist inputs that don't specify them
<<<<<<< HEAD
            elif from_io == 'output':
=======
            elif from_var in self._var_allprocs_abs2prom['output']:
>>>>>>> c03985f3
                # from_var is an output.  assume to_var is an input
                if from_dist and not to_dist:  # known dist output to serial input
                    size = np.sum(distrib_sizes[from_var])
                else:  # known serial output to dist input
                    # there is not enough info to determine how the variable is split
                    # over the procs. for now we split the variable up equally
                    rank = self.comm.rank
                    sizes, offsets = self._evenly_distribute_sizes_to_locals(to_var, from_size)
                    size = sizes[rank]
                    distrib_sizes[to_var] = np.array(sizes)
                    if to_meta:
                        to_meta['src_indices'] = np.arange(offsets[rank],
                                                           offsets[rank] + sizes[rank],
                                                           dtype=INT_DTYPE)
                all_to_meta['size'] = size
                all_to_meta['shape'] = (size,)
                if to_meta:
                    to_meta['size'] = size
                    to_meta['shape'] = (size,)
                    to_meta['value'] = np.full(size, to_meta['value'])
            else:  # from_var is an input
                if not from_dist and to_dist:   # known serial input to dist output
                    sizes, _ = self._evenly_distribute_sizes_to_locals(to_var, from_size)
                    size = sizes[self.comm.rank]
                    distrib_sizes[to_var] = np.array(sizes)

                else:  # known dist input to serial output
                    if all_from_meta['has_src_indices']:
                        # in this case we have to set the size of the serial output based on
                        # the largest entry in src_indices across all procs.
                        mx = np.max(from_meta['src_indices']) if from_var in from_meta else 0
                        local_max = np.array([mx], dtype=INT_DTYPE)
                        global_max = np.zeros(1, dtype=INT_DTYPE)
                        self.comm.Allreduce(local_max, global_max, op=MPI.MAX)
                        size = global_max[0]
                    else:  # src_indices are not set, so just sum up the sizes
                        size = np.sum(distrib_sizes[from_var])

                all_to_meta['size'] = size
                all_to_meta['shape'] = (size,)
                if to_meta:
                    to_meta['size'] = size
                    to_meta['shape'] = (size,)
                    to_meta['value'] = np.full(size, to_meta['value'])

<<<<<<< HEAD
        all_abs2prom_in = self._var_allprocs_abs2prom['input']
        all_abs2prom_out = self._var_allprocs_abs2prom['output']
=======
        all_abs2meta = self._var_allprocs_abs2meta
        all_abs2prom_in = self._var_allprocs_abs2prom['input']
        all_abs2prom_out = self._var_allprocs_abs2prom['output']
        my_abs2meta = self._var_abs2meta
>>>>>>> c03985f3
        nprocs = self.comm.size
        conn = self._conn_global_abs_in2out
        rev_conn = None

        def get_rev_conn():
<<<<<<< HEAD
=======
            # build reverse connection dict (src: tgts)
>>>>>>> c03985f3
            rev = defaultdict(list)
            for tgt, src in conn.items():
                rev[src].append(tgt)
            return rev

<<<<<<< HEAD
        graph = nx.OrderedGraph()  # ordered graph for consistency across procs
        dist_sz = {}  # local distrib sizes
        knowns = set()  # variable nodes in the graph with known shapes
        all_abs2meta_out = self._var_allprocs_abs2meta['output']
        all_abs2meta_in = self._var_allprocs_abs2meta['input']
        my_abs2meta_out = self._var_abs2meta['output']
        my_abs2meta_in = self._var_abs2meta['input']

        # find all variables that have an unknown shape (across all procs) and connect them
        # to other unknown and known shape variables to form an undirected graph.
        for io in ('input', 'output'):
            for name, meta in self._var_allprocs_abs2meta[io].items():
=======
        dist_sz = {}  # local distrib sizes
        knowns = set()  # variable nodes in the graph with known shapes

        # find all variables that have an unknown shape (across all procs) and connect them
        # to other unknow and known shape variables to form an undirected graph.
        for io in ('input', 'output'):
            for name in self._var_allprocs_abs_names[io]:
                meta = all_abs2meta[name]
>>>>>>> c03985f3
                if meta['shape_by_conn']:
                    if name in conn:  # it's a connected input
                        abs_from = conn[name]
                        graph.add_edge(name, abs_from)
<<<<<<< HEAD
                        if all_abs2meta_out[abs_from]['shape'] is not None:
=======
                        if all_abs2meta[abs_from]['shape'] is not None:
>>>>>>> c03985f3
                            knowns.add(abs_from)
                    else:
                        if rev_conn is None:
                            rev_conn = get_rev_conn()
                        if name in rev_conn:  # connected output
                            for inp in rev_conn[name]:
                                graph.add_edge(name, inp)
<<<<<<< HEAD
                                if all_abs2meta_in[inp]['shape'] is not None:
=======
                                if all_abs2meta[inp]['shape'] is not None:
>>>>>>> c03985f3
                                    knowns.add(inp)
                        elif not meta['copy_shape']:
                            raise RuntimeError(f"{self.msginfo}: 'shape_by_conn' was set for "
                                               f"unconnected variable '{u}'.")

                if meta['copy_shape']:
                    # variable whose shape is being copied must be on the same component, and
                    # name stored in 'copy_shape' entry must be the relative name.
                    abs_from = name.rsplit('.', 1)[0] + '.' + meta['copy_shape']
                    if abs_from in all_abs2prom_in or abs_from in all_abs2prom_out:
                        graph.add_edge(name, abs_from)
                        # this is unlikely, but a user *could* do it, so we'll check
<<<<<<< HEAD
                        a2m = all_abs2meta_in if abs_from in all_abs2meta_in else all_abs2meta_out
                        if a2m[abs_from]['shape'] is not None:
=======
                        if all_abs2meta[abs_from]['shape'] is not None:
>>>>>>> c03985f3
                            knowns.add(abs_from)
                    else:
                        raise RuntimeError(f"{self.msginfo}: Can't copy shape of variable "
                                           f"'{abs_from}'. Variable doesn't exist.")

                # store known distributed size info needed for computing shapes
                if nprocs > 1 and meta['distributed']:
<<<<<<< HEAD
                    my_abs2meta = my_abs2meta_in if name in my_abs2meta_in else my_abs2meta_out
=======
>>>>>>> c03985f3
                    if name in my_abs2meta:
                        sz = my_abs2meta[name]['size']
                        if sz is not None:
                            dist_sz[name] = sz
                    else:
                        dist_sz[name] = 0

        if graph.order() == 0:
            # we don't have any shape_by_conn or copy_shape variables, so we're done
            return

        if nprocs > 1:
            distrib_sizes = defaultdict(lambda: np.zeros(nprocs, dtype=INT_DTYPE))
            for rank, dsz in enumerate(self.comm.allgather(dist_sz)):
                for n, sz in dsz.items():
                    distrib_sizes[n][rank] = sz
        else:
            distrib_sizes = {}

        unresolved = set()
        seen = knowns.copy()

        for comps in nx.connected_components(graph):
            comp_knowns = knowns.intersection(comps)
            if not comp_knowns:
                # we need at least 1 known node to resolve this component, so we fail.
                # store the list of unresolved nodes so we have the total list at the end.
                unresolved.update(comps)
                continue

            # because comps is a connected component, we only need 1 known node to resolve
            # the rest
            stack = [sorted(comp_knowns)[0]]  # sort to keep error messages consistent
            while stack:
                known = stack.pop()
<<<<<<< HEAD
                known_a2m = all_abs2meta_in if known in all_abs2meta_in else all_abs2meta_out
                known_shape = known_a2m[known]['shape']
                known_dist = known_a2m[known]['distributed']
                for node in graph.neighbors(known):
                    if node in seen:
                        a2m = all_abs2meta_in if node in all_abs2meta_in else all_abs2meta_out
                        # check to see if shapes agree
                        if a2m[node]['shape'] != known_shape:
                            dist = a2m[node]['distributed']
                            # can't compare shapes if one is dist and other is not. The mismatch
                            # will be caught later in setup_connections in that case.
                            if not (dist ^ known_dist):
                                raise RuntimeError(f"{self.msginfo}: Shape mismatch,  "
                                                   f"{a2m[node]['shape']} vs. "
                                                   f"{known_shape} for variable '{node}' during "
                                                   "dynamic shape determination.")
=======
                known_shape = all_abs2meta[known]['shape']
                for node in graph.neighbors(known):
                    if node in seen:
                        # check to see if shapes agree
                        if all_abs2meta[node]['shape'] != known_shape:
                            known_dist = all_abs2meta[known]['distributed']
                            dist = all_abs2meta[node]['distributed']
                            # can't compare shapes if one is dist and other is not. The mismatch
                            # will be caught later in setup_connections in that case.
                            if not (dist ^ known_dist):
                                conditional_error(f"{self.msginfo}: Shape mismatch,  "
                                                  f"{all_abs2meta[node]['shape']} vs. "
                                                  f"{known_shape} for variable '{node}' during "
                                                  "dynamic shape determination.")
>>>>>>> c03985f3
                    else:
                        # transfer the known shape info to the unshaped variable
                        copy_var_meta(known, node, distrib_sizes)
                        seen.add(node)
                        stack.append(node)

        # save graph info for possible later plotting
        self._shapes_graph = graph
        self._shape_knowns = knowns

        if unresolved:
            unresolved = sorted(unresolved)
            conditional_error(f"{self.msginfo}: Failed to resolve shapes for {unresolved}. "
                              "To see the dynamic shape dependency graph, "
                              "do 'openmdao view_dyn_shapes <your_py_file>'.")

    @check_mpi_exceptions
    def _setup_connections(self):
        """
        Compute dict of all connections owned by this Group.

        Also, check shapes of connected variables.
        """
        abs_in2out = self._conn_abs_in2out = {}
        global_abs_in2out = self._conn_global_abs_in2out
        pathname = self.pathname
        allprocs_discrete_in = self._var_allprocs_discrete['input']
        allprocs_discrete_out = self._var_allprocs_discrete['output']

        for subsys in self._subsystems_myproc:
            subsys._setup_connections()

        path_dot = pathname + '.' if pathname else ''
        path_len = len(path_dot)

        allprocs_abs2meta_in = self._var_allprocs_abs2meta['input']
        allprocs_abs2meta_out = self._var_allprocs_abs2meta['output']
        abs2meta_in = self._var_abs2meta['input']
        abs2meta_out = self._var_abs2meta['output']
        sizes_out = self._var_sizes['nonlinear']['output']
        out_idxs = self._var_allprocs_abs2idx['nonlinear']

        nproc = self.comm.size

        # Check input/output units here, and set _has_input_scaling
        # to True for this Group if units are defined and different, or if
        # ref or ref0 are defined for the output.
        for abs_in, abs_out in global_abs_in2out.items():
            if abs_in[:path_len] != path_dot or abs_out[:path_len] != path_dot:
                continue

            # Check that they are in different subsystems of this system.
            out_subsys = abs_out[path_len:].split('.', 1)[0]
            in_subsys = abs_in[path_len:].split('.', 1)[0]
            if out_subsys != in_subsys:
                if abs_in in allprocs_discrete_in:
                    self._conn_discrete_in2out[abs_in] = abs_out
                elif abs_out in allprocs_discrete_out:
                    msg = f"{self.msginfo}: Can't connect discrete output '{abs_out}' " + \
                          f"to continuous input '{abs_in}'."
                    if self._raise_connection_errors:
                        raise RuntimeError(msg)
                    else:
                        simple_warning(msg)
                else:
                    abs_in2out[abs_in] = abs_out

                if nproc > 1 and self._vector_class is None:
                    # check for any cross-process data transfer.  If found, use
                    # self._problem_meta['distributed_vector_class'] as our vector class.
                    if (abs_in not in abs2meta_in or abs_out not in abs2meta_out or
                            abs2meta_in[abs_in]['distributed'] or
                            abs2meta_out[abs_out]['distributed']):
                        self._vector_class = self._distributed_vector_class

            # if connected output has scaling then we need input scaling
            if not self._has_input_scaling and not (abs_in in allprocs_discrete_in or
                                                    abs_out in allprocs_discrete_out):
                out_units = allprocs_abs2meta_out[abs_out]['units']
                in_units = allprocs_abs2meta_in[abs_in]['units']

                # if units are defined and different, we need input scaling.
                needs_input_scaling = (in_units and out_units and in_units != out_units)

                # we also need it if a connected output has any scaling.
                if not needs_input_scaling:
                    out_meta = allprocs_abs2meta_out[abs_out]

                    ref = out_meta['ref']
                    if np.isscalar(ref):
                        needs_input_scaling = ref != 1.0
                    else:
                        needs_input_scaling = np.any(ref != 1.0)

                    if not needs_input_scaling:
                        ref0 = out_meta['ref0']
                        if np.isscalar(ref0):
                            needs_input_scaling = ref0 != 0.0
                        else:
                            needs_input_scaling = np.any(ref0)

                        if not needs_input_scaling:
                            res_ref = out_meta['res_ref']
                            if np.isscalar(res_ref):
                                needs_input_scaling = res_ref != 1.0
                            else:
                                needs_input_scaling = np.any(res_ref != 1.0)

                self._has_input_scaling = needs_input_scaling

        # check compatability for any discrete connections
        for abs_in, abs_out in self._conn_discrete_in2out.items():
            in_type = self._var_allprocs_discrete['input'][abs_in]['type']
            try:
                out_type = self._var_allprocs_discrete['output'][abs_out]['type']
            except KeyError:
                msg = f"{self.msginfo}: Can't connect continuous output '{abs_out}' " + \
                      f"to discrete input '{abs_in}'."
                if self._raise_connection_errors:
                    raise RuntimeError(msg)
                else:
                    simple_warning(msg)
            if not issubclass(in_type, out_type):
                msg = f"{self.msginfo}: Type '{out_type.__name__}' of output '{abs_out}' is " + \
                      f"incompatible with type '{in_type.__name__}' of input '{abs_in}'."
                if self._raise_connection_errors:
                    raise RuntimeError(msg)
                else:
                    simple_warning(msg)

        # check unit/shape compatibility, but only for connections that are
        # either owned by (implicit) or declared by (explicit) this Group.
        # This way, we don't repeat the error checking in multiple groups.

        for abs_in, abs_out in abs_in2out.items():
            all_abs_out = allprocs_abs2meta_out[abs_out]

            # check unit compatibility
            out_units = all_abs_out['units']
            in_units = allprocs_abs2meta_in[abs_in]['units']

            if out_units:
                if not in_units:
                    msg = f"{self.msginfo}: Output '{abs_out}' with units of '{out_units}' " + \
                          f"is connected to input '{abs_in}' which has no units."
                    simple_warning(msg)
                elif not is_compatible(in_units, out_units):
                    msg = f"{self.msginfo}: Output units of '{out_units}' for '{abs_out}' " + \
                          f"are incompatible with input units of '{in_units}' for '{abs_in}'."
                    if self._raise_connection_errors:
                        raise RuntimeError(msg)
                    else:
                        simple_warning(msg)
            elif in_units is not None:
                msg = f"{self.msginfo}: Input '{abs_in}' with units of '{in_units}' is " + \
                      f"connected to output '{abs_out}' which has no units."
                simple_warning(msg)

            fail = False

            # check shape compatibility
            if abs_in in abs2meta_in and abs_out in abs2meta_out:
                meta_in = abs2meta_in[abs_in]
                all_meta_out = allprocs_abs2meta_out[abs_out]

                # get output shape from allprocs meta dict, since it may
                # be distributed (we want global shape)
                out_shape = all_meta_out['global_shape']
                # get input shape and src_indices from the local meta dict
                # (input is always local)
                if meta_in['distributed']:
                    in_full_shape = allprocs_abs2meta_in[abs_in]['global_shape']
                else:
                    in_full_shape = meta_in['shape']
                in_shape = meta_in['shape']
                src_indices = self._get_src_inds_array(abs_in)
                flat = meta_in['flat_src_indices']
                has_slice = meta_in['src_slice'] is not None

                if src_indices is None and out_shape != in_full_shape:
                    # out_shape != in_shape is allowed if
                    # there's no ambiguity in storage order
                    if not array_connection_compatible(in_shape, out_shape):
                        msg = f"{self.msginfo}: The source and target shapes do not match or " + \
                              f"are ambiguous for the connection '{abs_out}' to '{abs_in}'. " + \
                              f"The source shape is {tuple([int(s) for s in out_shape])} " + \
                              f"but the target shape is {tuple([int(s) for s in in_shape])}."
                        if self._raise_connection_errors:
                            raise ValueError(msg)
                        else:
                            simple_warning(msg)
                            fail = True

                elif src_indices is not None:

                    if np.prod(src_indices.shape) == 0:
                        continue

                    flat_array_slice_check = not (has_slice and
                                                  src_indices.size == np.prod(in_shape))

                    if has_slice:
                        if meta_in['flat_src_indices'] is not None:
                            simple_warning(f"{self.msginfo}: Connection from '{abs_out}' to "
                                           f"'{abs_in}' was added with slice src_indices, so "
                                           "flat_src_indices is ignored.")
                        meta_in['flat_src_indices'] = True

                    flat = meta_in['flat_src_indices']

                    if flat_array_slice_check:
                        # initial dimensions of indices shape must be same shape as target
                        for idx_d, inp_d in zip(src_indices.shape, in_shape):
                            if idx_d != inp_d:
                                msg = f"{self.msginfo}: The source indices " + \
                                      f"{src_indices} do not specify a " + \
                                      f"valid shape for the connection '{abs_out}' to " + \
                                      f"'{abs_in}'. The target shape is " + \
                                      f"{in_shape} but indices are {src_indices.shape}."
                                if self._raise_connection_errors:
                                    raise ValueError(msg)
                                else:
                                    simple_warning(msg)
                                    fail = True
                                    continue

                    # any remaining dimension of indices must match shape of source
                    if len(src_indices.shape) > len(in_shape) and flat_array_slice_check:
                        source_dimensions = src_indices.shape[len(in_shape)]
                        if source_dimensions != len(out_shape):
                            str_indices = str(src_indices).replace('\n', '')
                            msg = f"{self.msginfo}: The source indices " + \
                                  f"{str_indices} do not specify a " + \
                                  f"valid shape for the connection '{abs_out}' to '{abs_in}'. " + \
                                  f"The source has {len(out_shape)} dimensions but the " + \
                                  f"indices expect {source_dimensions}."
                            if self._raise_connection_errors:
                                raise ValueError(msg)
                            else:
                                simple_warning(msg)
                                fail = True
                                continue
                    else:
                        source_dimensions = 1

                    # check all indices are in range of the source dimensions
                    if flat or src_indices.ndim == 1:
                        if allprocs_abs2meta_in[abs_in]['distributed']:
                            out_size = np.sum(sizes_out[:, out_idxs[abs_out]])
                        else:
                            out_size = np.prod(out_shape)
                        if src_indices.size > 0:
                            mx = np.max(src_indices)
                            mn = np.min(src_indices)
                            if mx >= out_size:
                                bad_idx = mx
                            elif mn < -out_size:
                                bad_idx = mn
                            else:
                                bad_idx = None
                            if bad_idx is not None:
                                msg = f"{self.msginfo}: The source indices do not specify " + \
                                      f"a valid index for the connection '{abs_out}' to " + \
                                      f"'{abs_in}'. Index '{bad_idx}' is out of range for " + \
                                      f"source dimension of size {out_size}."
                                if self._raise_connection_errors:
                                    raise ValueError(msg)
                                else:
                                    simple_warning(msg)
                                    fail = True
                        if src_indices.ndim > 1:
                            meta_in['src_indices'] = src_indices.ravel()
                        else:
                            meta_in['src_indices'] = src_indices

                        if src_indices.shape != in_shape and flat_array_slice_check:
                            msg = f"{self.msginfo}: src_indices shape " + \
                                  f"{src_indices.shape} does not match {abs_in} shape " + \
                                  f"{in_shape}."
                            if self._raise_connection_errors:
                                raise ValueError(msg)
                            else:
                                simple_warning(msg)
                                fail = True
                    else:
                        for d in range(source_dimensions):
                            if all_abs_out['distributed'] is True or \
                               allprocs_abs2meta_in[abs_in]['distributed'] is True:
                                d_size = out_shape[d] * self.comm.size
                            else:
                                d_size = out_shape[d]
                            arr = src_indices[..., d]
                            if np.any(arr >= d_size) or np.any(arr <= -d_size):
                                for i in arr.flat:
                                    size_check = abs(i) >= d_size
                                    if size_check:
                                        msg = f"{self.msginfo}: The source indices " + \
                                              f"do not specify a valid index for the " + \
                                              f"connection '{abs_out}' to '{abs_in}'. " + \
                                              f"Index '{i}' is out of range for source " + \
                                              f"dimension of size {d_size}."
                                        if self._raise_connection_errors:
                                            raise ValueError(msg)
                                        else:
                                            simple_warning(msg)
                                            fail = True

                        if not fail:
                            # now convert src_indices into a flat array
                            meta_in['src_indices'] = \
                                _flatten_src_indices(src_indices, in_shape,
                                                     all_abs_out['global_shape'],
                                                     all_abs_out['global_size'])

    def _set_subsys_connection_errors(self, val=True):
        """
        Set flag in all subgroups indicating whether connection errors just issue a Warning.

        Parameters
        ----------
        val : bool
            If True, connection errors will raise an Exception. If False, connection errors
            will issue a warning and the offending connection will be ignored.
        """
        for sub, _ in self._subsystems_allprocs.values():
            if isinstance(sub, Group):
                sub._raise_connection_errors = val
                sub._set_subsys_connection_errors(val)

    def _transfer(self, vec_name, mode, sub=None):
        """
        Perform a vector transfer.

        Parameters
        ----------
        vec_name : str
            Name of the vector RHS on which to perform a transfer.
        mode : str
            Either 'fwd' or 'rev'
        sub : None or str
            If None, perform a full transfer.
            If str, perform a partial transfer to named subsystem for linear Gauss--Seidel.
        """
        xfer = self._transfers[vec_name][mode]
        if sub in xfer:
            xfer = xfer[sub]
        else:
            if mode == 'fwd' and self._conn_discrete_in2out and vec_name == 'nonlinear':
                self._discrete_transfer(sub)
            return

        vec_inputs = self._vectors['input'][vec_name]

        if mode == 'fwd':
            if xfer is not None:
                if self._has_input_scaling:
                    vec_inputs.scale('norm')
                    xfer._transfer(vec_inputs, self._vectors['output'][vec_name], mode)
                    vec_inputs.scale('phys')
                else:
                    xfer._transfer(vec_inputs, self._vectors['output'][vec_name], mode)
            if self._conn_discrete_in2out and vec_name == 'nonlinear':
                self._discrete_transfer(sub)

        else:  # rev
            if xfer is not None:
                if self._has_input_scaling:
                    vec_inputs.scale('phys')
                    xfer._transfer(vec_inputs, self._vectors['output'][vec_name], mode)
                    vec_inputs.scale('norm')
                else:
                    xfer._transfer(vec_inputs, self._vectors['output'][vec_name], mode)

    def _discrete_transfer(self, sub):
        """
        Transfer discrete variables between components.  This only occurs in fwd mode.

        Parameters
        ----------
        sub : None or str
            If None, perform a full transfer.
            If not, perform a partial transfer for linear Gauss--Seidel.
        """
        comm = self.comm
        key = None if sub is None else self._subsystems_allprocs[sub].system.name

        if comm.size == 1:
            for src_sys_name, src, tgt_sys_name, tgt in self._discrete_transfers[key]:
                tgt_sys = self._subsystems_allprocs[tgt_sys_name].system
                src_sys = self._subsystems_allprocs[src_sys_name].system
                # note that we are not copying the discrete value here, so if the
                # discrete value is some mutable object, for example not an int or str,
                # the downstream system will have a reference to the same object
                # as the source, allowing the downstream system to modify the value as
                # seen by the source system.
                tgt_sys._discrete_inputs[tgt] = src_sys._discrete_outputs[src]

        else:  # MPI
            allprocs_recv = self._allprocs_discrete_recv[key]
            discrete_out = self._var_discrete['output']
            if key in self._discrete_transfers:
                xfers, remote_send = self._discrete_transfers[key]
                if allprocs_recv:
                    sendvars = [(n, discrete_out[n]['value']) for n in remote_send]
                    allprocs_send = comm.gather(sendvars, root=0)
                    if comm.rank == 0:
                        allprocs_dict = {}
                        for i in range(comm.size):
                            allprocs_dict.update(allprocs_send[i])
                        recvs = [{} for i in range(comm.size)]
                        for rname, ranks in allprocs_recv.items():
                            val = allprocs_dict[rname]
                            for i in ranks:
                                recvs[i][rname] = val
                        data = comm.scatter(recvs, root=0)
                    else:
                        data = comm.scatter(None, root=0)
                else:
                    data = None

                for src_sys_name, src, tgt_sys_name, tgt in xfers:
                    tgt_sys, _ = self._subsystems_allprocs[tgt_sys_name]
                    if tgt_sys._is_local:
                        if tgt in tgt_sys._discrete_inputs:
                            abs_src = '.'.join((src_sys_name, src))
                            if data is not None and abs_src in data:
                                src_val = data[abs_src]
                            else:
                                src_sys, _ = self._subsystems_allprocs[src_sys_name]
                                src_val = src_sys._discrete_outputs[src]
                            tgt_sys._discrete_inputs[tgt] = src_val

    def _setup_transfers(self):
        """
        Compute all transfers that are owned by this system.
        """
        self._vector_class.TRANSFER._setup_transfers(self)
        if self._conn_discrete_in2out:
            self._vector_class.TRANSFER._setup_discrete_transfers(self)

    def promotes(self, subsys_name, any=None, inputs=None, outputs=None,
                 src_indices=None, flat_src_indices=None):
        """
        Promote a variable in the model tree.

        Parameters
        ----------
        subsys_name : str
            The name of the child subsystem whose inputs/outputs are being promoted.
        any : Sequence of str or tuple
            A Sequence of variable names (or tuples) to be promoted, regardless
            of if they are inputs or outputs. This is equivalent to the items
            passed via the `promotes=` argument to add_subsystem.  If given as a
            tuple, we use the "promote as" standard of ('real name', 'promoted name')*[]:
        inputs : Sequence of str or tuple
            A Sequence of input names (or tuples) to be promoted. Tuples are
            used for the "promote as" capability.
        outputs : Sequence of str or tuple
            A Sequence of output names (or tuples) to be promoted. Tuples are
            used for the "promote as" capability.
        src_indices : int or list of ints or tuple of ints or int ndarray or Iterable or None
            This argument applies only to promoted inputs.
            The global indices of the source variable to transfer data from.
            A value of None implies this input depends on all entries of source.
            Default is None. The shapes of the target and src_indices must match,
            and form of the entries within is determined by the value of 'flat_src_indices'.
        flat_src_indices : bool
            This argument applies only to promoted inputs.
            If True, each entry of src_indices is assumed to be an index into the
            flattened source.  Otherwise each entry must be a tuple or list of size equal
            to the number of dimensions of the source.
        """
        if isinstance(any, str):
            raise RuntimeError(f"{self.msginfo}: Trying to promote any='{any}', "
                               "but an iterator of strings and/or tuples is required.")
        if isinstance(inputs, str):
            raise RuntimeError(f"{self.msginfo}: Trying to promote inputs='{inputs}', "
                               "but an iterator of strings and/or tuples is required.")
        if isinstance(outputs, str):
            raise RuntimeError(f"{self.msginfo}: Trying to promote outputs='{outputs}', "
                               "but an iterator of strings and/or tuples is required.")

        subsys = getattr(self, subsys_name)
        if any:
            subsys._var_promotes['any'].extend(any)
        if inputs:
            subsys._var_promotes['input'].extend(inputs)
        if outputs:
            subsys._var_promotes['output'].extend(outputs)

        if src_indices is not None:
            if outputs:
                raise RuntimeError(f"{self.msginfo}: Trying to promote outputs {outputs} while "
                                   f"specifying src_indices {src_indices} is not meaningful.")
            elif isinstance(src_indices, np.ndarray):
                if not np.issubdtype(src_indices.dtype, np.integer):
                    raise TypeError(f"{self.msginfo}: src_indices must contain integers, but "
                                    f"src_indices for promotes from '{subsys_name}' are type "
                                    f"{src_indices.dtype.type}.")
            elif not isinstance(src_indices, (int, list, tuple, Iterable)):
                raise TypeError(f"{self.msginfo}: The src_indices argument should be an int, "
                                f"list, tuple, ndarray or Iterable, but src_indices for "
                                f"promotes from '{subsys_name}' are {type(src_indices)}.")
            else:
                if any:
                    simple_warning(f"{self.msginfo}: src_indices have been specified with promotes"
                                   " 'any'. Note that src_indices only apply to matching inputs.")

            # src_indices will applied when promotes are resolved
            if inputs is not None:
                for inp in inputs:
                    subsys._var_promotes_src_indices[inp] = (src_indices, flat_src_indices)
            if any is not None:
                for inp in any:
                    subsys._var_promotes_src_indices[inp] = (src_indices, flat_src_indices)

        # check for attempt to promote with different alias
        list_comp = [i if isinstance(i, tuple) else (i, i) for i in subsys._var_promotes['input']]

        for original, new in list_comp:
            for original_inside, new_inside in list_comp:
                if original == original_inside and new != new_inside:
                    raise RuntimeError("%s: Trying to promote '%s' when it has been aliased to "
                                       "'%s'." % (self.msginfo, original_inside, new))

        # if this was called during configure(), mark this group as modified
        if self._problem_meta is not None:
            if self._problem_meta['config_info'] is not None:
                self._problem_meta['config_info']._prom_added(self.pathname, any=any,
                                                              inputs=inputs, outputs=outputs)

    def add_subsystem(self, name, subsys, promotes=None,
                      promotes_inputs=None, promotes_outputs=None,
                      min_procs=1, max_procs=None, proc_weight=1.0):
        """
        Add a subsystem.

        Parameters
        ----------
        name : str
            Name of the subsystem being added
        subsys : <System>
            An instantiated, but not-yet-set up system object.
        promotes : iter of (str or tuple), optional
            A list of variable names specifying which subsystem variables
            to 'promote' up to this group. If an entry is a tuple of the
            form (old_name, new_name), this will rename the variable in
            the parent group.
        promotes_inputs : iter of (str or tuple), optional
            A list of input variable names specifying which subsystem input
            variables to 'promote' up to this group. If an entry is a tuple of
            the form (old_name, new_name), this will rename the variable in
            the parent group.
        promotes_outputs : iter of (str or tuple), optional
            A list of output variable names specifying which subsystem output
            variables to 'promote' up to this group. If an entry is a tuple of
            the form (old_name, new_name), this will rename the variable in
            the parent group.
        min_procs : int
            Minimum number of MPI processes usable by the subsystem. Defaults to 1.
        max_procs : int or None
            Maximum number of MPI processes usable by the subsystem.  A value
            of None (the default) indicates there is no maximum limit.
        proc_weight : float
            Weight given to the subsystem when allocating available MPI processes
            to all subsystems.  Default is 1.0.

        Returns
        -------
        <System>
            the subsystem that was passed in. This is returned to
            enable users to instantiate and add a subsystem at the
            same time, and get the reference back.
        """
        if self._setup_procs_finished:
            raise RuntimeError("%s: Cannot call add_subsystem in "
                               "the configure method" % (self.msginfo))

        if inspect.isclass(subsys):
            raise TypeError("%s: Subsystem '%s' should be an instance, but a %s class object was "
                            "found." % (self.msginfo, name, subsys.__name__))

        for tup in chain(self._subsystems_allprocs.values(),
                         self._static_subsystems_allprocs.values()):
            if name == tup.system.name:
                raise RuntimeError("%s: Subsystem name '%s' is already used." %
                                   (self.msginfo, name))

        if hasattr(self, name) and not isinstance(getattr(self, name), System):
            # replacing a subsystem is ok (e.g. resetup) but no other attribute
            raise RuntimeError("%s: Can't add subsystem '%s' because an attribute with that name "
                               "already exits." % (self.msginfo, name))

        match = namecheck_rgx.match(name)
        if match is None or match.group() != name:
            raise NameError("%s: '%s' is not a valid sub-system name." % (self.msginfo, name))

        subsys.name = subsys.pathname = name

        if isinstance(promotes, str) or \
           isinstance(promotes_inputs, str) or \
           isinstance(promotes_outputs, str):
            raise RuntimeError("%s: promotes must be an iterator of strings and/or tuples."
                               % self.msginfo)
        if promotes:
            subsys._var_promotes['any'] = promotes
        if promotes_inputs:
            subsys._var_promotes['input'] = promotes_inputs
        if promotes_outputs:
            subsys._var_promotes['output'] = promotes_outputs

        if self._static_mode:
            subsystems_allprocs = self._static_subsystems_allprocs
        else:
            subsystems_allprocs = self._subsystems_allprocs

        subsystems_allprocs[subsys.name] = _SysInfo(subsys, len(subsystems_allprocs))

        if not isinstance(min_procs, int) or min_procs < 1:
            raise TypeError("%s: min_procs must be an int > 0 but (%s) was given." %
                            (self.msginfo, min_procs))
        if max_procs is not None and (not isinstance(max_procs, int) or max_procs < min_procs):
            raise TypeError("%s: max_procs must be None or an int >= min_procs but (%s) was given."
                            % (self.msginfo, max_procs))
        if isinstance(proc_weight, Number) and proc_weight < 0:
            raise TypeError("%s: proc_weight must be a float > 0. but (%s) was given." %
                            (self.msginfo, proc_weight))

        self._proc_info[name] = (min_procs, max_procs, proc_weight)

        setattr(self, name, subsys)

        return subsys

    def connect(self, src_name, tgt_name, src_indices=None, flat_src_indices=None):
        """
        Connect source src_name to target tgt_name in this namespace.

        Parameters
        ----------
        src_name : str
            name of the source variable to connect
        tgt_name : str or [str, ... ] or (str, ...)
            name of the target variable(s) to connect
        src_indices : int or list of ints or tuple of ints or int ndarray or Iterable or None
            The global indices of the source variable to transfer data from.
            The shapes of the target and src_indices must match, and form of the
            entries within is determined by the value of 'flat_src_indices'.
        flat_src_indices : bool
            If True, each entry of src_indices is assumed to be an index into the
            flattened source.  Otherwise it must be a tuple or list of size equal
            to the number of dimensions of the source.
        """
        # if src_indices argument is given, it should be valid
        if isinstance(src_indices, str):
            if isinstance(tgt_name, str):
                tgt_name = [tgt_name]
            tgt_name.append(src_indices)
            raise TypeError("%s: src_indices must be an index array, did you mean"
                            " connect('%s', %s)?" % (self.msginfo, src_name, tgt_name))

        # if multiple targets are given, recursively connect to each
        if not isinstance(tgt_name, str) and isinstance(tgt_name, Iterable):
            for name in tgt_name:
                self.connect(src_name, name, src_indices, flat_src_indices=flat_src_indices)
            return

        if src_indices is not None and not _is_slicer_op(src_indices):
            src_indices = np.atleast_1d(src_indices)

        if isinstance(src_indices, np.ndarray):
            if not np.issubdtype(src_indices.dtype, np.integer):
                raise TypeError("%s: src_indices must contain integers, but src_indices for "
                                "connection from '%s' to '%s' is %s." %
                                (self.msginfo, src_name, tgt_name, src_indices.dtype.type))

        # target should not already be connected
        for manual_connections in [self._manual_connections, self._static_manual_connections]:
            if tgt_name in manual_connections:
                srcname = manual_connections[tgt_name][0]
                raise RuntimeError("%s: Input '%s' is already connected to '%s'." %
                                   (self.msginfo, tgt_name, srcname))

        # source and target should not be in the same system
        if src_name.rsplit('.', 1)[0] == tgt_name.rsplit('.', 1)[0]:
            raise RuntimeError("{}: Output and input are in the same System for "
                               "connection from '{}' to '{}'.".format(self.msginfo,
                                                                      src_name, tgt_name))

        if self._static_mode:
            manual_connections = self._static_manual_connections
        else:
            manual_connections = self._manual_connections

        manual_connections[tgt_name] = (src_name, src_indices, flat_src_indices)

    def set_order(self, new_order):
        """
        Specify a new execution order for this system.

        Parameters
        ----------
        new_order : list of str
            List of system names in desired new execution order.
        """
        if self._problem_meta is not None and \
                self._problem_meta['setup_status'] == _SetupStatus.POST_CONFIGURE:
            raise RuntimeError("%s: Cannot call set_order in the configure method" % (self.msginfo))

        # Make sure the new_order is valid. It must contain all subsystems
        # in this model.
        newset = set(new_order)
        if self._static_mode:
            olddict = self._static_subsystems_allprocs
        else:
            olddict = self._subsystems_allprocs
        oldset = set(olddict)

        if oldset != newset:
            msg = []

            missing = oldset - newset
            if missing:
                msg.append("%s: %s expected in subsystem order and not found." %
                           (self.msginfo, sorted(missing)))

            extra = newset - oldset
            if extra:
                msg.append("%s: subsystem(s) %s found in subsystem order but don't exist." %
                           (self.msginfo, sorted(extra)))

            raise ValueError('\n'.join(msg))

        # Don't allow duplicates either.
        if len(newset) < len(new_order):
            dupes = [key for key, val in Counter(new_order).items() if val > 1]
            raise ValueError("%s: Duplicate name(s) found in subsystem order list: %s" %
                             (self.msginfo, sorted(dupes)))

        subsystems = {}  # need a fresh one to keep the right order
        if self._static_mode:
            self._static_subsystems_allprocs = subsystems
        else:
            self._subsystems_allprocs = subsystems

        for i, name in enumerate(new_order):
            sinfo = olddict[name]
            subsystems[name] = sinfo
            sinfo.index = i

        self._order_set = True
        if self._problem_meta is not None:
            # order has been changed so we need a new full setup
            self._problem_meta['setup_status'] = _SetupStatus.PRE_SETUP

    def _get_subsystem(self, name):
        """
        Return the system called 'name' in the current namespace.

        Parameters
        ----------
        name : str
            name of the desired system in the current namespace.

        Returns
        -------
        System or None
            System if found else None.
        """
        if name == '':
            return self

        system = self
        for subname in name.split('.'):
            for tup in chain(system._static_subsystems_allprocs.values(),
                             system._subsystems_allprocs.values()):
                if tup.system.name == subname:
                    system = tup.system
                    break
            else:
                return None
        return system

    def _apply_nonlinear(self):
        """
        Compute residuals. The model is assumed to be in a scaled state.
        """
        name = self.pathname if self.pathname else 'root'

        self._transfer('nonlinear', 'fwd')
        # Apply recursion
        for subsys in self._subsystems_myproc:
            subsys._apply_nonlinear()

        self.iter_count_apply += 1

    def _solve_nonlinear(self):
        """
        Compute outputs. The model is assumed to be in a scaled state.
        """
        name = self.pathname if self.pathname else 'root'

        with Recording(name + '._solve_nonlinear', self.iter_count, self):
            self._nonlinear_solver.solve()

        # Iteration counter is incremented in the Recording context manager at exit.

    def _guess_nonlinear(self):
        """
        Provide initial guess for states.
        """
        # let any lower level systems do their guessing first
        if self._has_guess:
            for sname, sinfo in self._subsystems_allprocs.items():
                sub = sinfo.system
                # TODO: could gather 'has_guess' information during setup and be able to
                # skip transfer for subs that don't have guesses...
                self._transfer('nonlinear', 'fwd', sname)
                if sub._is_local and sub._has_guess:
                    sub._guess_nonlinear()

        # call our own guess_nonlinear method, after the recursion is done to
        # all the lower level systems and the data transfers have happened
        complex_step = self._inputs._under_complex_step

        if complex_step:
            self._inputs.set_complex_step_mode(False, keep_real=True)
            self._residuals.set_complex_step_mode(False, keep_real=True)

            # The Group outputs vector contains imaginary numbers from other components, so we need
            # to save a cache and restore it later.
            imag_cache = np.empty(len(self._outputs._data))
            imag_cache[:] = self._outputs._data.imag
            self._outputs.set_complex_step_mode(False, keep_real=True)

        if self._discrete_inputs or self._discrete_outputs:
            self.guess_nonlinear(self._inputs, self._outputs, self._residuals,
                                 self._discrete_inputs, self._discrete_outputs)
        else:
            self.guess_nonlinear(self._inputs, self._outputs, self._residuals)

        if complex_step:
            # Note: passing in False swaps back to the complex vector, which is valid since
            # the inputs and residuals value cannot be edited by guess_nonlinear.
            self._inputs.set_complex_step_mode(False)
            self._residuals.set_complex_step_mode(False)
            self._inputs._under_complex_step = True
            self._residuals._under_complex_step = True

            self._outputs.set_complex_step_mode(True)
            self._outputs.iadd(imag_cache * 1j)

    def guess_nonlinear(self, inputs, outputs, residuals,
                        discrete_inputs=None, discrete_outputs=None):
        """
        Provide initial guess for states.

        Override this method to set the initial guess for states.

        Parameters
        ----------
        inputs : Vector
            unscaled, dimensional input variables read via inputs[key]
        outputs : Vector
            unscaled, dimensional output variables read via outputs[key]
        residuals : Vector
            unscaled, dimensional residuals written to via residuals[key]
        discrete_inputs : dict or None
            If not None, dict containing discrete input values.
        discrete_outputs : dict or None
            If not None, dict containing discrete output values.
        """
        pass

    def _apply_linear(self, jac, vec_names, rel_systems, mode, scope_out=None, scope_in=None):
        """
        Compute jac-vec product. The model is assumed to be in a scaled state.

        Parameters
        ----------
        jac : Jacobian or None
            If None, use local jacobian, else use assembled jacobian jac.
        vec_names : [str, ...]
            list of names of the right-hand-side vectors.
        rel_systems : set of str
            Set of names of relevant systems based on the current linear solve.
        mode : str
            'fwd' or 'rev'.
        scope_out : set or None
            Set of absolute output names in the scope of this mat-vec product.
            If None, all are in the scope.
        scope_in : set or None
            Set of absolute input names in the scope of this mat-vec product.
            If None, all are in the scope.
        """
        vec_names = [v for v in vec_names if v in self._rel_vec_names]

        if self._owns_approx_jac:
            jac = self._jacobian
        elif jac is None and self._assembled_jac is not None:
            jac = self._assembled_jac

        if jac is not None:
            for vec_name in vec_names:
                with self._matvec_context(vec_name, scope_out, scope_in, mode) as vecs:
                    d_inputs, d_outputs, d_residuals = vecs
                    jac._apply(self, d_inputs, d_outputs, d_residuals, mode)
        # Apply recursion
        else:
            if rel_systems is not None:
                irrelevant_subs = [s for s in self._subsystems_myproc
                                   if s.pathname not in rel_systems]
            if mode == 'fwd':
                for vec_name in vec_names:
                    self._transfer(vec_name, mode)
                if rel_systems is not None:
                    for s in irrelevant_subs:
                        # zero out dvecs of irrelevant subsystems
                        s._vectors['residual']['linear'].set_val(0.0)

            for subsys in self._subsystems_myproc:
                if rel_systems is None or subsys.pathname in rel_systems:
                    subsys._apply_linear(jac, vec_names, rel_systems, mode,
                                         scope_out, scope_in)

            if mode == 'rev':
                for vec_name in vec_names:
                    self._transfer(vec_name, mode)
                    if rel_systems is not None:
                        for s in irrelevant_subs:
                            # zero out dvecs of irrelevant subsystems
                            s._vectors['output']['linear'].set_val(0.0)

    def _solve_linear(self, vec_names, mode, rel_systems):
        """
        Apply inverse jac product. The model is assumed to be in a scaled state.

        Parameters
        ----------
        vec_names : [str, ...]
            list of names of the right-hand-side vectors.
        mode : str
            'fwd' or 'rev'.
        rel_systems : set of str
            Set of names of relevant systems based on the current linear solve.
        """
        if self._owns_approx_jac:
            # No subsolves if we are approximating our jacobian. Instead, we behave like an
            # ExplicitComponent and pass on the values in the derivatives vectors.
            for vec_name in vec_names:
                if vec_name in self._rel_vec_names:
                    d_outputs = self._vectors['output'][vec_name]
                    d_residuals = self._vectors['residual'][vec_name]

                    if mode == 'fwd':
                        if self._has_resid_scaling:
                            with self._unscaled_context(outputs=[d_outputs],
                                                        residuals=[d_residuals]):
                                d_outputs.set_vec(d_residuals)
                        else:
                            d_outputs.set_vec(d_residuals)

                        # ExplicitComponent jacobian defined with -1 on diagonal.
                        d_outputs *= -1.0

                    else:  # rev
                        if self._has_resid_scaling:
                            with self._unscaled_context(outputs=[d_outputs],
                                                        residuals=[d_residuals]):
                                d_residuals.set_vec(d_outputs)
                        else:
                            d_residuals.set_vec(d_outputs)

                        # ExplicitComponent jacobian defined with -1 on diagonal.
                        d_residuals *= -1.0

        else:
            vec_names = [v for v in vec_names if v in self._rel_vec_names]
            self._linear_solver.solve(vec_names, mode, rel_systems)

    def _linearize(self, jac, sub_do_ln=True):
        """
        Compute jacobian / factorization. The model is assumed to be in a scaled state.

        Parameters
        ----------
        jac : Jacobian or None
            If None, use local jacobian, else use assembled jacobian jac.
        sub_do_ln : boolean
            Flag indicating if the children should call linearize on their linear solvers.
        """
        if self._jacobian is None:
            self._jacobian = DictionaryJacobian(self)

        self._check_first_linearize()

        # Group finite difference
        if self._owns_approx_jac:

            jac = self._jacobian
            if self.pathname == "":
                for approximation in self._approx_schemes.values():
                    approximation.compute_approximations(self, jac=jac, total=True)
            else:
                # When an approximation exists in a submodel (instead of in root), the model is
                # in a scaled state.
                with self._unscaled_context(outputs=[self._outputs]):
                    for approximation in self._approx_schemes.values():
                        approximation.compute_approximations(self, jac=jac, total=True)

        else:
            if self._assembled_jac is not None:
                jac = self._assembled_jac

            # Only linearize subsystems if we aren't approximating the derivs at this level.
            for subsys in self._subsystems_myproc:
                do_ln = sub_do_ln and (subsys._linear_solver is not None and
                                       subsys._linear_solver._linearize_children())
                subsys._linearize(jac, sub_do_ln=do_ln)

            # Update jacobian
            if self._assembled_jac is not None:
                self._assembled_jac._update(self)

            if sub_do_ln:
                for subsys in self._subsystems_myproc:
                    if subsys._linear_solver is not None:
                        subsys._linear_solver._linearize()

    def _check_first_linearize(self):
        if self._first_call_to_linearize:
            self._first_call_to_linearize = False  # only do this once
            coloring = self._get_coloring() if coloring_mod._use_partial_sparsity else None

            if coloring is not None:
                if not self._coloring_info['dynamic']:
                    coloring._check_config_partial(self)
                self._setup_approx_coloring()
            # TODO: for top level FD, call below is unnecessary, but we need this
            # for some tests that just call run_linearize directily without calling
            # compute_totals.
            elif self._approx_schemes:
                self._setup_approx_partials()

    def approx_totals(self, method='fd', step=None, form=None, step_calc=None):
        """
        Approximate derivatives for a Group using the specified approximation method.

        Parameters
        ----------
        method : str
            The type of approximation that should be used. Valid options include:
            'fd': Finite Difference, 'cs': Complex Step
        step : float
            Step size for approximation. Defaults to None, in which case, the approximation
            method provides its default value.
        form : string
            Form for finite difference, can be 'forward', 'backward', or 'central'. Defaults to
            None, in which case, the approximation method provides its default value.
        step_calc : string
            Step type for finite difference, can be 'abs' for absolute', or 'rel' for
            relative. Defaults to None, in which case, the approximation method
            provides its default value.
        """
        self._has_approx = True
        self._approx_schemes = OrderedDict()
        approx_scheme = self._get_approx_scheme(method)

        default_opts = approx_scheme.DEFAULT_OPTIONS

        kwargs = {}
        for name, attr in (('step', step), ('form', form), ('step_calc', step_calc)):
            if attr is not None:
                if name in default_opts:
                    kwargs[name] = attr
                else:
                    raise RuntimeError("%s: '%s' is not a valid option for '%s'" % (self.msginfo,
                                                                                    name, method))

        self._owns_approx_jac = True
        self._owns_approx_jac_meta = kwargs

    def _setup_partials(self):
        """
        Call setup_partials in components.
        """
        self._subjacs_info = info = {}

        for subsys in self._subsystems_myproc:
            subsys._setup_partials()
            info.update(subsys._subjacs_info)

        if self._has_distrib_vars and self._owns_approx_jac:
            # We current cannot approximate across a group with a distributed component if the
            # inputs are distributed via src_indices.
            for iname, meta in self._var_allprocs_abs2meta['input'].items():
                if meta['has_src_indices'] and \
                   meta['distributed'] and \
                   iname not in self._conn_abs_in2out:
                    msg = "{} : Approx_totals is not supported on a group with a distributed "
                    msg += "component whose input '{}' is distributed using src_indices. "
                    raise RuntimeError(msg.format(self.msginfo, iname))

    def _get_approx_subjac_keys(self):
        """
        Return a list of (of, wrt) keys needed for approx derivs for this group.

        Returns
        -------
        list
            List of approx derivative subjacobian keys.
        """
        if self._approx_subjac_keys is None:
            self._approx_subjac_keys = list(self._approx_subjac_keys_iter())

        return self._approx_subjac_keys

    def _approx_subjac_keys_iter(self):
        pro2abs = self._var_allprocs_prom2abs_list

        if self._owns_approx_wrt and not self.pathname:
            candidate_wrt = self._owns_approx_wrt
        else:
            candidate_wrt = list(var[0] for var in pro2abs['input'].values())

        from openmdao.core.indepvarcomp import IndepVarComp
        wrt = set()
        ivc = set()
        if self.pathname:  # get rid of any old stuff in here
            self._owns_approx_of = self._owns_approx_wrt = None

        for var in candidate_wrt:

            # Weed out inputs connected to anything inside our system unless the source is an
            # indepvarcomp.
            if var in self._conn_abs_in2out:
                src = self._conn_abs_in2out[var]
                compname = src.rsplit('.', 1)[0]
                comp = self._get_subsystem(compname)
                if isinstance(comp, IndepVarComp):
                    wrt.add(src)
                    ivc.add(src)
            else:
                wrt.add(var)

        if self._owns_approx_of:
            of = set(self._owns_approx_of)
        else:
            of = set(var[0] for var in pro2abs['output'].values())
            # Skip indepvarcomp res wrt other srcs
            of -= ivc

        for key in product(of, wrt.union(of)):
            # Create approximations for the ones we need.

            # Skip explicit res wrt outputs
            if key[1] in of and key[1] not in ivc:

                # Support for specifying a desvar as an obj/con.
                if key[1] not in wrt or key[0] == key[1]:
                    continue

            yield key

    def _jacobian_of_iter(self):
        """
        Iterate over (name, offset, end, idxs) for each row var in the systems's jacobian.

        idxs will usually be a full slice, except in cases where _owns_approx__idx has
        a value for that variable.
        """
        abs2meta = self._var_allprocs_abs2meta['output']
        approx_of_idx = self._owns_approx_of_idx

        if self._owns_approx_of:
            # we're computing totals/semi-totals
            offset = end = 0
            for of in self._owns_approx_of:
                if of in approx_of_idx:
                    sub_of_idx = approx_of_idx[of]
                    size = len(sub_of_idx)
                else:
                    size = abs2meta[of]['size']
                    sub_of_idx = _full_slice
                end += size
                yield of, offset, end, sub_of_idx
                offset = end
        else:
            for tup in super(Group, self)._jacobian_of_iter():
                yield tup

    def _jacobian_wrt_iter(self, wrt_matches=None):
        """
        Iterate over (name, offset, end, idxs) for each column var in the systems's jacobian.

        idxs will usually be a full slice, except in cases where _owns_approx_wrt_idx has
        a value for that variable.

        Parameters
        ----------
        wrt_matches : set or None
            Only include row vars that are contained in this set.  This will determine what
            the actual offsets are, i.e. the offsets will be into a reduced jacobian
            containing only the matching columns.
        """
        if self._owns_approx_wrt:
            if wrt_matches is None:
                wrt_matches = ContainsAll()
            abs2meta = self._var_allprocs_abs2meta
            approx_of_idx = self._owns_approx_of_idx
            approx_wrt_idx = self._owns_approx_wrt_idx

            offset = end = 0
            if self.pathname:  # doing semitotals, so include output columns
                for of, _offset, _end, sub_of_idx in self._jacobian_of_iter():
                    if of in wrt_matches:
                        end += (_end - _offset)
                        yield of, offset, end, sub_of_idx
                        offset = end

            for wrt in self._owns_approx_wrt:
                if wrt in wrt_matches:
                    if wrt in approx_wrt_idx:
                        sub_wrt_idx = approx_wrt_idx[wrt]
                        size = len(sub_wrt_idx)
                    else:
                        if wrt in abs2meta['input']:
                            size = abs2meta['input'][wrt]['size']
                        else:
                            size = abs2meta['output'][wrt]['size']
                        sub_wrt_idx = _full_slice
                    end += size
                    yield wrt, offset, end, sub_wrt_idx
                    offset = end
        else:
            yield from super(Group, self)._jacobian_wrt_iter(wrt_matches)

    def _update_wrt_matches(self, info):
        """
        Determine the list of wrt variables that match the wildcard(s) given in declare_coloring.

        Parameters
        ----------
        info : dict
            Coloring metadata dict.
        """
        if not (self._owns_approx_of or self.pathname):
            return

        abs2prom = self._var_allprocs_abs2prom

        info['wrt_matches'] = wrt_colors_matched = set()

        wrt_color_patterns = info['wrt_patterns']

        for key in self._get_approx_subjac_keys():
            if wrt_color_patterns:
                if key[1] in abs2prom['output']:
                    wrtprom = abs2prom['output'][key[1]]
                else:
                    wrtprom = abs2prom['input'][key[1]]

                for patt in wrt_color_patterns:
                    if patt == '*' or fnmatchcase(wrtprom, patt):
                        wrt_colors_matched.add(key[1])
                        break

        baselen = len(self.pathname) + 1 if self.pathname else 0
        info['wrt_matches_prom'] = [n[baselen:] for n in wrt_colors_matched]

        if info.get('dynamic') and info['coloring'] is None and self._owns_approx_of:
            if not wrt_colors_matched:
                raise ValueError("{}: Invalid 'wrt' variable(s) specified for colored approx "
                                 "partial options: {}.".format(self.msginfo, wrt_color_patterns))

    def _setup_approx_partials(self):
        """
        Add approximations for all approx derivs.
        """
        self._jacobian = DictionaryJacobian(system=self)

        abs2prom = self._var_allprocs_abs2prom
        abs2meta = self._var_allprocs_abs2meta
        info = self._coloring_info

        if info['coloring'] is not None and (self._owns_approx_of is None or
                                             self._owns_approx_wrt is None):
            method = info['method']
        else:
            method = list(self._approx_schemes)[0]

        wrt_matches = self._get_static_wrt_matches()

        approx = self._get_approx_scheme(method)
        # reset the approx if necessary
        approx._exec_dict = defaultdict(list)
        approx._reset()

        approx_keys = self._get_approx_subjac_keys()
        for key in approx_keys:
            if key in self._subjacs_info:
                meta = self._subjacs_info[key]
            else:
                meta = SUBJAC_META_DEFAULTS.copy()
                if key[0] == key[1]:
                    size = abs2meta['output'][key[0]]['size']
                    meta['rows'] = meta['cols'] = np.arange(size)
                    # All group approximations are treated as explicit components, so we
                    # have a -1 on the diagonal.
                    meta['value'] = np.full(size, -1.0)
                self._subjacs_info[key] = meta

            meta['method'] = method

            meta.update(self._owns_approx_jac_meta)

            if key[1] in wrt_matches:
                self._update_approx_coloring_meta(meta)

            if meta['value'] is None:
                if key[1] in abs2meta['input']:
                    sz = abs2meta['input'][key[1]]['size']
                else:
                    sz = abs2meta['output'][key[1]]['size']
                shape = (abs2meta['output'][key[0]]['size'], sz)
                meta['shape'] = shape
                meta['value'] = np.zeros(shape)

            approx.add_approximation(key, self, meta)

        if self.pathname:
            abs_outs = self._var_allprocs_abs2meta['output']
            abs_ins = self._var_allprocs_abs2meta['input']
            # we're taking semi-total derivs for this group. Update _owns_approx_of
            # and _owns_approx_wrt so we can use the same approx code for totals and
            # semi-totals.  Also, the order must match order of vars in the output and
            # input vectors.
            wrtset = set([k[1] for k in approx_keys])
            self._owns_approx_of = list(abs_outs)
            self._owns_approx_wrt = [n for n in chain(abs_outs, abs_ins) if n in wrtset]

    def _setup_approx_coloring(self):
        """
        Ensure that if coloring is declared, approximations will be set up.
        """
        if self._coloring_info['coloring'] is not None:
            meta = self._coloring_info
            self.approx_totals(meta['method'], meta.get('step'), meta.get('form'))
        self._setup_approx_partials()

    def _update_approx_coloring_meta(self, meta):
        """
        Update metadata for a subjac based on coloring metadata.

        Parameters
        ----------
        meta : dict
            Metadata for a subjac.
        """
        info = self._coloring_info
        meta['coloring'] = True
        for name in ('method', 'step', 'form'):
            if name in info:
                meta[name] = info[name]

    def compute_sys_graph(self, comps_only=False):
        """
        Compute a dependency graph for subsystems in this group.

        Variable connection information is stored in each edge of
        the system graph.

        Parameters
        ----------
        comps_only : bool (False)
            If True, return a graph of all components within this group
            or any of its descendants. No sub-groups will be included. Otherwise,
            a graph containing only direct children (both Components and Groups)
            of this group will be returned.

        Returns
        -------
        DiGraph
            A directed graph containing names of subsystems and their connections.
        """
        input_srcs = self._conn_global_abs_in2out
        glen = len(self.pathname.split('.')) if self.pathname else 0
        graph = nx.DiGraph()

        # add all systems as nodes in the graph so they'll be there even if
        # unconnected.
        if comps_only:
            systems = [s.pathname for s in self.system_iter(recurse=True, typ=Component)]
        else:
            systems = [s.name for s in self._subsystems_myproc]

        if MPI:
            sysbyproc = self.comm.allgather(systems)

            systems = set()
            for slist in sysbyproc:
                systems.update(slist)

        graph.add_nodes_from(systems)

        edge_data = defaultdict(lambda: defaultdict(list))

        for in_abs, src_abs in input_srcs.items():
            if src_abs is not None:
                if comps_only:
                    src = src_abs.rsplit('.', 1)[0]
                    tgt = in_abs.rsplit('.', 1)[0]
                else:
                    src = src_abs.split('.')[glen]
                    tgt = in_abs.split('.')[glen]

                # store var connection data in each system to system edge for later
                # use in relevance calculation.
                edge_data[(src, tgt)][src_abs].append(in_abs)

        for key in edge_data:
            src_sys, tgt_sys = key
            if comps_only or src_sys != tgt_sys:
                graph.add_edge(src_sys, tgt_sys, conns=edge_data[key])

        return graph

<<<<<<< HEAD
    def _get_auto_ivc_out_val(self, tgts, vars_to_gather, all_abs2meta_in, abs2meta_in):
=======
    def _get_auto_ivc_out_val(self, tgts, vars_to_gather, all_abs2meta, abs2meta):
>>>>>>> c03985f3
        # all tgts are continuous variables
        info = []
        src_idx_found = []
        for tgt in tgts:
            all_meta = all_abs2meta_in[tgt]
            dist = all_meta['distributed']
            has_src_inds = all_meta['has_src_indices']

            if dist:
                # OpenMDAO currently can't create an automatic IndepVarComp for inputs on
                # distributed components.
                raise RuntimeError(f'Distributed component input "{tgt}" requires an IndepVarComp.')
            elif tgt in vars_to_gather:  # remote somewhere
                if self.comm.rank == vars_to_gather[tgt]:  # this rank owns the variable
<<<<<<< HEAD
                    meta = abs2meta_in[tgt]
=======
                    meta = abs2meta[tgt]
>>>>>>> c03985f3
                    val = meta['value']
                    if has_src_inds:
                        src_idx_found.append(tgt)
                    else:
                        info.append((tgt, meta['size'], val, False))
                else:
                    info.append((tgt, 0, np.zeros(0), True))

            elif has_src_inds:  # local with non-distrib src_indices
                src_idx_found.append(tgt)

            else:  # duplicated variable with no src_indices.  Overrides any other conn sizing.
                return tgt, abs2meta_in[tgt]['size'], abs2meta_in[tgt]['value'], False

        if src_idx_found:  # auto_ivc connected to local vars with src_indices
            tgts = ', '.join(src_idx_found)
            msg = 'The following inputs [{}] are defined using src_indices but the total source '
            msg += 'size is undetermined.  Please add an IndepVarComp as the source.'
            raise RuntimeError(msg.format(tgts))

        # return max sized (tgt, size, value, remote)
        return sorted(info, key=lambda x: x[1])[-1]

    def _setup_auto_ivcs(self, mode):
        from openmdao.core.indepvarcomp import _AutoIndepVarComp

        if self.comm.size > 1 and self._mpi_proc_allocator.parallel:
            raise RuntimeError("The top level system must not be a ParallelGroup.")

        # create the IndepVarComp that will contain all auto-ivc outputs
        self._auto_ivc = auto_ivc = _AutoIndepVarComp()
        auto_ivc.name = '_auto_ivc'
        auto_ivc.pathname = auto_ivc.name

        prom2auto = {}
        count = 0
        auto2tgt = defaultdict(list)
        abs2prom = self._var_allprocs_abs2prom['input']
        abs2meta = self._var_abs2meta['input']
        all_abs2meta = self._var_allprocs_abs2meta['input']
        conns = self._conn_global_abs_in2out
        nproc = self.comm.size

<<<<<<< HEAD
        for tgt in all_abs2meta:
=======
        for tgt in self._var_allprocs_abs_names['input']:
>>>>>>> c03985f3
            if tgt in conns:
                continue

            prom = abs2prom[tgt]
            if prom in prom2auto:
                # multiple connected inputs w/o a src. Connect them to the same IVC
                src = prom2auto[prom][0]
                conns[tgt] = src
            else:
                src = f"_auto_ivc.v{count}"
                count += 1
                prom2auto[prom] = (src, tgt)
                conns[tgt] = src

            auto2tgt[src].append(tgt)

        vars2gather = self._vars_to_gather

        for src, tgts in auto2tgt.items():
            tgt, sz, val, remote = self._get_auto_ivc_out_val(tgts, vars2gather,
                                                              all_abs2meta, abs2meta)
            prom = abs2prom[tgt]
            if prom not in self._group_inputs:
                self._group_inputs[prom] = [{'use_tgt': tgt}]
            else:
                self._group_inputs[prom][0]['use_tgt'] = tgt
            gmeta = self._group_inputs[prom][0]

            if 'units' in gmeta:
                units = gmeta['units']
            else:
                units = all_abs2meta[tgt]['units']
            if not remote and 'value' in gmeta:
                val = gmeta['value']
            relsrc = src.rsplit('.', 1)[-1]
            auto_ivc.add_output(relsrc, val=val, units=units)
            if remote:
                auto_ivc._add_remote(relsrc)

        # have to sort to keep vars in sync because we may be doing bcasts
        for abs_in in sorted(self._var_allprocs_discrete['input']):
            if abs_in not in conns:  # unconnected, so connect the input to an _auto_ivc output
                prom = abs2prom[abs_in]
                val = _UNDEFINED

                if prom in prom2auto:
                    # multiple connected inputs w/o a src. Connect them to the same IVC
                    # check if they have different metadata, and if they do, there must be
                    # a group input defined that sets the default, else it's an error
                    conns[abs_in] = prom2auto[prom][0]
                else:
                    ivc_name = f"_auto_ivc.v{count}"
                    loc_out_name = ivc_name.rsplit('.', 1)[-1]
                    count += 1
                    prom2auto[prom] = (ivc_name, abs_in)
                    conns[abs_in] = ivc_name

                    if abs_in in self._var_abs2prom['input']:  # var is local
                        val = self._var_discrete['input'][abs_in]['value']
                    else:
                        val = None
                    if abs_in in vars2gather:
                        if vars2gather[abs_in] == self.comm.rank:
                            self.comm.bcast(val, root=vars2gather[abs_in])
                        else:
                            val = self.comm.bcast(None, root=vars2gather[abs_in])
                    auto_ivc.add_discrete_output(loc_out_name, val=val)

        if not prom2auto:
            return auto_ivc

        auto_ivc._setup_procs(auto_ivc.pathname, self.comm, mode, self._problem_meta)
        auto_ivc._configure()
        auto_ivc._configure_check()
        auto_ivc._setup_var_data()

        # now update our own data structures based on the new auto_ivc component variables
        old = self._subsystems_allprocs
        self._subsystems_allprocs = allsubs = OrderedDict()
        allsubs['_auto_ivc'] = _SysInfo(auto_ivc, 0)
        for i, (name, s) in enumerate(old.items()):
            allsubs[name] = s
            s.index = i + 1

        self._subsystems_myproc = [auto_ivc] + self._subsystems_myproc
<<<<<<< HEAD

        io = 'output'  # auto_ivc has only output vars
        old = self._var_allprocs_prom2abs_list[io]
        p2abs = OrderedDict()
        for name in auto_ivc._var_allprocs_abs2meta[io]:
            p2abs[name] = [name]
=======
        self._subsystems_proc_range = [(0, self.comm.size)] + self._subsystems_proc_range
        self._subsystems_inds = {s.name: i for i, s in enumerate(self._subsystems_allprocs)}

        io = 'output'  # auto_ivc has only output vars
        self._var_abs_names[io] = auto_ivc._var_abs_names[io] + self._var_abs_names[io]
        self._var_allprocs_abs_names[io] = (auto_ivc._var_allprocs_abs_names[io] +
                                            self._var_allprocs_abs_names[io])
        old = self._var_allprocs_prom2abs_list[io]
        p2abs = OrderedDict()
        for name in auto_ivc._var_allprocs_prom2abs_list[io]:
            n = f"_auto_ivc.{name}"
            p2abs[n] = [n]
>>>>>>> c03985f3
        p2abs.update(old)
        self._var_allprocs_prom2abs_list[io] = p2abs

        # auto_ivc never promotes anything
        self._var_abs2prom[io].update({n: n for n in auto_ivc._var_abs2prom[io]})
        self._var_allprocs_abs2prom[io].update({n: n for n in
                                                auto_ivc._var_allprocs_abs2prom[io]})

<<<<<<< HEAD
=======
        self._var_allprocs_abs_names_discrete[io] = (
            auto_ivc._var_allprocs_abs_names_discrete[io] +
            self._var_allprocs_abs_names_discrete[io])
        self._var_abs_names_discrete[io] = (auto_ivc._var_abs_names_discrete[io] +
                                            self._var_abs_names_discrete[io])
>>>>>>> c03985f3
        self._var_discrete[io].update({'_auto_ivc.' + k: v for k, v in
                                       auto_ivc._var_discrete[io].items()})
        self._var_allprocs_discrete[io].update(auto_ivc._var_allprocs_discrete[io])

<<<<<<< HEAD
        old = self._var_abs2meta[io]
        self._var_abs2meta[io] = {}
        self._var_abs2meta[io].update(auto_ivc._var_abs2meta[io])
        self._var_abs2meta[io].update(old)

        old = self._var_allprocs_abs2meta[io]
        self._var_allprocs_abs2meta[io] = {}
        self._var_allprocs_abs2meta[io].update(auto_ivc._var_allprocs_abs2meta[io])
        self._var_allprocs_abs2meta[io].update(old)
=======
        self._var_abs2meta.update(auto_ivc._var_abs2meta)
        self._var_allprocs_abs2meta.update(auto_ivc._var_allprocs_abs2meta)
>>>>>>> c03985f3

        self._approx_subjac_keys = None  # this will force re-initialization
        self._setup_procs_finished = True

        return auto_ivc

    def _resolve_ambiguous_input_meta(self):
        # This should only be called on the top level Group.

        srcconns = defaultdict(list)
        for tgt, src in self._conn_global_abs_in2out.items():
            if src.startswith('_auto_ivc.'):
                srcconns[src].append(tgt)

        abs2prom = self._var_allprocs_abs2prom['input']
        all_abs2meta_in = self._var_allprocs_abs2meta['input']
        all_abs2meta_out = self._var_allprocs_abs2meta['output']
        abs2meta_in = self._var_abs2meta['input']
        abs2meta_out = self._var_abs2meta['output']
        all_discrete_outs = self._var_allprocs_discrete['output']
        all_discrete_ins = self._var_allprocs_discrete['input']

        for src, tgts in srcconns.items():
            if len(tgts) < 2:
                continue
            if src not in all_discrete_outs:
                smeta = all_abs2meta_out[src]
                sunits = smeta['units'] if 'units' in smeta else None

            sval = self.get_val(src, kind='output', get_remote=True, from_src=False)
            errs = set()
            metadata = set()

            prom = abs2prom[tgts[0]]
            if prom not in self._group_inputs:
                self._group_inputs[prom] = [{}]

            gmeta = self._group_inputs[prom][0]

            for tgt in tgts:
                tval = self.get_val(tgt, kind='input', get_remote=True, from_src=False)

                if tgt in all_discrete_ins:
                    if 'value' not in gmeta and sval != tval:
                        errs.add('val')
                        metadata.add('value')
                else:
                    tmeta = all_abs2meta_in[tgt]
                    tunits = tmeta['units'] if 'units' in tmeta else None
                    if 'units' not in gmeta and sunits != tunits:
                        errs.add('units')
                        metadata.add('units')
                    if 'value' not in gmeta:
                        if tval.shape == sval.shape:
                            if _has_val_mismatch(tunits, tval, sunits, sval):
                                errs.add('val')
                                metadata.add('value')
                        else:
                            if all_abs2meta_in[tgt]['has_src_indices'] and tgt in abs2meta_in:
                                srcpart = sval[abs2meta_in[tgt]['src_indices']]
                                if _has_val_mismatch(tunits, tval, sunits, srcpart):
                                    errs.add('val')
                                    metadata.add('value')

            if errs:
                self._show_ambiguity_msg(prom, errs, tgts, metadata)
            elif src not in all_discrete_outs:
                gmeta['units'] = sunits

    def _show_ambiguity_msg(self, prom, metavars, tgts, metadata=None):
        errs = sorted(metavars)
        if metadata is None:
            meta = errs
        else:
            meta = sorted(metadata)
        inputs = sorted(tgts)
        gpath = common_subpath(tgts)
        if gpath == self.pathname:
            g = self
        else:
            g = self._get_subsystem(gpath)
        gprom = None

        # get promoted name relative to g
        if MPI is not None and self.comm.size > 1:
            if g is not None and not g._is_local:
                g = None
            if self.comm.allreduce(int(g is not None)) < self.comm.size:
                # some procs have remote g
                if g is not None:
                    gprom = g._var_allprocs_abs2prom['input'][inputs[0]]
                proms = self.comm.allgather(gprom)
                for p in proms:
                    if p is not None:
                        gprom = p
                        break
        if gprom is None:
            gprom = g._var_allprocs_abs2prom['input'][inputs[0]]

        gname = f"Group named '{gpath}'" if gpath else 'model'
        args = ', '.join([f'{n}=?' for n in errs])
        conditional_error(f"{self.msginfo}: The following inputs, {inputs}, promoted "
                          f"to '{prom}', are connected but their metadata entries {meta}"
                          f" differ. Call <group>.set_input_defaults('{gprom}', {args}), "
                          f"where <group> is the {gname} to remove the ambiguity.")<|MERGE_RESOLUTION|>--- conflicted
+++ resolved
@@ -716,13 +716,6 @@
 
             var_maps = subsys._get_maps(subsys._var_allprocs_prom2abs_list)
 
-<<<<<<< HEAD
-=======
-            # Assemble allprocs_abs2meta and abs2meta
-            allprocs_abs2meta.update(subsys._var_allprocs_abs2meta)
-            abs2meta.update(subsys._var_abs2meta)
-
->>>>>>> c03985f3
             sub_prefix = subsys.name + '.'
 
             for io in ['input', 'output']:
@@ -792,16 +785,12 @@
 
                 for io in ['input', 'output']:
                     allprocs_abs2meta[io].update(proc_abs2meta[io])
-                    # collect size info
                     for n, m in proc_abs2meta[io].items():
                         if m['distributed']:
                             self._has_distrib_vars = True
 
-                    # Assemble in parallel allprocs_abs_names
                     allprocs_discrete[io].update(proc_discrete[io])
 
-                    # Assemble in parallel allprocs_prom2abs_list
-<<<<<<< HEAD
                     for prom_name, abs_names_list in proc_prom2abs_list[io].items():
                         if prom_name not in allprocs_prom2abs_list[io]:
                             allprocs_prom2abs_list[io][prom_name] = []
@@ -815,12 +804,6 @@
                     allprocs_abs2meta[io].update(old_abs2meta[io])
 
         self._var_allprocs_abs2meta = allprocs_abs2meta
-=======
-                    for prom_name, abs_names_list in myproc_prom2abs_list[type_].items():
-                        if prom_name not in allprocs_prom2abs_list[type_]:
-                            allprocs_prom2abs_list[type_][prom_name] = []
-                        allprocs_prom2abs_list[type_][prom_name].extend(abs_names_list)
->>>>>>> c03985f3
 
         for prom_name, abs_list in allprocs_prom2abs_list['output'].items():
             if len(abs_list) > 1:
@@ -924,58 +907,6 @@
                 meta.update(fullmeta)
 
     def _find_remote_var_owners(self):
-<<<<<<< HEAD
-=======
-        """
-        Return a mapping of var pathname to owning rank and distrib var name locality.
-
-        The first mapping will contain ONLY systems that are remote on at least one proc.
-        Distributed systems are not included.
-
-        The second will contain only distrib vars keyed to an array of local ranks.
-
-        Returns
-        -------
-        dict
-            The mapping of variable pathname to owning rank.
-        dict
-            The mapping of distrib var name to local ranks.
-        """
-        remote_vars = {}
-        dists = {}
-
-        if self.comm.size > 1:
-            locality = {}
-            snames = {}
-            for io in ('input', 'output'):
-                # var order must be same on all procs
-                snames[io] = sorted(self._var_allprocs_abs2prom[io])
-                nvars = len(snames[io])
-                locality[io] = locs = np.zeros(nvars, dtype=bool)
-                abs2prom = self._var_abs2prom[io]
-                for i, name in enumerate(snames[io]):
-                    if name in abs2prom:
-                        locs[i] = True
-
-            abs2meta = self._var_allprocs_abs2meta
-            proc_locs = self.comm.allgather(locality)
-            for io in ('input', 'output'):
-                all_abs2prom = self._var_allprocs_abs2prom[io]
-                if proc_locs[0][io].size > 0:
-                    locs = np.vstack([loc[io] for loc in proc_locs])
-                    for i, name in enumerate(snames[io]):
-                        nzs = np.nonzero(locs[:, i])[0]
-                        if name in abs2meta and abs2meta[name]['distributed']:
-                            dists[name] = nzs
-                        elif (nzs.size > 0 and nzs.size < locs.shape[0] and name in all_abs2prom):
-                            remote_vars[name] = nzs[0]
-
-        return remote_vars, dists
-
-    def _setup_var_sizes(self):
-        """
-        Compute the arrays of local variable sizes for all variables/procs on this system.
->>>>>>> c03985f3
         """
         Return a mapping of var pathname to owning rank and distrib var name locality.
 
@@ -1380,7 +1311,9 @@
         """
         Add shape/size metadata for variables that were created with shape_by_conn or copy_shape.
         """
-<<<<<<< HEAD
+        self._shapes_graph = graph = nx.OrderedGraph()  # ordered graph for consistency across procs
+        self._shape_knowns = knowns = set()
+
         def copy_var_meta(from_var, to_var, distrib_sizes):
             # copy size/shape info from from_var's metadata to to_var's metadata
 
@@ -1392,19 +1325,6 @@
             all_to_meta = self._var_allprocs_abs2meta[to_io][to_var]
             from_meta = self._var_abs2meta[from_io].get(from_var, {})
             to_meta = self._var_abs2meta[to_io].get(to_var, {})
-=======
-        self._shapes_graph = graph = nx.OrderedGraph()  # ordered graph for consistency across procs
-        self._shape_knowns = knowns = set()
-
-        def copy_var_meta(from_var, to_var, distrib_sizes):
-            # transfer shape/size info from from_var to to_var
-            all_from_meta = self._var_allprocs_abs2meta[from_var]
-            all_to_meta = self._var_allprocs_abs2meta[to_var]
-            from_meta = self._var_abs2meta[from_var] if from_var in self._var_abs2meta else {}
-            to_meta = self._var_abs2meta[to_var] if to_var in self._var_abs2meta else {}
-            from_in = from_var in self._var_allprocs_abs2prom['input']
-            to_in = to_var in self._var_allprocs_abs2prom['input']
->>>>>>> c03985f3
 
             nprocs = self.comm.size
 
@@ -1414,10 +1334,7 @@
 
             to_dist = nprocs > 1 and all_to_meta['distributed']
 
-<<<<<<< HEAD
             # distrib to distrib or serial to serial
-=======
->>>>>>> c03985f3
             if (from_dist and to_dist) or not (from_dist or to_dist):
                 # all copy_shapes (and some shape_by_conn) handled here
                 all_to_meta['shape'] = from_shape
@@ -1429,11 +1346,7 @@
                 if to_dist and from_dist:
                     distrib_sizes[to_var] = distrib_sizes[from_var]
                 # src_indices will be computed later for dist inputs that don't specify them
-<<<<<<< HEAD
             elif from_io == 'output':
-=======
-            elif from_var in self._var_allprocs_abs2prom['output']:
->>>>>>> c03985f3
                 # from_var is an output.  assume to_var is an input
                 if from_dist and not to_dist:  # known dist output to serial input
                     size = np.sum(distrib_sizes[from_var])
@@ -1479,30 +1392,19 @@
                     to_meta['shape'] = (size,)
                     to_meta['value'] = np.full(size, to_meta['value'])
 
-<<<<<<< HEAD
         all_abs2prom_in = self._var_allprocs_abs2prom['input']
         all_abs2prom_out = self._var_allprocs_abs2prom['output']
-=======
-        all_abs2meta = self._var_allprocs_abs2meta
-        all_abs2prom_in = self._var_allprocs_abs2prom['input']
-        all_abs2prom_out = self._var_allprocs_abs2prom['output']
-        my_abs2meta = self._var_abs2meta
->>>>>>> c03985f3
         nprocs = self.comm.size
         conn = self._conn_global_abs_in2out
         rev_conn = None
 
         def get_rev_conn():
-<<<<<<< HEAD
-=======
             # build reverse connection dict (src: tgts)
->>>>>>> c03985f3
             rev = defaultdict(list)
             for tgt, src in conn.items():
                 rev[src].append(tgt)
             return rev
 
-<<<<<<< HEAD
         graph = nx.OrderedGraph()  # ordered graph for consistency across procs
         dist_sz = {}  # local distrib sizes
         knowns = set()  # variable nodes in the graph with known shapes
@@ -1515,25 +1417,11 @@
         # to other unknown and known shape variables to form an undirected graph.
         for io in ('input', 'output'):
             for name, meta in self._var_allprocs_abs2meta[io].items():
-=======
-        dist_sz = {}  # local distrib sizes
-        knowns = set()  # variable nodes in the graph with known shapes
-
-        # find all variables that have an unknown shape (across all procs) and connect them
-        # to other unknow and known shape variables to form an undirected graph.
-        for io in ('input', 'output'):
-            for name in self._var_allprocs_abs_names[io]:
-                meta = all_abs2meta[name]
->>>>>>> c03985f3
                 if meta['shape_by_conn']:
                     if name in conn:  # it's a connected input
                         abs_from = conn[name]
                         graph.add_edge(name, abs_from)
-<<<<<<< HEAD
                         if all_abs2meta_out[abs_from]['shape'] is not None:
-=======
-                        if all_abs2meta[abs_from]['shape'] is not None:
->>>>>>> c03985f3
                             knowns.add(abs_from)
                     else:
                         if rev_conn is None:
@@ -1541,11 +1429,7 @@
                         if name in rev_conn:  # connected output
                             for inp in rev_conn[name]:
                                 graph.add_edge(name, inp)
-<<<<<<< HEAD
                                 if all_abs2meta_in[inp]['shape'] is not None:
-=======
-                                if all_abs2meta[inp]['shape'] is not None:
->>>>>>> c03985f3
                                     knowns.add(inp)
                         elif not meta['copy_shape']:
                             raise RuntimeError(f"{self.msginfo}: 'shape_by_conn' was set for "
@@ -1558,12 +1442,8 @@
                     if abs_from in all_abs2prom_in or abs_from in all_abs2prom_out:
                         graph.add_edge(name, abs_from)
                         # this is unlikely, but a user *could* do it, so we'll check
-<<<<<<< HEAD
                         a2m = all_abs2meta_in if abs_from in all_abs2meta_in else all_abs2meta_out
                         if a2m[abs_from]['shape'] is not None:
-=======
-                        if all_abs2meta[abs_from]['shape'] is not None:
->>>>>>> c03985f3
                             knowns.add(abs_from)
                     else:
                         raise RuntimeError(f"{self.msginfo}: Can't copy shape of variable "
@@ -1571,10 +1451,7 @@
 
                 # store known distributed size info needed for computing shapes
                 if nprocs > 1 and meta['distributed']:
-<<<<<<< HEAD
                     my_abs2meta = my_abs2meta_in if name in my_abs2meta_in else my_abs2meta_out
-=======
->>>>>>> c03985f3
                     if name in my_abs2meta:
                         sz = my_abs2meta[name]['size']
                         if sz is not None:
@@ -1610,7 +1487,6 @@
             stack = [sorted(comp_knowns)[0]]  # sort to keep error messages consistent
             while stack:
                 known = stack.pop()
-<<<<<<< HEAD
                 known_a2m = all_abs2meta_in if known in all_abs2meta_in else all_abs2meta_out
                 known_shape = known_a2m[known]['shape']
                 known_dist = known_a2m[known]['distributed']
@@ -1627,22 +1503,6 @@
                                                    f"{a2m[node]['shape']} vs. "
                                                    f"{known_shape} for variable '{node}' during "
                                                    "dynamic shape determination.")
-=======
-                known_shape = all_abs2meta[known]['shape']
-                for node in graph.neighbors(known):
-                    if node in seen:
-                        # check to see if shapes agree
-                        if all_abs2meta[node]['shape'] != known_shape:
-                            known_dist = all_abs2meta[known]['distributed']
-                            dist = all_abs2meta[node]['distributed']
-                            # can't compare shapes if one is dist and other is not. The mismatch
-                            # will be caught later in setup_connections in that case.
-                            if not (dist ^ known_dist):
-                                conditional_error(f"{self.msginfo}: Shape mismatch,  "
-                                                  f"{all_abs2meta[node]['shape']} vs. "
-                                                  f"{known_shape} for variable '{node}' during "
-                                                  "dynamic shape determination.")
->>>>>>> c03985f3
                     else:
                         # transfer the known shape info to the unshaped variable
                         copy_var_meta(known, node, distrib_sizes)
@@ -3070,11 +2930,7 @@
 
         return graph
 
-<<<<<<< HEAD
     def _get_auto_ivc_out_val(self, tgts, vars_to_gather, all_abs2meta_in, abs2meta_in):
-=======
-    def _get_auto_ivc_out_val(self, tgts, vars_to_gather, all_abs2meta, abs2meta):
->>>>>>> c03985f3
         # all tgts are continuous variables
         info = []
         src_idx_found = []
@@ -3089,11 +2945,7 @@
                 raise RuntimeError(f'Distributed component input "{tgt}" requires an IndepVarComp.')
             elif tgt in vars_to_gather:  # remote somewhere
                 if self.comm.rank == vars_to_gather[tgt]:  # this rank owns the variable
-<<<<<<< HEAD
                     meta = abs2meta_in[tgt]
-=======
-                    meta = abs2meta[tgt]
->>>>>>> c03985f3
                     val = meta['value']
                     if has_src_inds:
                         src_idx_found.append(tgt)
@@ -3137,11 +2989,7 @@
         conns = self._conn_global_abs_in2out
         nproc = self.comm.size
 
-<<<<<<< HEAD
         for tgt in all_abs2meta:
-=======
-        for tgt in self._var_allprocs_abs_names['input']:
->>>>>>> c03985f3
             if tgt in conns:
                 continue
 
@@ -3227,27 +3075,12 @@
             s.index = i + 1
 
         self._subsystems_myproc = [auto_ivc] + self._subsystems_myproc
-<<<<<<< HEAD
 
         io = 'output'  # auto_ivc has only output vars
         old = self._var_allprocs_prom2abs_list[io]
         p2abs = OrderedDict()
         for name in auto_ivc._var_allprocs_abs2meta[io]:
             p2abs[name] = [name]
-=======
-        self._subsystems_proc_range = [(0, self.comm.size)] + self._subsystems_proc_range
-        self._subsystems_inds = {s.name: i for i, s in enumerate(self._subsystems_allprocs)}
-
-        io = 'output'  # auto_ivc has only output vars
-        self._var_abs_names[io] = auto_ivc._var_abs_names[io] + self._var_abs_names[io]
-        self._var_allprocs_abs_names[io] = (auto_ivc._var_allprocs_abs_names[io] +
-                                            self._var_allprocs_abs_names[io])
-        old = self._var_allprocs_prom2abs_list[io]
-        p2abs = OrderedDict()
-        for name in auto_ivc._var_allprocs_prom2abs_list[io]:
-            n = f"_auto_ivc.{name}"
-            p2abs[n] = [n]
->>>>>>> c03985f3
         p2abs.update(old)
         self._var_allprocs_prom2abs_list[io] = p2abs
 
@@ -3256,19 +3089,10 @@
         self._var_allprocs_abs2prom[io].update({n: n for n in
                                                 auto_ivc._var_allprocs_abs2prom[io]})
 
-<<<<<<< HEAD
-=======
-        self._var_allprocs_abs_names_discrete[io] = (
-            auto_ivc._var_allprocs_abs_names_discrete[io] +
-            self._var_allprocs_abs_names_discrete[io])
-        self._var_abs_names_discrete[io] = (auto_ivc._var_abs_names_discrete[io] +
-                                            self._var_abs_names_discrete[io])
->>>>>>> c03985f3
         self._var_discrete[io].update({'_auto_ivc.' + k: v for k, v in
                                        auto_ivc._var_discrete[io].items()})
         self._var_allprocs_discrete[io].update(auto_ivc._var_allprocs_discrete[io])
 
-<<<<<<< HEAD
         old = self._var_abs2meta[io]
         self._var_abs2meta[io] = {}
         self._var_abs2meta[io].update(auto_ivc._var_abs2meta[io])
@@ -3278,10 +3102,6 @@
         self._var_allprocs_abs2meta[io] = {}
         self._var_allprocs_abs2meta[io].update(auto_ivc._var_allprocs_abs2meta[io])
         self._var_allprocs_abs2meta[io].update(old)
-=======
-        self._var_abs2meta.update(auto_ivc._var_abs2meta)
-        self._var_allprocs_abs2meta.update(auto_ivc._var_allprocs_abs2meta)
->>>>>>> c03985f3
 
         self._approx_subjac_keys = None  # this will force re-initialization
         self._setup_procs_finished = True
