from __future__ import print_function, division

import unittest
import numpy as np
import scipy as sp
import itertools
from scipy.sparse import coo_matrix, csr_matrix, issparse
from six import iteritems
from nose_parameterized import parameterized

from openmdao.api import IndepVarComp, Group, Problem, ExplicitComponent, DenseMatrix, \
     GlobalJacobian, CSRmatrix, COOmatrix, ScipyIterativeSolver
from openmdao.jacobians.default_jacobian import DefaultJacobian
from openmdao.devtools.testutil import assert_rel_error


class SimpleComp(ExplicitComponent):
    def initialize_variables(self):
        self.add_input('x', shape=1)
        self.add_input('y1', shape=2)
        self.add_input('y2', shape=2)
        self.add_input('y3', shape=2)
        self.add_input('z', shape=(2, 2))

        self.add_output('f', shape=1)
        self.add_output('g', shape=(2, 2))

    def compute(self, inputs, outputs):
        outputs['f'] = np.sum(inputs['z']) + inputs['x']
        outputs['g'] = (np.outer(inputs['y1'] + inputs['y3'], np.ones(2))
                        + np.outer(np.ones(2), inputs['y2'])
                        + inputs['x']*np.eye(2))

    def compute_partial_derivs(self, inputs, outputs, partials):
        partials['f', 'x'] = 1.
        partials['f', 'z'] = np.ones((1, 4))

        partials['g', 'y1'] = np.array([[1, 0], [1, 0], [0, 1], [0, 1]])
        partials['g', 'y2'] = np.array([[1, 0], [0, 1], [1, 0], [0, 1]])
        partials['g', 'y3'] = np.array([[1, 0], [1, 0], [0, 1], [0, 1]])
        partials['g', 'x'] = np.eye(2)


class SimpleCompDependence(SimpleComp):
    def initialize_partials(self):
        self.declare_partials('f', 'y1', dependent=False)
        self.declare_partials('f', 'y2', dependent=False)
        self.declare_partials('f', 'y3', dependent=False)
        self.declare_partials('g', 'z', dependent=False)


<<<<<<< HEAD
class SimpleCompDependence(ExplicitComponent):
    def initialize_variables(self):
        self.add_input('x', shape=1)
        self.add_input('y1', shape=2)
        self.add_input('y2', shape=2)
        self.add_input('z', shape=(2, 2))

        self.add_output('f', shape=1)
        self.add_output('g', shape=(2, 2))

        self.declare_partials('f', 'y1', dependent=False)
        self.declare_partials('f', 'y2', dependent=False)
        self.declare_partials('g', 'z', dependent=False)


class SimpleCompGlob(ExplicitComponent):
    def initialize_variables(self):
        self.add_input('x', shape=1)
        self.add_input('y1', shape=2)
        self.add_input('y2', shape=2)
        self.add_input('y3', shape=2)
        self.add_input('z', shape=(2, 2))
=======
class SimpleCompGlob(SimpleComp):
    def initialize_partials(self):
        # This matches y1, y2, and y3.
        self.declare_partials('f', 'y*', dependent=False)
>>>>>>> 59849c09

        # This matches y1 and y3.
        self.declare_partials('g', 'y[13]', val=[[1, 0], [1, 0], [0, 1], [0, 1]])

<<<<<<< HEAD
        # This matches y1, y2, and y3.
        self.declare_partials('f', 'y*', dependent=False)

        # This matches y1 and y3.
        self.declare_partials('g', 'y[13]', val=[[1, 0], [1, 0], [0, 1], [0, 1]])


class SimpleCompConst(ExplicitComponent):
    def initialize_variables(self):
        self.add_input('x', shape=1)
        self.add_input('y1', shape=2)
        self.add_input('y2', shape=2)
        self.add_input('y3', shape=2)
        self.add_input('z', shape=(2, 2))

        self.add_output('f', shape=1)
        self.add_output('g', shape=(2, 2))

=======

class SimpleCompConst(SimpleComp):
    def initialize_partials(self):
>>>>>>> 59849c09
        self.declare_partials('f', ['y1', 'y2', 'y3'], dependent=False)
        self.declare_partials('g', 'z', dependent=False)

        self.declare_partials('f', 'x', val=1.)
        self.declare_partials('f', 'z', val=np.ones((1, 4)))
        self.declare_partials('g', 'y[13]', val=[[1, 0], [1, 0], [0, 1], [0, 1]])
        self.declare_partials('g', 'y2', val=[1., 1., 1., 1.], cols=[0, 0, 1, 1], rows=[0, 2, 1, 3])
        self.declare_partials('g', 'x', val=sp.sparse.coo_matrix(((1., 1.), ((0, 3), (0, 0)))))

    def compute(self, inputs, outputs):
        outputs['f'] = np.sum(inputs['z']) + inputs['x']
        outputs['g'] = np.outer(inputs['y1'] + inputs['y3'], inputs['y2']) + inputs['x'] * np.eye(2)

    def compute_partial_derivs(self, inputs, outputs, partials):
        pass

class SimpleCompFD(SimpleComp):
    def __init__(self, **kwargs):
        super(SimpleCompFD, self).__init__()
        self.kwargs = kwargs

    def initialize_partials(self):
        self.declare_partials('f', ['y1', 'y2', 'y3'], dependent=False)
        self.declare_partials('g', 'z', dependent=False)

        self.approx_partials('*', '*', **self.kwargs)

    def compute_partial_derivs(self, inputs, outputs, partials):
        pass


class SimpleCompMixedFD(SimpleComp):
    def __init__(self, **kwargs):
        super(SimpleCompMixedFD, self).__init__()
        self.kwargs = kwargs

    def initialize_partials(self):
        self.declare_partials('f', ['y1', 'y2', 'y3'], dependent=False)
        self.declare_partials('g', 'z', dependent=False)

        self.approx_partials('g', 'x', **self.kwargs)
        self.approx_partials('g', 'y2', **self.kwargs)

    def compute_partial_derivs(self, inputs, outputs, partials):
        partials['f', 'x'] = 1.
        partials['f', 'z'] = np.ones((1, 4))

        partials['g', 'y1'] = np.array([[1, 0], [1, 0], [0, 1], [0, 1]])
        partials['g', 'y3'] = np.array([[1, 0], [1, 0], [0, 1], [0, 1]])

        # dg/dx and dg/dy2 are FD'd


class SimpleCompKwarg(SimpleComp):
    def __init__(self, partial_kwargs):
        self.partial_kwargs = partial_kwargs
        super(SimpleCompKwarg, self).__init__()

    def initialize_partials(self):
        self.declare_partials(**self.partial_kwargs)

    def compute_partial_derivs(self, inputs, outputs, partials):
        pass


class TestJacobianFeatures(unittest.TestCase):

    def setUp(self):
        self.model = model = Group()
        comp = IndepVarComp()
        variables = (
            ('x', 1.),
            ('y1', np.ones(2)),
            ('y2', np.ones(2)),
            ('y3', np.ones(2)),
            ('z', np.ones((2, 2))),
        )
        for name, val in variables:
            comp.add_output(name, val)
        model.add_subsystem('input_comp', comp, promotes=['x', 'y1', 'y2', 'y3', 'z'])

        self.problem = Problem(model=model)
        model.suppress_solver_output = True
        model.ln_solver = ScipyIterativeSolver()
        model.jacobian = GlobalJacobian(matrix_class=COOmatrix)

    def test_dependence(self):
        problem = self.problem
        model = problem.model
        model.add_subsystem('simple', SimpleCompConst(),
                            promotes=['x', 'y1', 'y2', 'y3', 'z', 'f', 'g'])
        problem.setup(check=False)
        problem.run_model()

        # Note: since this test is looking for something not user-facing, it is inherently fragile
        # w.r.t. internal implementations.
        model._linearize()
        jac = model._jacobian._int_mtx._matrix

        # Testing dependence by examining the number of entries in the Jacobian. If non-zeros are
        # removed during array creation (e.g. `eliminate_zeros` function on scipy.sparse matrices),
        # then this test will fail since there are zero entries in the sub-Jacobians.

        # 16 for outputs w.r.t. themselves
        # 1 for df/dx
        # 4 for df/dz
        # 8 for dg/dy1
        # 4 for dg/dy2
        # 8 for dg/dy3
        # 2 for dg/dx
        expected_nnz = 16 + 1 + 4 + 8 + 4 + 8 + 2

        self.assertEqual(jac.nnz, expected_nnz)

    @parameterized.expand([
        ({'of': 'f', 'wrt': 'z', 'val': np.ones((1, 5))},
         'simple: d\(f\)/d\(z\): Expected 1x4 but val is 1x5'),
        ({'of': 'f', 'wrt': 'z', 'rows': [0, -1, 4], 'cols': [0, 0, 0]},
         'simple: d\(f\)/d\(z\): row indices must be non-negative'),
        ({'of': 'f', 'wrt': 'z', 'rows': [0, 0, 0], 'cols': [0, -1, 4]},
         'simple: d\(f\)/d\(z\): col indices must be non-negative'),
        ({'of': 'f', 'wrt': 'z', 'rows': [0, 0], 'cols': [0, 4]},
         'simple: d\(f\)/d\(z\): Expected 1x4 but declared at least 1x5'),
        ({'of': 'f', 'wrt': 'z', 'rows': [0, 10]},
         'If one of rows/cols is specified, then both must be specified'),
        ({'of': 'f', 'wrt': 'z', 'cols': [0, 10]},
         'If one of rows/cols is specified, then both must be specified'),
        ({'of': 'f', 'wrt': 'z', 'rows': [0], 'cols': [0, 3]},
         'rows and cols must have the same shape, rows: \(1L?,\), cols: \(2L?,\)'),
        ({'of': 'f', 'wrt': 'z', 'rows': [0, 0, 0], 'cols': [0, 1, 3], 'val': [0, 1]},
         'If rows and cols are specified, val must be a scalar or have the same shape, '
         'val: \(2L?,\), rows/cols: \(3L?,\)'),
    ])
    def test_bad_sizes(self, partials_kwargs, error_msg):
        comp = SimpleCompKwarg(partials_kwargs)
        problem = self.problem
        model = problem.model
        model.add_subsystem('simple', comp, promotes=['x', 'y1', 'y2', 'y3', 'z', 'f', 'g'])
        with self.assertRaises(ValueError) as ex:
            problem.setup(check=False)
        self.assertRegexpMatches(str(ex.exception), error_msg)

    @parameterized.expand([
        ({'of': 'q', 'wrt': 'z'}, 'No matches were found for of="q"'),
        ({'of': 'f?', 'wrt': 'x'}, 'No matches were found for of="f?"'),
        ({'of': 'f', 'wrt': 'q'}, 'No matches were found for wrt="q"'),
        ({'of': 'f', 'wrt': 'x?'}, 'No matches were found for wrt="x?"'),
    ])
    def test_bad_names(self, partials_kwargs, error_msg):
        comp = SimpleCompKwarg(partials_kwargs)
        problem = self.problem
        model = problem.model
        model.add_subsystem('simple', comp, promotes=['x', 'y1', 'y2', 'y3', 'z', 'f', 'g'])
        with self.assertRaises(ValueError) as ex:
            problem.setup(check=False)
        self.assertEquals(str(ex.exception), error_msg)

    def test_const_jacobian(self):
        model = Group()
        comp = IndepVarComp()
        for name, val in (('x', 1.), ('y1', np.ones(2)), ('y2', np.ones(2)),
                          ('y3', np.ones(2)), ('z', np.ones((2, 2)))):
            comp.add_output(name, val)
        model.add_subsystem('input_comp', comp, promotes=['x', 'y1', 'y2', 'y3', 'z'])

        problem = Problem(model=model)
        model.suppress_solver_output = True
        model.ln_solver = ScipyIterativeSolver()
        model.jacobian = GlobalJacobian(matrix_class=COOmatrix)
        model.add_subsystem('simple', SimpleCompConst(),
                            promotes=['x', 'y1', 'y2', 'y3', 'z', 'f', 'g'])
        problem.setup(check=False)
        problem.run_model()
        totals = problem.compute_total_derivs(['f', 'g'],
                                              ['x', 'y1', 'y2', 'y3', 'z'])
<<<<<<< HEAD

        jacobian = {}
        jacobian['f', 'x'] = 1.
        jacobian['f', 'z'] = np.ones((1, 4))
        jacobian['f', 'y1'] = np.zeros((1, 2))
        jacobian['f', 'y2'] = np.zeros((1, 2))
        jacobian['f', 'y3'] = np.zeros((1, 2))

        jacobian['g', 'y1'] = [[1, 1], [0, 0], [0, 0], [1, 1]]
        jacobian['g', 'y2'] = [[1, 0], [1, 0], [0, 1], [0, 1]]
        jacobian['g', 'y3'] = [[1, 1], [0, 0], [0, 0], [1, 1]]

        jacobian['g', 'x'] = [[1], [0], [0], [1]]
        jacobian['g', 'z'] = np.zeros((4, 4))

        assert_rel_error(self, totals, jacobian)
=======
>>>>>>> 59849c09

        jacobian = {}
        jacobian['f', 'x'] = 1.
        jacobian['f', 'z'] = np.ones((1, 4))
        jacobian['f', 'y1'] = np.zeros((1, 2))
        jacobian['f', 'y2'] = np.zeros((1, 2))
        jacobian['f', 'y3'] = np.zeros((1, 2))

        jacobian['g', 'y1'] = [[1, 0], [1, 0], [0, 1], [0, 1]]
        jacobian['g', 'y2'] = [[1, 0], [0, 1], [1, 0], [0, 1]]
        jacobian['g', 'y3'] = [[1, 0], [1, 0], [0, 1], [0, 1]]

        jacobian['g', 'x'] = [[1], [0], [0], [1]]
        jacobian['g', 'z'] = np.zeros((4, 4))

        assert_rel_error(self, totals, jacobian)

    @parameterized.expand(
        itertools.product([1e-6, 1e-8],  # Step size
                          ['forward', 'central', 'backward'],  # FD Form
                          ['rel', 'abs'],  # Step calc
                          )
    )
    def test_fd(self, step, form, step_calc):
        comp = SimpleCompFD(step=step, form=form, step_calc=step_calc)
        problem = self.problem
        model = problem.model
        model.add_subsystem('simple', comp, promotes=['x', 'y1', 'y2', 'y3', 'z', 'f', 'g'])

        problem.setup(check=True)
        problem.run_model()
        totals = problem.compute_total_derivs(['f', 'g'],
                                              ['x', 'y1', 'y2', 'y3', 'z'])
        jacobian = {}
        jacobian['f', 'x'] = 1.
        jacobian['f', 'z'] = np.ones((1, 4))
        jacobian['f', 'y1'] = np.zeros((1, 2))
        jacobian['f', 'y2'] = np.zeros((1, 2))
        jacobian['f', 'y3'] = np.zeros((1, 2))

        jacobian['g', 'y1'] = [[1, 0], [1, 0], [0, 1], [0, 1]]
        jacobian['g', 'y2'] = [[1, 0], [0, 1], [1, 0], [0, 1]]
        jacobian['g', 'y3'] = [[1, 0], [1, 0], [0, 1], [0, 1]]

        jacobian['g', 'x'] = [[1], [0], [0], [1]]
        jacobian['g', 'z'] = np.zeros((4, 4))

        assert_rel_error(self, totals, jacobian, 1e-6)

    def test_mixed_fd(self):
        comp = SimpleCompMixedFD()
        problem = self.problem
        model = problem.model
        model.add_subsystem('simple', comp, promotes=['x', 'y1', 'y2', 'y3', 'z', 'f', 'g'])

        problem.setup(check=True)
        problem.run_model()
        totals = problem.compute_total_derivs(['f', 'g'],
                                              ['x', 'y1', 'y2', 'y3', 'z'])
        jacobian = {}
        jacobian['f', 'x'] = 1.
        jacobian['f', 'z'] = np.ones((1, 4))
        jacobian['f', 'y1'] = np.zeros((1, 2))
        jacobian['f', 'y2'] = np.zeros((1, 2))
        jacobian['f', 'y3'] = np.zeros((1, 2))

        jacobian['g', 'y1'] = [[1, 0], [1, 0], [0, 1], [0, 1]]
        jacobian['g', 'y2'] = [[1, 0], [0, 1], [1, 0], [0, 1]]
        jacobian['g', 'y3'] = [[1, 0], [1, 0], [0, 1], [0, 1]]

        jacobian['g', 'x'] = [[1], [0], [0], [1]]
        jacobian['g', 'z'] = np.zeros((4, 4))

        assert_rel_error(self, totals, jacobian, 1e-6)

    def test_units_fd(self):
        class UnitCompBase(ExplicitComponent):
            def initialize_variables(self):
                self.add_input('T', val=284., units="degR", desc="Temperature")
                self.add_input('P', val=1., units='lbf/inch**2', desc="Pressure")

                self.add_output('flow:T', val=284., units="degR", desc="Temperature")
                self.add_output('flow:P', val=1., units='lbf/inch**2', desc="Pressure")

            def initialize_partials(self):
                self.approx_partials(of='*', wrt='*')

            def compute(self, inputs, outputs):
                outputs['flow:T'] = inputs['T']
                outputs['flow:P'] = inputs['P']

        p = Problem()
        model = p.model = Group()
        indep = model.add_subsystem('indep', IndepVarComp(), promotes=['*'])

        indep.add_output('T', val=100., units='degK')
        indep.add_output('P', val=1., units='bar')

        units = model.add_subsystem('units', UnitCompBase(), promotes=['*'])

        p.setup()
        p.run_model()
        totals = p.compute_total_derivs(['flow:T', 'flow:P'], ['T', 'P'])
        expected_totals = {
            ('flow:T', 'T'): 9/5,
            ('flow:P', 'T'): 0.,
            ('flow:T', 'P'): 0.,
            ('flow:P', 'P'): 14.50377,
        }
        assert_rel_error(self, totals, expected_totals, 1e-6)

        expected_subjacs = {
            ('units.flow:T', 'units.T'): -1.,
            ('units.flow:P', 'units.T'): 0.,
            ('units.flow:T', 'units.P'): 0.,
            ('units.flow:P', 'units.P'): -1.,
        }

        with units._units_scaling_context(scale_jac=True):
            jac = units._jacobian._subjacs
            for deriv, val in iteritems(expected_subjacs):
                assert_rel_error(self, jac[deriv], val, 1e-6)

if __name__ == '__main__':
    unittest.main()<|MERGE_RESOLUTION|>--- conflicted
+++ resolved
@@ -49,63 +49,17 @@
         self.declare_partials('g', 'z', dependent=False)
 
 
-<<<<<<< HEAD
-class SimpleCompDependence(ExplicitComponent):
-    def initialize_variables(self):
-        self.add_input('x', shape=1)
-        self.add_input('y1', shape=2)
-        self.add_input('y2', shape=2)
-        self.add_input('z', shape=(2, 2))
-
-        self.add_output('f', shape=1)
-        self.add_output('g', shape=(2, 2))
-
-        self.declare_partials('f', 'y1', dependent=False)
-        self.declare_partials('f', 'y2', dependent=False)
-        self.declare_partials('g', 'z', dependent=False)
-
-
-class SimpleCompGlob(ExplicitComponent):
-    def initialize_variables(self):
-        self.add_input('x', shape=1)
-        self.add_input('y1', shape=2)
-        self.add_input('y2', shape=2)
-        self.add_input('y3', shape=2)
-        self.add_input('z', shape=(2, 2))
-=======
 class SimpleCompGlob(SimpleComp):
     def initialize_partials(self):
         # This matches y1, y2, and y3.
         self.declare_partials('f', 'y*', dependent=False)
->>>>>>> 59849c09
 
         # This matches y1 and y3.
         self.declare_partials('g', 'y[13]', val=[[1, 0], [1, 0], [0, 1], [0, 1]])
 
-<<<<<<< HEAD
-        # This matches y1, y2, and y3.
-        self.declare_partials('f', 'y*', dependent=False)
-
-        # This matches y1 and y3.
-        self.declare_partials('g', 'y[13]', val=[[1, 0], [1, 0], [0, 1], [0, 1]])
-
-
-class SimpleCompConst(ExplicitComponent):
-    def initialize_variables(self):
-        self.add_input('x', shape=1)
-        self.add_input('y1', shape=2)
-        self.add_input('y2', shape=2)
-        self.add_input('y3', shape=2)
-        self.add_input('z', shape=(2, 2))
-
-        self.add_output('f', shape=1)
-        self.add_output('g', shape=(2, 2))
-
-=======
 
 class SimpleCompConst(SimpleComp):
     def initialize_partials(self):
->>>>>>> 59849c09
         self.declare_partials('f', ['y1', 'y2', 'y3'], dependent=False)
         self.declare_partials('g', 'z', dependent=False)
 
@@ -281,25 +235,7 @@
         problem.run_model()
         totals = problem.compute_total_derivs(['f', 'g'],
                                               ['x', 'y1', 'y2', 'y3', 'z'])
-<<<<<<< HEAD
-
-        jacobian = {}
-        jacobian['f', 'x'] = 1.
-        jacobian['f', 'z'] = np.ones((1, 4))
-        jacobian['f', 'y1'] = np.zeros((1, 2))
-        jacobian['f', 'y2'] = np.zeros((1, 2))
-        jacobian['f', 'y3'] = np.zeros((1, 2))
-
-        jacobian['g', 'y1'] = [[1, 1], [0, 0], [0, 0], [1, 1]]
-        jacobian['g', 'y2'] = [[1, 0], [1, 0], [0, 1], [0, 1]]
-        jacobian['g', 'y3'] = [[1, 1], [0, 0], [0, 0], [1, 1]]
-
-        jacobian['g', 'x'] = [[1], [0], [0], [1]]
-        jacobian['g', 'z'] = np.zeros((4, 4))
-
-        assert_rel_error(self, totals, jacobian)
-=======
->>>>>>> 59849c09
+(??)
 
         jacobian = {}
         jacobian['f', 'x'] = 1.
