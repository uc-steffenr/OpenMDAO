--- conflicted
+++ resolved
@@ -52,11 +52,8 @@
   .. embed-code::
       openmdao.core.tests.test_expl_comp.RectangleJacVec.compute_jacvec_product
 
-<<<<<<< HEAD
-=======
 - :code:`compute_multi_jacvec_product(self, inputs, d_inputs, d_outputs, mode):` :
 
->>>>>>> f172d859
   [Optional] Provide the partial derivatives as a matrix-matrix product. If :code:`mode` is :code:`'fwd'`, this method must
   compute :math:`d\_{outputs} = J \cdot d\_{inputs}`, where :math:`J` is the partial derivative Jacobian, and where both
   d_outputs and d_inputs are matrices instead of vectors. If :code:`mode` is :code:`'rev'`, this method must similarly
