:orphan:

.. `Defining independent variables`

Defining independent variables
------------------------------

**Description:** Independent variables are those that are set externally to the model---therefore, they are called model inputs.
From the perspective of a component, they are component outputs that do not depend on any component inputs.
From the perspective of a model, they can be viewed as design variables or model parameters that are set by the user or driver, prior to running the model.

**Usage:** Independent variables are defined via the *IndepVarComp* class.
The *IndepVarComp* class is instantiated directly (without defining a subclass), passing in during instantiation the name, initial value, and other options of the variable(s).

**Examples:**

<<<<<<< HEAD
Define one independent variable and set its value.

::

    comp = IndepVarComp('indep_var')
    prob = Problem(comp).setup()

    self.assertEqual(prob['indep_var'], 1.0)

    prob['indep_var'] = 2.0
    self.assertEqual(prob['indep_var'], 2.0)

Define one independent variable with a default value.

::

    comp = IndepVarComp('indep_var', val=2.0)
    prob = Problem(comp).setup()

    self.assertEqual(prob['indep_var'], 2.0)

Define one independent array variable.

::

    array = numpy.array([
        [1., 2.],
        [3., 4.],
    ])

    comp = IndepVarComp('indep_var', val=array)
    prob = Problem(comp).setup()

    self.assertEqualArrays(prob['indep_var'], array)

.. showunittestexamples::
    indepvarcomp

Here's an example of embedding code, in the form of the TestIndepVarComp class:

.. embedPythonCode::
    openmdao.core.tests.test_component.TestIndepVarComp


Here's an example of embedding code, in the form of the `test___init___1var` method:

.. embedPythonCode::
    openmdao.core.tests.test_component.TestIndepVarComp.test___init___1var

.. tags:: indepVarComp, Component
=======
.. show-unittest-examples::
    indepvarcomp
>>>>>>> 38618056
<|MERGE_RESOLUTION|>--- conflicted
+++ resolved
@@ -14,43 +14,7 @@
 
 **Examples:**
 
-<<<<<<< HEAD
-Define one independent variable and set its value.
-
-::
-
-    comp = IndepVarComp('indep_var')
-    prob = Problem(comp).setup()
-
-    self.assertEqual(prob['indep_var'], 1.0)
-
-    prob['indep_var'] = 2.0
-    self.assertEqual(prob['indep_var'], 2.0)
-
-Define one independent variable with a default value.
-
-::
-
-    comp = IndepVarComp('indep_var', val=2.0)
-    prob = Problem(comp).setup()
-
-    self.assertEqual(prob['indep_var'], 2.0)
-
-Define one independent array variable.
-
-::
-
-    array = numpy.array([
-        [1., 2.],
-        [3., 4.],
-    ])
-
-    comp = IndepVarComp('indep_var', val=array)
-    prob = Problem(comp).setup()
-
-    self.assertEqualArrays(prob['indep_var'], array)
-
-.. showunittestexamples::
+.. show-unittest-examples::
     indepvarcomp
 
 Here's an example of embedding code, in the form of the TestIndepVarComp class:
@@ -64,8 +28,4 @@
 .. embedPythonCode::
     openmdao.core.tests.test_component.TestIndepVarComp.test___init___1var
 
-.. tags:: indepVarComp, Component
-=======
-.. show-unittest-examples::
-    indepvarcomp
->>>>>>> 38618056
+.. tags:: indepVarComp, Component