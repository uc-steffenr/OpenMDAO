.. _reading_case_data:

*****************************************
Accessing Recorded Data from Case Objects
*****************************************

The :code:`Case` object contains all the information about a specific Case recording whether it was recorded by
a problem, driver, system, or solver. :code:`Case` objects have a number of attributes and methods for accessing variables and their values.

Example of Getting Variable Data from Case Recording of a Driver
----------------------------------------------------------------

Here are the methods typically used when retrieving data from the recording of a :code:`Driver`.

.. automethod:: openmdao.recorders.case.Case.get_objectives
    :noindex:

.. automethod:: openmdao.recorders.case.Case.get_constraints
    :noindex:

.. automethod:: openmdao.recorders.case.Case.get_design_vars
    :noindex:

.. automethod:: openmdao.recorders.case.Case.get_responses
    :noindex:

The following example shows how to use these methods to easily check the variables of interest
from the first driver iteration.

.. embed-code::
    openmdao.recorders.tests.test_sqlite_reader.TestFeatureSqliteReader.test_feature_driver_options_with_values
    :layout: interleave

.. note::
    Note that you can use either the promoted or absolute names when accessing variables.

Getting Variable Data from Case Recording of a Problem
------------------------------------------------------

Here are the methods typically used when retrieving data from the recording of a :code:`Problem`.

.. automethod:: openmdao.recorders.case.Case.list_inputs
    :noindex:

.. automethod:: openmdao.recorders.case.Case.list_outputs
    :noindex:

The following example shows how to use these methods.

.. embed-code::
    openmdao.recorders.tests.test_sqlite_reader.TestFeatureSqliteReader.test_feature_list_inputs_and_outputs
    :layout: interleave

<<<<<<< HEAD

Getting Variable Data from Case By Specifying Variable Name and Units Desired
-----------------------------------------------------------------------------

Sometimes you want to specify the units of the value of a variable from a case. The :code:`get_val`
method is provided for that.

.. automethod:: openmdao.recorders.case.Case.get_val
    :noindex:

This simple example shows how to call the :code:`get_val` method.

.. embed-code::
    openmdao.recorders.tests.test_sqlite_reader.TestFeatureSqliteReader.test_feature_case_get_val
    :layout: interleave


=======
You can also get variable values from a Case like you would from a Problem using dictionary-like access
or, if you want the value in different units, using the :code:`get_val` method:

.. embed-code::
    openmdao.recorders.tests.test_sqlite_reader.TestFeatureSqliteReader.test_feature_get_val
    :layout: interleave
    
>>>>>>> 1febbb03
Getting Derivative Data from a Case
-----------------------------------

A driver has the ability to record derivatives but it is not enabled by default. If you do enable
this option, the recorded cases will have a value for the :code:`jacobian`.

.. embed-code::
    openmdao.recorders.tests.test_sqlite_reader.TestFeatureSqliteReader.test_feature_reading_derivatives
    :layout: interleave<|MERGE_RESOLUTION|>--- conflicted
+++ resolved
@@ -51,33 +51,22 @@
     openmdao.recorders.tests.test_sqlite_reader.TestFeatureSqliteReader.test_feature_list_inputs_and_outputs
     :layout: interleave
 
-<<<<<<< HEAD
 
 Getting Variable Data from Case By Specifying Variable Name and Units Desired
 -----------------------------------------------------------------------------
 
-Sometimes you want to specify the units of the value of a variable from a case. The :code:`get_val`
-method is provided for that.
+You can also get variable values from a :code:`Case` like you would from a :code:`Problem` using dictionary-like access
+or, if you want the value in different units, using the :code:`get_val` method.
 
 .. automethod:: openmdao.recorders.case.Case.get_val
     :noindex:
 
-This simple example shows how to call the :code:`get_val` method.
-
-.. embed-code::
-    openmdao.recorders.tests.test_sqlite_reader.TestFeatureSqliteReader.test_feature_case_get_val
-    :layout: interleave
-
-
-=======
-You can also get variable values from a Case like you would from a Problem using dictionary-like access
-or, if you want the value in different units, using the :code:`get_val` method:
+This example shows both methods of getting variable data by name.
 
 .. embed-code::
     openmdao.recorders.tests.test_sqlite_reader.TestFeatureSqliteReader.test_feature_get_val
     :layout: interleave
     
->>>>>>> 1febbb03
 Getting Derivative Data from a Case
 -----------------------------------
 
