"""Define the default Vector and Transfer classes."""
from __future__ import division
import numpy

import numbers
from six.moves import range

from openmdao.vectors.vector import Vector, Transfer

real_types = tuple([numbers.Real, numpy.float32, numpy.float64])


class DefaultTransfer(Transfer):
    """Default NumPy transfer."""

    def __call__(self, ip_vec, op_vec, mode='fwd'):
        """Perform transfer.

<<<<<<< HEAD
        Must be implemented by the subclass.

=======
>>>>>>> d947d553
        Args
        ----
        ip_vec : <Vector>
            pointer to the input vector.
        op_vec : <Vector>
            pointer to the output vector.
        mode : str
            'fwd' or 'rev'.

        """
        ip_inds = self._ip_inds
        op_inds = self._op_inds
        if mode == 'fwd':
            for ip_iset, op_iset in self._ip_inds:
                key = (ip_iset, op_iset)
                if len(self._ip_inds[key]) > 0:
                    ip_inds = self._ip_inds[key]
                    op_inds = self._op_inds[key]
                    tmp = op_vec._global_vector._data[op_iset][op_inds]
                    ip_vec._global_vector._data[ip_iset][ip_inds] = tmp
        elif mode == 'rev':
            for ip_iset, op_iset in self._ip_inds:
                key = (ip_iset, op_iset)
                if len(self._ip_inds[key]) > 0:
                    ip_inds = self._ip_inds[key]
                    op_inds = self._op_inds[key]
                    tmp = ip_vec._global_vector._data[ip_iset][ip_inds]
                    numpy.add.at(op_vec._global_vector._data[op_iset],
                                 op_inds, tmp)


class DefaultVector(Vector):
    """Default NumPy vector."""

    TRANSFER = DefaultTransfer

    def _create_data(self):
        """Allocate list of arrays, one for each var_set.

        Returns
        -------
        [ndarray[:], ...]
            list of zeros arrays of correct size, one for each var_set.
        """
        data = [numpy.zeros(numpy.sum(sizes[self._iproc, :]))
                for sizes in self._assembler._variable_sizes[self._typ]]
        indices = [numpy.zeros(numpy.sum(sizes[self._iproc, :]), int)
                   for sizes in self._assembler._variable_sizes[self._typ]]

        variable_indices = self._system._variable_myproc_indices[self._typ]
        variable_names = self._system._variable_myproc_names[self._typ]
        set_indices = self._assembler._variable_set_indices[self._typ]
        sizes_all = self._assembler._variable_sizes_all[self._typ]
        sizes = self._assembler._variable_sizes[self._typ]

        for ind in range(len(variable_indices)):
            var_name = variable_names[ind]
            ivar_all = variable_indices[ind]
            ivar_set, ivar = set_indices[ivar_all, :]

            ind1 = numpy.sum(sizes[ivar_set][self._iproc, :ivar])
            ind2 = numpy.sum(sizes[ivar_set][self._iproc, :ivar + 1])
            ind1_all = numpy.sum(sizes_all[self._iproc, :ivar_all])
            ind2_all = numpy.sum(sizes_all[self._iproc, :ivar_all + 1])
            indices[ivar_set][ind1:ind2] = numpy.arange(ind1_all, ind2_all)

        return data, indices

    def _extract_data(self):
        """Extract views of arrays from global_vector.

        Returns
        -------
        [ndarray[:], ...]
            list of zeros arrays of correct size, one for each var_set.
        """
        variable_sizes = self._assembler._variable_sizes[self._typ]
        variable_set_indices = self._assembler._variable_set_indices[self._typ]

        ind1, ind2 = self._system._variable_allprocs_range[self._typ]
        sub_variable_set_indices = variable_set_indices[ind1:ind2, :]

        data = []
        indices = []
        for iset in range(len(variable_sizes)):
            bool_vector = sub_variable_set_indices[:, 0] == iset
            data_inds = sub_variable_set_indices[bool_vector, 1]
            if len(data_inds) > 0:
                sizes_array = variable_sizes[iset]
                ind1 = numpy.sum(sizes_array[self._iproc, :data_inds[0]])
                ind2 = numpy.sum(sizes_array[self._iproc, :data_inds[-1] + 1])
                data.append(self._global_vector._data[iset][ind1:ind2])
                indices.append(self._global_vector._indices[iset][ind1:ind2] -
                               ind1)
            else:
                data.append(numpy.zeros(0))
                indices.append(numpy.zeros(0, int))

        return data, indices

    def _initialize_data(self, global_vector):
        """Internally allocate vectors.

<<<<<<< HEAD
        Must be implemented by the subclass.
=======
>>>>>>> d947d553
        Sets the following attributes:

        - _data

        Args
        ----
        global_vector : Vector or None
            the root's vector instance or None, if we are at the root.
        """
        if global_vector is None:
            self._data, self._indices = self._create_data()
        else:
            self._data, self._indices = self._extract_data()

    def _initialize_views(self):
        """Internally assemble views onto the vectors.

<<<<<<< HEAD
        Must be implemented by the subclass.
=======
>>>>>>> d947d553
        Sets the following attributes:

        - _views
        - _views_flat
        - _idxs

        """
        variable_sizes = self._assembler._variable_sizes[self._typ]
        variable_set_indices = self._assembler._variable_set_indices[self._typ]

        system = self._system
        variable_myproc_names = system._variable_myproc_names[self._typ]
        variable_myproc_indices = system._variable_myproc_indices[self._typ]
        meta = system._variable_myproc_metadata[self._typ]

        views = {}
        views_flat = {}

        # contains a 0 index for floats or a slice(None) for arrays so getitem
        # will return either a float or a properly shaped array respectively.
        idxs = {}

        for ind, name in enumerate(variable_myproc_names):
            ivar_all = variable_myproc_indices[ind]
            iset, ivar = variable_set_indices[ivar_all, :]
            ind1 = numpy.sum(variable_sizes[iset][self._iproc, :ivar])
            ind2 = numpy.sum(variable_sizes[iset][self._iproc, :ivar + 1])
            views[name] = self._global_vector._data[iset][ind1:ind2]
            views_flat[name] = self._global_vector._data[iset][ind1:ind2]
            views[name].shape = meta[ind]['shape']
            val = meta[ind]['value']

            # The shape entry overrides value's shape, which is why we don't
            # use the shape of val as the reference
            if numpy.prod(meta[ind]['shape']) == 1:
                idxs[name] = 0
            else:
                idxs[name] = slice(None)

        self._views = self._names = views
        self._views_flat = views_flat
        self._idxs = idxs

    def _clone_data(self):
<<<<<<< HEAD
        """For each item in _data, replace it with a copy of the data.

        Must be implemented by the subclass.
        """
=======
        """For each item in _data, replace it with a copy of the data."""
>>>>>>> d947d553
        for iset in range(len(self._data)):
            data = self._data[iset]
            self._data[iset] = numpy.array(data)

    def __iadd__(self, vec):
        """Perform in-place vector addition.

<<<<<<< HEAD
        Must be implemented by the subclass.

=======
>>>>>>> d947d553
        Args
        ----
        vec : <Vector>
            vector to add to self.
<<<<<<< HEAD
=======

        Returns
        -------
        <Vector>
            self + vec
>>>>>>> d947d553
        """
        for iset in range(len(self._data)):
            self._data[iset] += vec._data[iset]
        return self

    def __isub__(self, vec):
        """Perform in-place vector substraction.

<<<<<<< HEAD
        Must be implemented by the subclass.

=======
>>>>>>> d947d553
        Args
        ----
        vec : <Vector>
            vector to subtract from self.
<<<<<<< HEAD
=======

        Returns
        -------
        <Vector>
            self - vec
>>>>>>> d947d553
        """
        for iset in range(len(self._data)):
            self._data[iset] -= vec._data[iset]
        return self

    def __imul__(self, val):
        """Perform in-place scalar multiplication.

<<<<<<< HEAD
        Must be implemented by the subclass.

=======
>>>>>>> d947d553
        Args
        ----
        val : int or float
            scalar to multiply self.
<<<<<<< HEAD
=======

        Returns
        -------
        <Vector>
            self * val
>>>>>>> d947d553
        """
        for data in self._data:
            data *= val
        return self

    def add_scal_vec(self, val, vec):
        """Perform in-place addition of a vector times a scalar.

<<<<<<< HEAD
        Must be implemented by the subclass.

=======
>>>>>>> d947d553
        Args
        ----
        val : int or float
            scalar.
        vec : <Vector>
            this vector times val is added to self.
        """
        for iset in range(len(self._data)):
            self._data[iset] += val * vec._data[iset]

    def set_vec(self, vec):
        """Set the value of this vector to that of the incoming vector.

<<<<<<< HEAD
        Must be implemented by the subclass.

=======
>>>>>>> d947d553
        Args
        ----
        vec : <Vector>
            the vector whose values self is set to.
        """
        for iset in range(len(self._data)):
            self._data[iset][:] = vec._data[iset]

    def set_const(self, val):
        """Set the value of this vector to a constant scalar value.

<<<<<<< HEAD
        Must be implemented by the subclass.

=======
>>>>>>> d947d553
        Args
        ----
        val : int or float
            scalar to set self to.
        """
        for data in self._data:
            data[:] = val

    def get_norm(self):
        """Return the norm of this vector.

<<<<<<< HEAD
        Must be implemented by the subclass.

=======
>>>>>>> d947d553
        Returns
        -------
        float
            norm of this vector.
        """
        global_sum = 0
        for data in self._data:
            global_sum += numpy.sum(data**2)
        return global_sum ** 0.5

    def scale(self, coeffs):
        """Change the scaling state.

        Args
        ----
        coeffs : int ndarray[nvar_myproc, 2]
            0th and 1st order coefficients for scaling/unscaling.
        """
        for iset, data in enumerate(self._data):
            data[:] = coeffs[self._ivar_map[iset], 0] + \
                coeffs[self._ivar_map[iset], 1] * data<|MERGE_RESOLUTION|>--- conflicted
+++ resolved
@@ -16,11 +16,6 @@
     def __call__(self, ip_vec, op_vec, mode='fwd'):
         """Perform transfer.
 
-<<<<<<< HEAD
-        Must be implemented by the subclass.
-
-=======
->>>>>>> d947d553
         Args
         ----
         ip_vec : <Vector>
@@ -124,10 +119,6 @@
     def _initialize_data(self, global_vector):
         """Internally allocate vectors.
 
-<<<<<<< HEAD
-        Must be implemented by the subclass.
-=======
->>>>>>> d947d553
         Sets the following attributes:
 
         - _data
@@ -145,10 +136,6 @@
     def _initialize_views(self):
         """Internally assemble views onto the vectors.
 
-<<<<<<< HEAD
-        Must be implemented by the subclass.
-=======
->>>>>>> d947d553
         Sets the following attributes:
 
         - _views
@@ -193,14 +180,7 @@
         self._idxs = idxs
 
     def _clone_data(self):
-<<<<<<< HEAD
-        """For each item in _data, replace it with a copy of the data.
-
-        Must be implemented by the subclass.
-        """
-=======
         """For each item in _data, replace it with a copy of the data."""
->>>>>>> d947d553
         for iset in range(len(self._data)):
             data = self._data[iset]
             self._data[iset] = numpy.array(data)
@@ -208,23 +188,15 @@
     def __iadd__(self, vec):
         """Perform in-place vector addition.
 
-<<<<<<< HEAD
-        Must be implemented by the subclass.
-
-=======
->>>>>>> d947d553
         Args
         ----
         vec : <Vector>
             vector to add to self.
-<<<<<<< HEAD
-=======
 
         Returns
         -------
         <Vector>
             self + vec
->>>>>>> d947d553
         """
         for iset in range(len(self._data)):
             self._data[iset] += vec._data[iset]
@@ -233,23 +205,15 @@
     def __isub__(self, vec):
         """Perform in-place vector substraction.
 
-<<<<<<< HEAD
-        Must be implemented by the subclass.
-
-=======
->>>>>>> d947d553
         Args
         ----
         vec : <Vector>
             vector to subtract from self.
-<<<<<<< HEAD
-=======
 
         Returns
         -------
         <Vector>
             self - vec
->>>>>>> d947d553
         """
         for iset in range(len(self._data)):
             self._data[iset] -= vec._data[iset]
@@ -258,23 +222,15 @@
     def __imul__(self, val):
         """Perform in-place scalar multiplication.
 
-<<<<<<< HEAD
-        Must be implemented by the subclass.
-
-=======
->>>>>>> d947d553
         Args
         ----
         val : int or float
             scalar to multiply self.
-<<<<<<< HEAD
-=======
 
         Returns
         -------
         <Vector>
             self * val
->>>>>>> d947d553
         """
         for data in self._data:
             data *= val
@@ -283,11 +239,6 @@
     def add_scal_vec(self, val, vec):
         """Perform in-place addition of a vector times a scalar.
 
-<<<<<<< HEAD
-        Must be implemented by the subclass.
-
-=======
->>>>>>> d947d553
         Args
         ----
         val : int or float
@@ -301,11 +252,6 @@
     def set_vec(self, vec):
         """Set the value of this vector to that of the incoming vector.
 
-<<<<<<< HEAD
-        Must be implemented by the subclass.
-
-=======
->>>>>>> d947d553
         Args
         ----
         vec : <Vector>
@@ -317,11 +263,6 @@
     def set_const(self, val):
         """Set the value of this vector to a constant scalar value.
 
-<<<<<<< HEAD
-        Must be implemented by the subclass.
-
-=======
->>>>>>> d947d553
         Args
         ----
         val : int or float
@@ -333,11 +274,6 @@
     def get_norm(self):
         """Return the norm of this vector.
 
-<<<<<<< HEAD
-        Must be implemented by the subclass.
-
-=======
->>>>>>> d947d553
         Returns
         -------
         float
