--- conflicted
+++ resolved
@@ -100,7 +100,6 @@
                     else:
                         self._scaling = (None, np.ones(data.size))
                 elif self._name == 'linear':
-<<<<<<< HEAD
                     if self._has_solver_ref:
                         # We only allocate an extra scaling vector when we have output scaling
                         # somewhere in the model.
@@ -110,11 +109,7 @@
                         self._scaling = (None, nlvec._scaling[1])
                 else:
                     self._scaling = (None, np.ones(data.size))
-=======
-                    # reuse the nonlinear scaling vecs since they're the same as ours
-                    nlvec = self._system()._root_vecs[self._kind]['nonlinear']
-                    self._scaling = (None, nlvec._scaling[1])
->>>>>>> 96838cb5
+
         else:
             self._data, self._scaling = self._extract_root_data()
 
