--- conflicted
+++ resolved
@@ -165,13 +165,10 @@
                 c.execute("CREATE TABLE driver_iterations(id INTEGER PRIMARY KEY, "
                           "counter INT, iteration_coordinate TEXT, timestamp REAL, "
                           "success INT, msg TEXT, inputs BLOB, outputs BLOB)")
-<<<<<<< HEAD
                 c.execute("CREATE TABLE problem_cases(id INTEGER PRIMARY KEY, "
                           "counter INT, case_name TEXT, timestamp REAL, "
                           "success INT, msg TEXT, outputs BLOB)")
-=======
                 c.execute("CREATE INDEX driv_iter_ind on driver_iterations(iteration_coordinate)")
->>>>>>> e6565db3
                 c.execute("CREATE TABLE system_iterations(id INTEGER PRIMARY KEY, "
                           "counter INT, iteration_coordinate TEXT, timestamp REAL, "
                           "success INT, msg TEXT, inputs BLOB, outputs BLOB, residuals BLOB)")
