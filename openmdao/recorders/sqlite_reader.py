--- conflicted
+++ resolved
@@ -6,14 +6,11 @@
 import re
 import sys
 import sqlite3
-<<<<<<< HEAD
+from collections import OrderedDict
+
+from six import PY2, PY3
+
 import json
-=======
-from collections import OrderedDict
-
-from six import PY2, PY3
-
->>>>>>> 4eed3769
 import numpy as np
 
 from openmdao.recorders.base_case_reader import BaseCaseReader
