""" Unit test for the SqliteRecorder. """
import errno
import os
import unittest
from io import StringIO
import sqlite3

import numpy as np

import openmdao.api as om

from openmdao.test_suite.scripts.circuit_analysis import Resistor, Diode, Node
from openmdao.test_suite.components.ae_tests import AEComp
from openmdao.test_suite.components.sellar import SellarDerivatives, SellarDerivativesGrouped, \
    SellarProblem, SellarStateConnection, SellarProblemWithArrays, SellarDis1, SellarDis2
from openmdao.test_suite.components.sellar_feature import SellarMDAWithUnits, SellarMDA
from openmdao.test_suite.components.paraboloid import Paraboloid
from openmdao.test_suite.components.paraboloid_problem import ParaboloidProblem
from openmdao.solvers.linesearch.tests.test_backtracking import ImplCompTwoStates

from openmdao.recorders.tests.sqlite_recorder_test_utils import assertMetadataRecorded, \
    assertDriverIterDataRecorded, assertSystemIterDataRecorded, assertSolverIterDataRecorded, \
    assertViewerDataRecorded, assertSystemMetadataIdsRecorded, assertSystemIterCoordsRecorded, \
    assertDriverDerivDataRecorded, assertProblemDerivDataRecorded

from openmdao.recorders.tests.recorder_test_utils import run_driver
from openmdao.utils.assert_utils import assert_near_equal, assert_equal_arrays, \
    assert_warning, assert_no_warning
from openmdao.utils.general_utils import determine_adder_scaler
from openmdao.utils.testing_utils import use_tempdirs
from openmdao.utils.om_warnings import OMDeprecationWarning

# check that pyoptsparse is installed. if it is, try to use SLSQP.
from openmdao.utils.general_utils import set_pyoptsparse_opt

OPT, OPTIMIZER = set_pyoptsparse_opt('SLSQP')

if OPTIMIZER:
    from openmdao.drivers.pyoptsparse_driver import pyOptSparseDriver


class Cycle(om.Group):

    def setup(self):
        self.add_subsystem('d1', SellarDis1())
        self.add_subsystem('d2', SellarDis2())
        self.connect('d1.y1', 'd2.y1')

        self.nonlinear_solver = om.NonlinearBlockGS()
        self.nonlinear_solver.options['iprint'] = 2
        self.nonlinear_solver.options['maxiter'] = 20
        self.linear_solver = om.DirectSolver()

        # paths are relative, not absolute like for Driver and Problem
        self.nonlinear_solver.recording_options['includes'] = ['d1*']
        self.nonlinear_solver.recording_options['excludes'] = ['*z']

class SellarMDAConnect(om.Group):

    def setup(self):
        indeps = self.add_subsystem('indeps', om.IndepVarComp())
        indeps.add_output('x', 1.0)
        indeps.add_output('z', np.array([5.0, 2.0]))

        self.add_subsystem('cycle', Cycle())

        self.add_subsystem('obj_cmp', om.ExecComp('obj = x**2 + z[1] + y1 + exp(-y2)',
                                                  z=np.array([0.0, 0.0]), x=0.0))

        self.add_subsystem('con_cmp1', om.ExecComp('con1 = 3.16 - y1'))
        self.add_subsystem('con_cmp2', om.ExecComp('con2 = y2 - 24.0'))

        self.connect('indeps.x', ['cycle.d1.x', 'obj_cmp.x'])
        self.connect('indeps.z', ['cycle.d1.z', 'cycle.d2.z', 'obj_cmp.z'])
        self.connect('cycle.d1.y1', ['obj_cmp.y1', 'con_cmp1.y1'])
        self.connect('cycle.d2.y2', ['obj_cmp.y2', 'con_cmp2.y2'])


@use_tempdirs
class TestSqliteRecorder(unittest.TestCase):

    def setUp(self):
        self.filename = "sqlite_test"
        self.recorder = om.SqliteRecorder(self.filename, record_viewer_data=False)

        self.eps = 1e-3

    def test_only_desvars_recorded(self):
        prob = SellarProblem()

        driver = prob.driver
        driver.recording_options['record_desvars'] = True
        driver.recording_options['record_objectives'] = False
        driver.recording_options['record_constraints'] = False
        driver.recording_options['includes'] = []
        driver.add_recorder(self.recorder)

        prob.setup()
        t0, t1 = run_driver(prob)
        prob.cleanup()

        coordinate = [0, 'Driver', (0, )]
        expected_outputs = {"x": [1.0, ], "z": [5.0, 2.0]}

        expected_data = ((coordinate, (t0, t1), expected_outputs, None, None),)
        assertDriverIterDataRecorded(self, expected_data, self.eps)

    def test_add_recorder_after_setup(self):
        prob = SellarProblem()

        driver = prob.driver
        driver.recording_options['record_desvars'] = True
        driver.recording_options['record_objectives'] = False
        driver.recording_options['record_constraints'] = False
        driver.recording_options['includes'] = []

        driver.add_recorder(self.recorder)

        prob.setup()
        t0, t1 = run_driver(prob)
        prob.cleanup()

        coordinate = [0, 'Driver', (0, )]
        expected_outputs = {"x": [1.0, ], "z": [5.0, 2.0]}

        expected_data = ((coordinate, (t0, t1), expected_outputs, None, None),)
        assertDriverIterDataRecorded(self, expected_data, self.eps)

    def test_only_objectives_recorded(self):
        prob = SellarProblem()

        driver = prob.driver
        driver.recording_options['record_desvars'] = False
        driver.recording_options['record_objectives'] = True
        driver.recording_options['record_constraints'] = False
        driver.recording_options['includes'] = []
        driver.add_recorder(self.recorder)

        prob.setup()
        t0, t1 = run_driver(prob)
        prob.cleanup()

        coordinate = [0, 'Driver', (0, )]
        expected_objectives = {"obj_cmp.obj": [28.58830817, ]}
        expected_outputs = expected_objectives

        expected_data = ((coordinate, (t0, t1), expected_outputs, None, None),)
        assertDriverIterDataRecorded(self, expected_data, self.eps)

    def test_only_constraints_recorded(self):
        prob = SellarProblem()

        driver = prob.driver
        driver.recording_options['record_desvars'] = False
        driver.recording_options['record_objectives'] = False
        driver.recording_options['record_constraints'] = True
        driver.recording_options['includes'] = []
        driver.add_recorder(self.recorder)

        prob.setup()
        t0, t1 = run_driver(prob)
        prob.cleanup()

        coordinate = [0, 'Driver', (0, )]
        expected_constraints = {
            "con_cmp1.con1": [-22.42830237, ],
            "con_cmp2.con2": [-11.94151185, ],
        }
        expected_outputs = expected_constraints

        expected_data = ((coordinate, (t0, t1), expected_outputs, None, None),)
        assertDriverIterDataRecorded(self, expected_data, self.eps)

    def test_simple_driver_recording(self):
        prob = ParaboloidProblem()

        driver = prob.driver = om.ScipyOptimizeDriver(disp=False, tol=1e-9)
        driver.recording_options['record_desvars'] = True
        driver.recording_options['record_objectives'] = True
        driver.recording_options['record_constraints'] = True
        driver.recording_options['record_derivatives'] = True
        driver.recording_options['includes'] = ['*']
        driver.add_recorder(self.recorder)

        prob.setup()
        prob.set_solver_print(0)
        t0, t1 = run_driver(prob)
        prob.cleanup()

        coordinate = [0, 'ScipyOptimize_SLSQP', (4, )]

        expected_desvars = {"p1.x": [7.16706813], "p2.y": [-7.83293187]}
        expected_objectives = {"comp.f_xy": [-27.0833]}
        expected_constraints = {"con.c": [-15.0]}

        expected_outputs = expected_desvars
        expected_outputs.update(expected_objectives)
        expected_outputs.update(expected_constraints)

        expected_inputs = {
            "con.x": 7.1666667,
            "comp.y": -7.83333333,
            "comp.x": 7.1666667,
            "con.y": -7.8333333
        }

        expected_data = ((coordinate, (t0, t1), expected_outputs, expected_inputs, None),)
        assertDriverIterDataRecorded(self, expected_data, self.eps)

        expected_derivs = {
            "comp.f_xy!p1.x": np.array([[0.50120438]]),
            "comp.f_xy!p2.y": np.array([[-0.49879562]]),
            "con.c!p1.x": np.array([[-1.0]]),
            "con.c!p2.y": np.array([[1.0]])
        }

        expected_data = ((coordinate, (t0, t1), expected_derivs),)
        assertDriverDerivDataRecorded(self, expected_data, self.eps)

    def test_recorder_setup_timing(self):
        prob = ParaboloidProblem(driver=om.ScipyOptimizeDriver(disp=False))
        prob.setup()

        # no problem adding recorder after setup()
        prob.driver.add_recorder(om.SqliteRecorder('cases1.sql'))

        # but you can't record before final_setup() starts up the recorder
        with self.assertRaises(RuntimeError) as cm:
            prob.driver.record_iteration()
        self.assertEqual(str(cm.exception),
                         "ScipyOptimizeDriver attempted to record iteration but driver "
                         "has not been initialized; `run_model()`, `run_driver()`, or "
                         "`final_setup()` must be called before recording.")

        # no problem recording an iteration before a run
        prob.final_setup()
        prob.driver.record_iteration()

        # no problem recording an iteration during a run
        prob.run_driver()

        # no problem adding a recorder after a run
        prob.driver.add_recorder(om.SqliteRecorder('cases2.sql'))

        # but you can't record before final_setup() starts up the new recorder
        with self.assertRaises(RuntimeError) as cm:
            prob.driver.record_iteration()
        self.assertEqual(str(cm.exception),
                         "ScipyOptimizeDriver attempted to record iteration to 'cases2.sql', "
                         "but database is not initialized; `run_model()`, `run_driver()`, "
                         "or `final_setup()` must be called after adding a recorder.")

        # no problem recording an iteration after calling final_setup() to start up the new recorder
        prob.final_setup()
        prob.driver.record_iteration()

        # no problem recording an iteration on both recorders during a run
        prob.run_driver()

        # no problem recording an iteration after a run that initializes the new recorder
        prob.driver.record_iteration()

        prob.cleanup()

        expected = [
            # first recorder will have all cases
            'rank0:',                         # after final_setup()
            'rank0:ScipyOptimize_SLSQP|0',    # from run_driver()
            'rank0:ScipyOptimize_SLSQP|1',
            'rank0:ScipyOptimize_SLSQP|2',
            'rank0:ScipyOptimize_SLSQP|3',
            'rank0:',                         # after adding second recorder
            # second recorder will have the following cases
            'rank0:',                         # after second final_setup()
            'rank0:ScipyOptimize_SLSQP|0',    # from second run_driver()
            'rank0:ScipyOptimize_SLSQP|1',
            'rank0:ScipyOptimize_SLSQP|2',
            'rank0:ScipyOptimize_SLSQP|3',
            'rank0:'                          # after second run_driver
        ]

        cr = om.CaseReader('cases1.sql')
        for i, case_id in enumerate(cr.list_cases(out_stream=None)):
            self.assertEqual(case_id, expected[i])

        cr = om.CaseReader('cases2.sql')
        for i, case_id in enumerate(cr.list_cases(out_stream=None)):
            self.assertEqual(case_id, expected[i+6])

    def test_database_not_initialized(self):
        prob = ParaboloidProblem(driver=om.ScipyOptimizeDriver(disp=False))
        prob.setup()
        prob.final_setup()

        # adding recorder after final_setup() has already been called
        prob.add_recorder(self.recorder)
        prob.driver.add_recorder(self.recorder)
        prob.model.add_recorder(self.recorder)
        prob.model.nonlinear_solver.add_recorder(self.recorder)

        # you can't record before final_setup() starts up the recorder
        with self.assertRaises(RuntimeError) as cm:
            prob.driver.record_iteration()
        self.assertEqual(str(cm.exception),
                         "ScipyOptimizeDriver attempted to record iteration to 'sqlite_test', "
                         "but database is not initialized; `run_model()`, `run_driver()`, or "
                         "`final_setup()` must be called after adding a recorder.")

        with self.assertRaises(RuntimeError) as cm:
            prob.model.record_iteration()
        self.assertEqual(str(cm.exception),
                         "<model> <class Group> attempted to record iteration to 'sqlite_test', "
                         "but database is not initialized; `run_model()`, `run_driver()`, or "
                         "`final_setup()` must be called after adding a recorder.")

        with self.assertRaises(RuntimeError) as cm:
            prob.model.nonlinear_solver.record_iteration()
        self.assertEqual(str(cm.exception),
                         "NonlinearRunOnce in <model> <class Group> attempted to record iteration "
                         "to 'sqlite_test', but database is not initialized; `run_model()`, "
                         "`run_driver()`, or `final_setup()` must be called after adding a recorder.")

        # no problem recording an iteration after final_setup() has been called
        prob.final_setup()
        prob.driver.record_iteration()
        prob.model.record_iteration()
        prob.model.nonlinear_solver.record_iteration()

    def test_driver_recording_ndarray_var_settings(self):
        prob = SellarProblemWithArrays()

        driver = prob.driver
        driver.recording_options['record_desvars'] = False
        driver.recording_options['record_objectives'] = False
        driver.recording_options['record_constraints'] = True
        driver.recording_options['includes'] = []
        driver.add_recorder(self.recorder)

        prob.setup()
        t0, t1 = run_driver(prob)
        prob.cleanup()

        coordinate = [0, 'Driver', (0, )]
        expected_constraints = {
            "con_cmp1.con1": [-22.42830237, ],
            "con_cmp2.con2": [-11.94151185, ],
        }
        expected_outputs = expected_constraints

        expected_data = ((coordinate, (t0, t1), expected_outputs, None, None),)
        assertDriverIterDataRecorded(self, expected_data, self.eps)

    @unittest.skipIf(OPT is None, "pyoptsparse is not installed")
    @unittest.skipIf(OPTIMIZER is None, "pyoptsparse is not providing SLSQP")
    def test_simple_driver_recording_pyoptsparse(self):
        prob = ParaboloidProblem()

        driver = prob.driver = pyOptSparseDriver(optimizer='SLSQP')
        driver.options['print_results'] = False
        driver.opt_settings['ACC'] = 1e-9

        driver.recording_options['record_desvars'] = True
        driver.recording_options['record_objectives'] = True
        driver.recording_options['record_constraints'] = True
        driver.recording_options['record_derivatives'] = True
        driver.recording_options['includes'] = ['*']

        driver.add_recorder(self.recorder)

        prob.setup()
        prob.set_solver_print(0)
        t0, t1 = run_driver(prob)
        prob.cleanup()

        coordinate = [0, 'pyOptSparse_SLSQP', (3, )]

        expected_desvars = {"p1.x": [7.16706813], "p2.y": [-7.83293187]}
        expected_objectives = {"comp.f_xy": [-27.0833]}
        expected_constraints = {"con.c": [-15.0]}

        expected_outputs = expected_desvars
        expected_outputs.update(expected_objectives)
        expected_outputs.update(expected_constraints)

        expected_inputs = {
            "con.x": 7.1666667,
            "comp.y": -7.83333333,
            "comp.x": 7.1666667,
            "con.y": -7.8333333
        }

        expected_data = ((coordinate, (t0, t1), expected_outputs, expected_inputs, None),)
        assertDriverIterDataRecorded(self, expected_data, self.eps)

        expected_derivs = {
            "comp.f_xy!p1.x": np.array([[0.50120438]]),
            "comp.f_xy!p2.y": np.array([[-0.49879562]]),
            "con.c!p1.x": np.array([[-1.0]]),
            "con.c!p2.y": np.array([[1.0]])
        }

        expected_data = ((coordinate, (t0, t1), expected_derivs),)
        assertDriverDerivDataRecorded(self, expected_data, self.eps)

    def test_double_run_driver_option_overwrite(self):
        prob = ParaboloidProblem()

        driver = prob.driver = om.ScipyOptimizeDriver(disp=False, tol=1e-9)

        prob.model.add_recorder(self.recorder)

        prob.setup()
        prob.set_solver_print(0)
        prob.run_driver()

        cr = om.CaseReader(self.filename)

        self.assertTrue(cr._system_options['root']['component_options']['assembled_jac_type'], 'csc')

        # New option and re-run of run_driver
        prob.model.options['assembled_jac_type'] = 'dense'
        prob.setup()
        prob.run_driver()

        cr = om.CaseReader(self.filename)
        self.assertTrue(cr._system_options['root!1']['component_options']['assembled_jac_type'], 'dense')

        stream = StringIO()

        cr.list_model_options(out_stream=stream)

        text = stream.getvalue().split('\n')

        expected = [
            "Run Number: 0",
            "    Subsystem : root",
            "        assembled_jac_type: csc",
            "    Subsystem : p1",
            "        distributed: False",
            "        run_root_only: False",
            "        name: UNDEFINED",
            "        val: 1.0",
            "        shape: None",
            "        units: None",
            "        res_units: None",
            "        desc: None",
            "        lower: None",
            "        upper: None",
            "        ref: 1.0",
            "        ref0: 0.0",
            "        res_ref: None",
            "        tags: None",
            "    Subsystem : p2",
            "        distributed: False",
            "        run_root_only: False",
            "        name: UNDEFINED",
            "        val: 1.0",
            "        shape: None",
            "        units: None",
            "        res_units: None",
            "        desc: None",
            "        lower: None",
            "        upper: None",
            "        ref: 1.0",
            "        ref0: 0.0",
            "        res_ref: None",
            "        tags: None",
            "    Subsystem : comp",
            "        distributed: False",
            "        run_root_only: False",
            "    Subsystem : con",
            "        distributed: False",
            "        run_root_only: False",
            "        has_diag_partials: False",
            "        units: None",
            "        shape: None",
            "        shape_by_conn: False",
            ""
        ]

        for i, line in enumerate(text):
            self.assertEqual(line, expected[i])

        stream = StringIO()

        cr.list_model_options(system='root', run_number=1, out_stream=stream)

        text = stream.getvalue().split('\n')

        expected = [
            "Run Number: 1",
            "    Subsystem : root",
            "        assembled_jac_type: dense",
            ""
        ]

        for i, line in enumerate(text):
            self.assertEqual(line, expected[i])

    def test_double_run_model_option_overwrite(self):
        prob = ParaboloidProblem()

        driver = prob.driver = om.ScipyOptimizeDriver(disp=False, tol=1e-9)

        prob.model.add_recorder(self.recorder)

        prob.setup()
        prob.set_solver_print(0)
        prob.run_model()

        cr = om.CaseReader(self.filename)

        self.assertTrue(cr._system_options['root']['component_options']['assembled_jac_type'], 'csc')

        # New option and re-run of run_driver
        prob.model.options['assembled_jac_type'] = 'dense'
        prob.setup()
        prob.run_model()

        cr = om.CaseReader(self.filename)
        self.assertTrue(cr._system_options['root!1']['component_options']['assembled_jac_type'], 'dense')

        stream = StringIO()

        cr.list_model_options(out_stream=stream)

        text = stream.getvalue().split('\n')

        expected = [
            "Run Number: 0",
            "    Subsystem : root",
            "        assembled_jac_type: csc",
            "    Subsystem : p1",
            "        distributed: False",
            "        run_root_only: False",
            "        name: UNDEFINED",
            "        val: 1.0",
            "        shape: None",
            "        units: None",
            "        res_units: None",
            "        desc: None",
            "        lower: None",
            "        upper: None",
            "        ref: 1.0",
            "        ref0: 0.0",
            "        res_ref: None",
            "        tags: None",
            "    Subsystem : p2",
            "        distributed: False",
            "        run_root_only: False",
            "        name: UNDEFINED",
            "        val: 1.0",
            "        shape: None",
            "        units: None",
            "        res_units: None",
            "        desc: None",
            "        lower: None",
            "        upper: None",
            "        ref: 1.0",
            "        ref0: 0.0",
            "        res_ref: None",
            "        tags: None",
            "    Subsystem : comp",
            "        distributed: False",
            "        run_root_only: False",
            "    Subsystem : con",
            "        distributed: False",
            "        run_root_only: False",
            "        has_diag_partials: False",
            "        units: None",
            "        shape: None",
            "        shape_by_conn: False",
            ""
        ]

        for i, line in enumerate(text):
            self.assertEqual(line, expected[i])

        stream = StringIO()

        cr.list_model_options(system='root', run_number=1, out_stream=stream)

        text = stream.getvalue().split('\n')

        expected = [
            "Run Number: 1",
            "    Subsystem : root",
            "        assembled_jac_type: dense",
            ""
        ]

        for i, line in enumerate(text):
            self.assertEqual(line, expected[i])

    def test_simple_driver_recording_with_prefix(self):
        prob = ParaboloidProblem()

        driver = prob.driver = om.ScipyOptimizeDriver(disp=False, tol=1e-9)
        driver.recording_options['record_desvars'] = True
        driver.recording_options['record_objectives'] = True
        driver.recording_options['record_constraints'] = True
        driver.recording_options['record_derivatives'] = True
        driver.recording_options['includes'] = ['*']
        driver.add_recorder(self.recorder)
        prob.model.add_recorder(self.recorder)

        prob.setup()
        prob.set_solver_print(0)
        run1_t0, run1_t1 = run_driver(prob, case_prefix='Run1')
        run2_t0, run2_t1 = run_driver(prob, case_prefix='Run2')
        prob.cleanup()

        run1_coord = [0, 'ScipyOptimize_SLSQP', (4, )]  # 1st run, 5 iterations
        run2_coord = [0, 'ScipyOptimize_SLSQP', (0, )]  # 2nd run, 1 iteration

        expected_desvars = {"p1.x": [7.16706813], "p2.y": [-7.83293187]}
        expected_objectives = {"comp.f_xy": [-27.0833]}
        expected_constraints = {"con.c": [-15.0]}

        expected_outputs = expected_desvars
        expected_outputs.update(expected_objectives)
        expected_outputs.update(expected_constraints)

        expected_inputs = {
            "con.x": 7.1666667,
            "comp.y": -7.83333333,
            "comp.x": 7.1666667,
            "con.y": -7.8333333
        }

        expected_data = (
            (run1_coord, (run1_t0, run1_t1), expected_outputs, expected_inputs, None),
        )
        assertDriverIterDataRecorded(self, expected_data, self.eps, prefix='Run1')

        expected_data = (
            (run2_coord, (run2_t0, run2_t1), expected_outputs, expected_inputs, None),
        )
        assertDriverIterDataRecorded(self, expected_data, self.eps, prefix='Run2')

        expected_derivs = {
            "comp.f_xy!p1.x": np.array([[0.50120438]]),
            "comp.f_xy!p2.y": np.array([[-0.49879562]]),
            "con.c!p1.x": np.array([[-1.0]]),
            "con.c!p2.y": np.array([[1.0]])
        }

        expected_data = (
            (run1_coord, (run1_t0, run1_t1), expected_derivs),
        )
        assertDriverDerivDataRecorded(self, expected_data, self.eps, prefix='Run1')

    def test_driver_everything_recorded_by_default(self):
        prob = ParaboloidProblem()

        driver = prob.driver = om.ScipyOptimizeDriver(disp=False, tol=1e-9)
        driver.add_recorder(self.recorder)
        driver.recording_options['includes'] = ['*']

        prob.setup()
        prob.set_solver_print(0)
        t0, t1 = run_driver(prob)
        prob.cleanup()

        coordinate = [0, 'ScipyOptimize_SLSQP', (3, )]

        expected_desvars = {"p1.x": [7.16706813, ], "p2.y": [-7.83293187]}
        expected_objectives = {"comp.f_xy": [-27.0833]}
        expected_constraints = {"con.c": [-15.0]}

        expected_inputs = {
            "con.x": 7.1666667,
            "comp.y": -7.83333333,
            "comp.x": 7.1666667,
            "con.y": -7.8333333
        }

        expected_outputs = expected_desvars
        expected_outputs.update(expected_objectives)
        expected_outputs.update(expected_constraints)

        expected_data = ((coordinate, (t0, t1), expected_outputs, expected_inputs, None),)
        assertDriverIterDataRecorded(self, expected_data, self.eps)

    def test_driver_records_metadata(self):
        prob = SellarProblem()

        recorder = om.SqliteRecorder(self.filename)

        driver = prob.driver
        driver.recording_options['includes'] = ["p1.x"]
        driver.add_recorder(recorder)

        prob.setup()
        prob.final_setup()  # Conclude setup but don't run model.
        prob.cleanup()

        prom2abs = {
            'input': {
                'z': ['d1.z', 'd2.z', 'obj_cmp.z'],
                'x': ['d1.x', 'obj_cmp.x'],
                'y2': ['d1.y2', 'obj_cmp.y2', 'con_cmp2.y2'],
                'y1': ['d2.y1', 'obj_cmp.y1', 'con_cmp1.y1']
            },
            'output': {
                '_auto_ivc.v0': ['_auto_ivc.v0'],
                '_auto_ivc.v1': ['_auto_ivc.v1'],
                'y1': ['d1.y1'],
                'y2': ['d2.y2'],
                'obj': ['obj_cmp.obj'],
                'con1': ['con_cmp1.con1'],
                'con2': ['con_cmp2.con2']
            }
        }

        abs2prom = {
            'input': {
                'd1.z': 'z',
                'd1.x': 'x',
                'd1.y2': 'y2',
                'd2.z': 'z',
                'd2.y1': 'y1',
                'obj_cmp.x': 'x',
                'obj_cmp.y1': 'y1',
                'obj_cmp.y2': 'y2',
                'obj_cmp.z': 'z',
                'con_cmp1.y1': 'y1',
                'con_cmp2.y2': 'y2'
            },
            'output': {
                '_auto_ivc.v0': '_auto_ivc.v0',
                '_auto_ivc.v1': '_auto_ivc.v1',
                'd1.y1': 'y1',
                'd2.y2': 'y2',
                'obj_cmp.obj': 'obj',
                'con_cmp1.con1': 'con1',
                'con_cmp2.con2': 'con2'
            }
        }

        assertMetadataRecorded(self, prom2abs, abs2prom)
        expected_problem_metadata = {
            'connections_list_length': 11,
            'tree_children_length': 6,
            'abs2prom': abs2prom,
        }
        assertViewerDataRecorded(self, expected_problem_metadata)

    def test_deprecated_option(self):
        # check that deprecated options are recorded but no warning is issued
        from openmdao.core.driver import Driver
        class MyDriver(Driver):
            def _declare_options(self):
                # Deprecated option
                self.options.declare('user_teriminate_signal', default=None, desc='Oops.',
                                     deprecation="The option was misspelled and is deprecated.")

        prob = om.Problem(driver=MyDriver())
        prob.driver.add_recorder(om.SqliteRecorder(self.filename))

        prob.setup()
        with assert_no_warning(OMDeprecationWarning):
            prob.final_setup()
        prob.cleanup()

        expected_problem_metadata = {
            'connections_list_length': 0,
            'tree_children_length': 0,
            'abs2prom': {}
        }
        data = assertViewerDataRecorded(self, expected_problem_metadata)
        self.assertTrue('user_teriminate_signal' in data['driver']['options'],
                        'Deprecated key not found in recorded options')

    def test_system_record_model_metadata(self):
        # first check to see if recorded recursively, which is the default
        prob = om.Problem(model=SellarDerivatives())
        prob.setup()

        recorder = om.SqliteRecorder("cases.sql")
        prob.model.add_recorder(recorder)

        prob.set_solver_print(level=0)
        prob.run_model()
        prob.cleanup()

        cr = om.CaseReader("cases.sql")
        # Quick check to see that keys and values were recorded
        for key in ['root', '_auto_ivc', 'd1', 'd2', 'obj_cmp', 'con_cmp1', 'con_cmp2']:
            self.assertTrue(key in cr._system_options.keys())

        value = cr._system_options['root']['component_options']['assembled_jac_type']
        self.assertEqual(value, 'csc')  # quick check only. Too much to check exhaustively

    def test_record_system_options(self):
        # Regardless what object the case recorder is attached to, system options
        #  should be recorded for all systems in the model

        expected_system_options_keys = ['root', '_auto_ivc', 'd1', 'd2', 'obj_cmp', 'con_cmp1',
                                        'con_cmp2']

        # Recorder on Driver
        prob = om.Problem(model=SellarDerivatives())
        prob.setup()
        recorder = om.SqliteRecorder("cases_driver.sql")
        prob.driver.add_recorder(recorder)
        prob.set_solver_print(level=0)
        prob.run_model()
        prob.cleanup()
        cr = om.CaseReader("cases_driver.sql")
        # Quick check to see that keys and values were recorded
        for key in expected_system_options_keys:
            self.assertTrue(key in cr._system_options.keys())
        value = cr._system_options['root']['component_options']['assembled_jac_type']
        self.assertEqual('csc', value)  # quick check only. Too much to check exhaustively

        # Recorder on Problem
        prob = om.Problem(model=SellarDerivatives())
        prob.setup()
        recorder = om.SqliteRecorder("cases_problem.sql")
        prob.add_recorder(recorder)
        prob.set_solver_print(level=0)
        prob.run_model()
        prob.cleanup()
        cr = om.CaseReader("cases_problem.sql")
        # Quick check to see that keys and values were recorded
        for key in expected_system_options_keys:
            self.assertTrue(key in cr._system_options.keys())
        value = cr._system_options['root']['component_options']['assembled_jac_type']
        self.assertEqual(value, 'csc')  # quick check only. Too much to check exhaustively

        # Recorder on a subsystem
        prob = om.Problem(model=SellarDerivatives())
        prob.setup()
        recorder = om.SqliteRecorder("cases_subsystem.sql")
        prob.model.d1.add_recorder(recorder)
        prob.set_solver_print(level=0)
        prob.run_model()
        prob.cleanup()
        cr = om.CaseReader("cases_subsystem.sql")
        # Quick check to see that keys and values were recorded
        for key in expected_system_options_keys:
            self.assertTrue(key in cr._system_options.keys())
        value = cr._system_options['root']['component_options']['assembled_jac_type']
        self.assertEqual(value, 'csc')  # quick check only. Too much to check exhaustively

        # Recorder on a solver
        prob = om.Problem(model=SellarDerivatives())
        prob.setup()
        recorder = om.SqliteRecorder("cases_solver.sql")
        prob.model.nonlinear_solver.add_recorder(recorder)
        prob.set_solver_print(level=0)
        prob.run_model()
        prob.cleanup()
        cr = om.CaseReader("cases_solver.sql")
        # Quick check to see that keys and values were recorded
        for key in expected_system_options_keys:
            self.assertTrue(key in cr._system_options.keys())
        value = cr._system_options['root']['component_options']['assembled_jac_type']
        self.assertEqual(value, 'csc')  # quick check only. Too much to check exhaustively

    def test_warning_system_options_overwriting(self):

        prob = ParaboloidProblem()
        prob.driver = om.ScipyOptimizeDriver(disp=False, tol=1e-9)
        prob.add_recorder(self.recorder)

        prob.setup()
        prob.set_solver_print(0)
        prob.run_driver()
        prob.record('final')

        prob.final_setup()

        # this warning has been removed, since multiple runs (i.e. calls to final_setup)
        # are now properly handled by keeping track of run numbers
        msg = "The model is being run again, if the options or scaling of any components " \
              "has changed then only their new values will be recorded."

        with assert_no_warning(UserWarning, msg):
            prob.run_driver()

    def test_without_n2_data(self):
        prob = SellarProblem()

        recorder = om.SqliteRecorder(self.filename, record_viewer_data=False)

        prob.driver.add_recorder(recorder)

        prob.setup()
        prob.final_setup()  # Conclude setup but don't run model.
        prob.cleanup()

        assertViewerDataRecorded(self, None)

    def test_record_system(self):
        prob = SellarProblem()
        prob.setup()

        model = prob.model
        model.recording_options['record_inputs'] = True
        model.recording_options['record_outputs'] = True
        model.recording_options['record_residuals'] = True
        model.add_recorder(self.recorder)

        model.nonlinear_solver.options['use_apply_nonlinear'] = True

        d1 = model.d1  # SellarDis1withDerivatives, an ExplicitComp
        d1.recording_options['record_inputs'] = True
        d1.recording_options['record_outputs'] = True
        d1.recording_options['record_residuals'] = True
        d1.add_recorder(self.recorder)

        obj_cmp = model.obj_cmp  # an ExecComp
        obj_cmp.recording_options['record_inputs'] = True
        obj_cmp.recording_options['record_outputs'] = True
        obj_cmp.recording_options['record_residuals'] = True
        obj_cmp.add_recorder(self.recorder)

        t0, t1 = run_driver(prob)

        expected_data = [
            # data from 'd1'
            [
                # coords
                [0, 'Driver', (0, ), 'root._solve_nonlinear', (0, ),
                 'NonlinearBlockGS', (6, ), 'd1._solve_nonlinear', (6, )],
                # timestamps
                (t0, t1),
                # inputs
                {"d1.y2": [12.05848815], "d1.z": [5.0, 2.0], "d1.x": [1.0, ]},
                # outputs
                {"d1.y1": [25.58830237]},
                # residuals
                {"d1.y1": [0.0]}
            ],

            # data from 'obj_cmp'
            [
                # coords
                [0, 'Driver', (0, ), 'root._solve_nonlinear', (0, ),
                 'NonlinearBlockGS', (6, ), 'obj_cmp._solve_nonlinear', (6, )],
                # timestamps
                (t0, t1),
                # inputs
                {"obj_cmp.z": [5.0, 2.0],
                 "obj_cmp.y1": [25.58830236],
                 "obj_cmp.x": [1.0, ],
                 "obj_cmp.y2": [12.05857185]},
                # outputs
                {"obj_cmp.obj": [28.58830816]},
                # residuals
                {"obj_cmp.obj": [0.0]}
            ],
        ]
        assertSystemIterDataRecorded(self, expected_data, self.eps)

        # run again with prefix, only changes should be iter count reset and timestamps
        t0, t1 = run_driver(prob, case_prefix='Run#2')
        prob.cleanup()

        expected_data[0][0] = [0, 'Driver', (0, ), 'root._solve_nonlinear', (0, ),
                               'NonlinearBlockGS', (0, ), 'd1._solve_nonlinear', (0, )]
        expected_data[0][1] = (t0, t1)

        expected_data[1][0] = [0, 'Driver', (0, ), 'root._solve_nonlinear', (0, ),
                               'NonlinearBlockGS', (0, ), 'obj_cmp._solve_nonlinear', (0, )]
        expected_data[1][1] = (t0, t1)

        assertSystemIterDataRecorded(self, expected_data, self.eps, prefix='Run#2')

    def test_includes(self):
        prob = ParaboloidProblem()

        driver = prob.driver = om.ScipyOptimizeDriver(disp=False, tol=1e-9)

        driver.recording_options['record_desvars'] = True
        driver.recording_options['record_objectives'] = True
        driver.recording_options['record_constraints'] = True
        driver.recording_options['includes'] = ['*']
        driver.recording_options['excludes'] = ['y*']
        driver.add_recorder(self.recorder)

        prob.setup()
        prob.set_solver_print(0)
        t0, t1 = run_driver(prob)

        prob.cleanup()

        coordinate = [0, 'ScipyOptimize_SLSQP', (3, )]

        expected_desvars = {"p1.x": prob["p1.x"], "p2.y": prob["p2.y"]}
        expected_objectives = {"comp.f_xy": prob['comp.f_xy']}
        expected_constraints = {"con.c": prob['con.c']}

        expected_responses = expected_objectives.copy()
        expected_responses.update(expected_constraints)

        expected_outputs = expected_desvars
        expected_outputs.update(expected_objectives)
        expected_outputs.update(expected_constraints)

        expected_inputs = {
            "con.x": 7.1666667,
            "comp.y": -7.83333333,
            "comp.x": 7.1666667,
            "con.y": -7.8333333
        }

        expected_data = ((coordinate, (t0, t1), expected_outputs, expected_inputs, None),)
        assertDriverIterDataRecorded(self, expected_data, self.eps)

    def test_includes_post_setup(self):
        prob = ParaboloidProblem()

        driver = prob.driver = om.ScipyOptimizeDriver(disp=False, tol=1e-9)

        prob.setup()

        # Set up recorder after intitial setup.
        driver.add_recorder(self.recorder)
        driver.recording_options['record_desvars'] = True
        driver.recording_options['record_objectives'] = True
        driver.recording_options['record_constraints'] = True
        driver.recording_options['includes'] = ['*']
        driver.recording_options['excludes'] = ['y*']

        prob.set_solver_print(0)
        t0, t1 = run_driver(prob)
        prob.cleanup()

        coordinate = [0, 'ScipyOptimize_SLSQP', (3, )]

        expected_desvars = {"p1.x": prob["p1.x"], "p2.y": prob["p2.y"]}
        expected_objectives = {"comp.f_xy": prob['comp.f_xy']}
        expected_constraints = {"con.c": prob['con.c']}

        expected_outputs = expected_desvars
        expected_outputs.update(expected_objectives)
        expected_outputs.update(expected_constraints)

        expected_inputs = {
            "con.x": 7.1666667,
            "comp.y": -7.83333333,
            "comp.x": 7.1666667,
            "con.y": -7.8333333
        }

        expected_data = ((coordinate, (t0, t1), expected_outputs, expected_inputs, None),)
        assertDriverIterDataRecorded(self, expected_data, self.eps)

    def test_record_system_with_hierarchy(self):
        prob = SellarProblem(SellarDerivativesGrouped, nonlinear_solver=om.NonlinearRunOnce)
        prob.setup(mode='rev')

        model = prob.model
        model.recording_options['record_inputs'] = True
        model.recording_options['record_outputs'] = True
        model.recording_options['record_residuals'] = True
        model.add_recorder(self.recorder)

        model.mda.nonlinear_solver.options['use_apply_nonlinear'] = True

        d1 = model.mda.d1
        d1.recording_options['record_inputs'] = True
        d1.recording_options['record_outputs'] = True
        d1.recording_options['record_residuals'] = True
        d1.add_recorder(self.recorder)

        d2 = model.mda.d2
        d2.recording_options['record_inputs'] = True
        d2.recording_options['record_outputs'] = True
        d2.recording_options['record_residuals'] = True
        d2.add_recorder(self.recorder)

        prob.driver = om.ScipyOptimizeDriver(disp=False, tol=1e-9)

        t0, t1 = run_driver(prob)
        prob.cleanup()

        #
        # check data for 'd1'
        #
        coordinate = [
            0,
            'ScipyOptimize_SLSQP', (1, ),
            'root._solve_nonlinear', (1, ),
            'NLRunOnce', (0, ),
            'mda._solve_nonlinear', (1, ),
            'NonlinearBlockGS', (0,),
            'mda.d1._solve_nonlinear', (7, )
        ]

        expected_inputs = {
            "mda.d1.z": [5.0, 2.0],
            "mda.d1.x": [1.0, ],
            "mda.d1.y2": [12.0584865, ],
        }
        expected_outputs = {"mda.d1.y1": [25.5883027, ], }
        expected_residuals = {"mda.d1.y1": [0.0, ], }

        expected_data = (
            (coordinate, (t0, t1), expected_inputs, expected_outputs, expected_residuals),
        )
        assertSystemIterDataRecorded(self, expected_data, self.eps)

        #
        # check data for 'd2'
        #
        coordinate = [
            0,
            'ScipyOptimize_SLSQP', (1, ),
            'root._solve_nonlinear', (1, ),
            'NLRunOnce', (0, ),
            'mda._solve_nonlinear', (1, ),
            'NonlinearBlockGS', (0,),
            'mda.d2._solve_nonlinear', (7, )
        ]

        expected_inputs = None
        expected_outputs = {"pz.z": [2.8640616, 0.825643, ], }
        expected_residuals = {"pz.z": [0.0, 0.0], }
        expected_inputs = {
            "mda.d2.z": [5.0, 2.0],
            "mda.d2.y1": [25.5883027, ],
        }
        expected_outputs = {"mda.d2.y2": [12.0584865, ], }
        expected_residuals = {"mda.d2.y2": [0.0, ], }

        expected_data = (
            (coordinate, (t0, t1), expected_inputs, expected_outputs, expected_residuals),
        )
        assertSystemIterDataRecorded(self, expected_data, self.eps)

    def test_record_solver(self):
        prob = SellarProblem()
        prob.setup()

        nl = prob.model.nonlinear_solver
        nl.options['use_apply_nonlinear'] = True
        nl.recording_options['record_abs_error'] = True
        nl.recording_options['record_rel_error'] = True
        nl.recording_options['record_solver_residuals'] = True
        nl.add_recorder(self.recorder)

        t0, t1 = run_driver(prob)

        coordinate = [0, 'Driver', (0, ), 'root._solve_nonlinear', (0, ), 'NonlinearBlockGS', (6, )]

        expected_abs_error = 1.318802844707e-10
        expected_rel_error = 3.62990740e-12

        expected_solver_output = {
            "con_cmp1.con1": [-22.42830237],
            "d1.y1": [25.58830237],
            "con_cmp2.con2": [-11.941511849],
            "_auto_ivc.v0": [5.0, 2.0],
            "obj_cmp.obj": [28.588308165],
            "d2.y2": [12.058488150],
            "_auto_ivc.v1": [1.0]
        }

        expected_solver_residuals = {
            "con_cmp1.con1": [0.0],
            "d1.y1": [-1.318802844707534e-10],
            "con_cmp2.con2": [0.0],
            "_auto_ivc.v0": [0.0, 0.0],
            "obj_cmp.obj": [0.0],
            "d2.y2": [0.0],
            "_auto_ivc.v1": [0.0]
        }

        expected_data = ((coordinate, (t0, t1), expected_abs_error, expected_rel_error,
                          expected_solver_output, expected_solver_residuals),)
        assertSolverIterDataRecorded(self, expected_data, self.eps)

        #
        # run again with a prefix, iter_counts should be reset
        #
        t0, t1 = run_driver(prob, case_prefix='run_again')
        prob.cleanup()

        coordinate = [0, 'Driver', (0, ), 'root._solve_nonlinear', (0, ), 'NonlinearBlockGS', (0, )]

        expected_abs_error = 2.60769184e-12
        expected_rel_error = 0.01977317421405673

        expected_solver_residuals = {
            "con_cmp1.con1": [0.0],
            "d1.y1": [2.60769184e-12],
            "con_cmp2.con2": [0.0],
            "_auto_ivc.v0": [0.0, 0.0],
            "obj_cmp.obj": [0.0],
            "d2.y2": [0.0],
            "_auto_ivc.v1": [0.0]
        }

        expected_data = ((coordinate, (t0, t1), expected_abs_error, expected_rel_error,
                          expected_solver_output, expected_solver_residuals),)
        assertSolverIterDataRecorded(self, expected_data, self.eps, prefix='run_again')

    def test_record_solver_includes_excludes(self):
        prob = om.Problem()

        prob.model = SellarMDAConnect()

        prob.driver = om.ScipyOptimizeDriver()
        prob.driver.options['optimizer'] = 'SLSQP'
        prob.driver.options['tol'] = 1e-8

        prob.set_solver_print(level=0)

        prob.model.add_design_var('indeps.x', lower=0, upper=10)
        prob.model.add_design_var('indeps.z', lower=0, upper=10)
        prob.model.add_objective('obj_cmp.obj')
        prob.model.add_constraint('con_cmp1.con1', upper=0)
        prob.model.add_constraint('con_cmp2.con2', upper=0)

        prob.setup()

        nl = prob.model._get_subsystem('cycle').nonlinear_solver
        nl.add_recorder(self.recorder)

        prob['indeps.x'] = 2.
        prob['indeps.z'] = [-1., -1.]

        prob.run_driver()

        cr = om.CaseReader(self.filename)
        solver_cases = cr.list_cases('root.cycle.nonlinear_solver')

        # Test values from cases
        last_case = cr.get_case(solver_cases[-1])

        self.assertEqual(sorted(last_case.inputs.keys()), ['d1.x', 'd1.y2'])
        self.assertEqual(sorted(last_case.outputs.keys()), ['d1.y1'])

        rec = om.SqliteRecorder(os.path.join(self.tempdir, "gleep.sql"), record_viewer_data=False)
        nl.add_recorder(rec)

        nl.recording_options['includes'] = ['*']
        nl.recording_options['excludes'] = []
        prob.setup()


        # Make sure default includes and excludes still works
        prob = om.Problem()

        prob.model = SellarMDAConnect()

        prob.driver = om.ScipyOptimizeDriver()
        prob.driver.options['optimizer'] = 'SLSQP'
        prob.driver.options['tol'] = 1e-8

        prob.set_solver_print(level=0)

        prob.model.add_design_var('indeps.x', lower=0, upper=10)
        prob.model.add_design_var('indeps.z', lower=0, upper=10)
        prob.model.add_objective('obj_cmp.obj')
        prob.model.add_constraint('con_cmp1.con1', upper=0)
        prob.model.add_constraint('con_cmp2.con2', upper=0)

        prob.setup()

        nl = prob.model._get_subsystem('cycle').nonlinear_solver
        # Default includes and excludes
        nl.recording_options['includes'] = ['*']
        nl.recording_options['excludes'] = []

        filename = "sqlite2"
        recorder = om.SqliteRecorder(filename, record_viewer_data=False)
        nl.add_recorder(recorder)

        prob['indeps.x'] = 2.
        prob['indeps.z'] = [-1., -1.]

        prob.run_driver()

        cr = om.CaseReader(filename)
        solver_cases = cr.list_cases('root.cycle.nonlinear_solver')

        # Test values from cases
        last_case = cr.get_case(solver_cases[-1])

        self.assertEqual(sorted(last_case.inputs.keys()),
                         ['d1.x', 'd1.y2', 'd1.z', 'd2.y1', 'd2.z'])
        self.assertEqual(sorted(last_case.outputs.keys()), ['d1.y1', 'd2.y2'])

    def test_record_line_search_armijo_goldstein(self):
        prob = om.Problem()
        prob.model.add_subsystem('px', om.IndepVarComp('x', 1.0))
        prob.model.add_subsystem('comp', ImplCompTwoStates())
        prob.model.connect('px.x', 'comp.x')

        prob.model.nonlinear_solver = om.NewtonSolver(solve_subsystems=False)
        prob.model.nonlinear_solver.options['maxiter'] = 10
        prob.model.linear_solver = om.ScipyKrylov()

        ls = prob.model.nonlinear_solver.linesearch = om.ArmijoGoldsteinLS(bound_enforcement='vector')
        ls.add_recorder(self.recorder)
        ls.options['c'] = .1

        prob.setup()

        prob['px.x'] = 2.0
        prob['comp.y'] = 0.
        prob['comp.z'] = 1.6

        t0, t1 = run_driver(prob)

        prob.cleanup()

        coordinate = [
            0,
            'Driver', (0,),
            'root._solve_nonlinear', (0,),
            'NewtonSolver', (2,),
            'ArmijoGoldsteinLS', (2,)
        ]

        expected_abs_error = 3.2882366094914777
        expected_rel_error = 0.9999999999999998

        expected_solver_output = {
            "comp.z": [1.5],
            "comp.y": [1.75],
            "px.x": [2.0],
            }

        expected_solver_residuals = None

        expected_data = ((coordinate, (t0, t1), expected_abs_error, expected_rel_error,
                          expected_solver_output, expected_solver_residuals),)
        assertSolverIterDataRecorded(self, expected_data, self.eps)

    def test_record_line_search_bounds_enforce(self):
        prob = SellarProblem()
        prob.setup()

        model = prob.model
        model.linear_solver = om.ScipyKrylov()

        nl = model.nonlinear_solver = om.NewtonSolver()
        nl.options['solve_subsystems'] = True
        nl.options['max_sub_solves'] = 4

        ls = nl.linesearch = om.BoundsEnforceLS(bound_enforcement='vector')
        ls.add_recorder(self.recorder)

        t0, t1 = run_driver(prob)

        prob.cleanup()

        coordinate = [
            0,
            'Driver', (0,),
            'root._solve_nonlinear', (0,),
            'NewtonSolver', (1,),
            'BoundsEnforceLS', (0,)
        ]

        expected_abs_error = 7.02783609310096e-10
        expected_rel_error = 8.078674883382422e-07

        expected_solver_output = {
            "con_cmp1.con1": [-22.42830237],
            "d1.y1": [25.58830237],
            "con_cmp2.con2": [-11.941511849],
            "_auto_ivc.v0": [5.0, 2.0],
            "obj_cmp.obj": [28.588308165],
            "d2.y2": [12.058488150],
            "_auto_ivc.v1": [1.0]
        }

        expected_solver_residuals = None

        expected_solver_data = ((coordinate, (t0, t1), expected_abs_error, expected_rel_error,
                                 expected_solver_output, expected_solver_residuals),)
        assertSolverIterDataRecorded(self, expected_solver_data, self.eps)

    def test_record_pop_bug(self):
        prob = SellarProblem()
        model = prob.model

        model.add_subsystem('ae', AEComp())
        model.connect('y1', 'ae.x')
        prob.setup()

        model.linear_solver = om.ScipyKrylov()

        nl = model.nonlinear_solver = om.NewtonSolver()
        nl.options['solve_subsystems'] = True
        nl.options['max_sub_solves'] = 4
        nl.linesearch = om.ArmijoGoldsteinLS(bound_enforcement='vector')

        model.add_recorder(self.recorder)

        try:
            t0, t1 = run_driver(prob)
        except om.AnalysisError:
            pass

        self.assertTrue(len(prob._recording_iter.stack) == 0)

    def test_record_solver_nonlinear_block_gs(self):
        prob = SellarProblem(linear_solver=om.LinearBlockGS,
                             nonlinear_solver=om.NonlinearBlockGS)
        prob.setup()

        prob.model.nonlinear_solver.add_recorder(self.recorder)
        prob.model.nonlinear_solver.recording_options['record_solver_residuals'] = True
        prob.model.nonlinear_solver.options['use_apply_nonlinear'] = True

        prob.set_solver_print(0)
        t0, t1 = run_driver(prob)
        prob.cleanup()

        coordinate = [0, 'Driver', (0,), 'root._solve_nonlinear', (0,), 'NonlinearBlockGS', (6, )]
        expected_abs_error = 1.31880284470753394998e-10
        expected_rel_error = 3.6299074030587596e-12

        expected_solver_output = {
            '_auto_ivc.v1': [1.],
            '_auto_ivc.v0': [5., 2.],
            'd1.y1': [25.58830237],
            'd2.y2': [12.05848815],
            'obj_cmp.obj': [28.58830817],
            'con_cmp1.con1': [-22.42830237],
            'con_cmp2.con2': [-11.94151185]
        }

        expected_solver_residuals = {
            '_auto_ivc.v1': [0.],
            '_auto_ivc.v0': [0., 0.],
            'd1.y1': [-1.31880284e-10],
            'd2.y2': [0.],
            'obj_cmp.obj': [0.],
            'con_cmp1.con1': [0.],
            'con_cmp2.con2': [0.]
        }

        expected_data = ((coordinate, (t0, t1), expected_abs_error, expected_rel_error,
                          expected_solver_output, expected_solver_residuals),)
        assertSolverIterDataRecorded(self, expected_data, self.eps)

    def test_record_solver_nonlinear_block_jac(self):
        prob = SellarProblem(linear_solver=om.LinearBlockGS, nonlinear_solver=om.NonlinearBlockJac)
        prob.setup()

        prob.model.nonlinear_solver.add_recorder(self.recorder)

        prob.set_solver_print(-1)
        t0, t1 = run_driver(prob)
        prob.cleanup()

        coordinate = [0, 'Driver', (0,), 'root._solve_nonlinear', (0,), 'NonlinearBlockJac', (9,)]

        expected_abs_error = 7.234027587097439e-07
        expected_rel_error = 1.991112651729199e-08

        expected_solver_output = {
            '_auto_ivc.v1': [1.],
            '_auto_ivc.v0': [5., 2.],
            'd1.y1': [25.58830237],
            'd2.y2': [12.05848815],
            'obj_cmp.obj': [28.58830817],
            'con_cmp1.con1': [-22.42830237],
            'con_cmp2.con2': [-11.94151185]
        }

        expected_solver_residuals = None

        expected_data = ((coordinate, (t0, t1), expected_abs_error, expected_rel_error,
                          expected_solver_output, expected_solver_residuals),)
        assertSolverIterDataRecorded(self, expected_data, self.eps)

    def test_record_solver_nonlinear_newton(self):
        prob = SellarProblem(
            linear_solver=om.LinearBlockGS,
            nonlinear_solver=om.NewtonSolver(solve_subsystems=False))
        prob.setup()

        prob.model.nonlinear_solver.add_recorder(self.recorder)

        prob.set_solver_print(-1)
        t0, t1 = run_driver(prob)
        prob.cleanup()

        coordinate = [0, 'Driver', (0,), 'root._solve_nonlinear', (0,), 'NewtonSolver', (2,)]

        expected_abs_error = 2.1677810075550974e-10
        expected_rel_error = 5.966657077752565e-12

        expected_solver_output = {
            '_auto_ivc.v1': [1.],
            '_auto_ivc.v0': [5., 2.],
            'd1.y1': [25.58830237],
            'd2.y2': [12.05848815],
            'obj_cmp.obj': [28.58830817],
            'con_cmp1.con1': [-22.42830237],
            'con_cmp2.con2': [-11.94151185]
        }

        expected_solver_residuals = None

        expected_data = ((coordinate, (t0, t1), expected_abs_error, expected_rel_error,
                          expected_solver_output, expected_solver_residuals),)
        assertSolverIterDataRecorded(self, expected_data, self.eps)

<<<<<<< HEAD
    def test_record_solver_nonlinear_broyden(self):
        prob = SellarProblem(
                             linear_solver=om.DirectSolver,
                             nonlinear_solver=om.BroydenSolver()
        )
        prob.setup()

        prob.model.nonlinear_solver.add_recorder(self.recorder)

        prob.set_solver_print(-1)
        t0, t1 = run_driver(prob)
        prob.cleanup()

        coordinate = [0, 'Driver', (0,), 'root._solve_nonlinear', (0,), 'BroydenSolver', (2,)]

        expected_abs_error = 0.0009547575844806033
        expected_rel_error = 0.00042348707505980126

        expected_solver_output = {
            '_auto_ivc.v1': [1.],
            '_auto_ivc.v0': [5., 2.],
            'd1.y1': [25.58830237],
            'd2.y2': [12.05848815],
            'obj_cmp.obj': [28.58830817],
            'con_cmp1.con1': [-22.42830237],
            'con_cmp2.con2': [-11.94151185]
        }

        expected_solver_residuals = None

        expected_data = ((coordinate, (t0, t1), expected_abs_error, expected_rel_error,
                          expected_solver_output, expected_solver_residuals),)
        assertSolverIterDataRecorded(self, expected_data, self.eps)

=======
>>>>>>> 2e22ef7a
        # Also check to make sure the first iteration has correct abs and rel errors
        # as a regression test for
        #   https://github.com/OpenMDAO/OpenMDAO/issues/2435
        cr = om.CaseReader(self.filename)

        solver_cases = cr.get_cases("root.nonlinear_solver")
<<<<<<< HEAD
        self.assertAlmostEqual(solver_cases[0].abs_err, 2.254514106, delta=1e-6)
        self.assertEqual(solver_cases[0].rel_err, 1.0)

=======
        self.assertAlmostEqual(solver_cases[0].abs_err, 36.331584, delta=1e-6)
        self.assertEqual(solver_cases[0].rel_err, 1.0)


>>>>>>> 2e22ef7a
    def test_record_solver_nonlinear_nonlinear_run_once(self):
        prob = SellarProblem(nonlinear_solver=om.NonlinearRunOnce)
        prob.setup()

        prob.model.nonlinear_solver.add_recorder(self.recorder)

        prob.set_solver_print(0)
        t0, t1 = run_driver(prob)
        prob.cleanup()

        # No norms so no expected norms
        coordinate = [0, 'Driver', (0,), 'root._solve_nonlinear', (0,), 'NLRunOnce', (0,)]

        expected_abs_error = None
        expected_rel_error = None

        expected_solver_output = {
            '_auto_ivc.v1': [1.],
            '_auto_ivc.v0': [5., 2.],
            'd1.y1': [27.8],
            'd2.y2': [12.27257053],
            'obj_cmp.obj': [30.80000468],
            'con_cmp1.con1': [-24.64],
            'con_cmp2.con2': [-11.72742947]
        }

        expected_solver_residuals = None

        expected_data = ((coordinate, (t0, t1), expected_abs_error, expected_rel_error,
                          expected_solver_output, expected_solver_residuals),)
        assertSolverIterDataRecorded(self, expected_data, self.eps)

    def test_record_solver_linear(self):
        # adding a recorder to a linear solver should raise an error
        prob = SellarProblem()
        prob.setup()

        nl = prob.model.nonlinear_solver = om.NewtonSolver(solve_subsystems=False)

        linear_solvers = [
            om.DirectSolver, om.ScipyKrylov, om.PETScKrylov,
            om.LinearBlockGS, om.LinearRunOnce, om.LinearBlockJac
        ]

        for solver in linear_solvers:
            try:
                ln = nl.linear_solver = solver()
            except RuntimeError as err:
                if str(err).count('PETSc is not available.') > 0:
                    continue
                else:
                    raise err

            with self.assertRaises(RuntimeError) as cm:
                ln.add_recorder(self.recorder)

            self.assertEqual(str(cm.exception), 'Recording is not supported on Linear Solvers.')

    def test_record_driver_system_solver(self):
        # Test what happens when all three types are recorded: Driver, System, and Solver

        prob = SellarProblem(SellarDerivativesGrouped, nonlinear_solver=om.NonlinearRunOnce)
        prob.setup(mode='rev')

        driver = prob.driver = om.ScipyOptimizeDriver(disp=False, tol=1e-9)

        #
        # Add recorders
        #

        # Driver
        driver.recording_options['record_desvars'] = True
        driver.recording_options['record_objectives'] = True
        driver.recording_options['record_constraints'] = True
        driver.add_recorder(self.recorder)

        # System
        cc = prob.model.con_cmp1
        cc.recording_options['record_inputs'] = True
        cc.recording_options['record_outputs'] = True
        cc.recording_options['record_residuals'] = True
        cc.add_recorder(self.recorder)

        # Solver
        nl = prob.model.mda.nonlinear_solver = om.NonlinearBlockGS()
        nl.recording_options['record_abs_error'] = True
        nl.recording_options['record_rel_error'] = True
        nl.recording_options['record_solver_residuals'] = True
        nl.add_recorder(self.recorder)

        t0, t1 = run_driver(prob)

        prob.cleanup()

        #
        # Driver recording test
        #
        coordinate = [0, 'ScipyOptimize_SLSQP', (6, )]

        expected_desvars = {
            "z": prob['z'],
            "x": prob['x']
        }
        expected_objectives = {
            "obj_cmp.obj": prob['obj_cmp.obj']
        }
        expected_constraints = {
            "con_cmp1.con1": prob['con_cmp1.con1'],
            "con_cmp2.con2": prob['con_cmp2.con2']
        }

        expected_outputs = expected_desvars
        expected_outputs.update(expected_objectives)
        expected_outputs.update(expected_constraints)

        expected_driver_data = ((coordinate, (t0, t1), expected_outputs, None, None),)
        assertDriverIterDataRecorded(self, expected_driver_data, self.eps)

        #
        # System recording test
        #
        coordinate = [0, 'ScipyOptimize_SLSQP', (2, ), 'root._solve_nonlinear', (2, ), 'NLRunOnce', (0, ),
                      'con_cmp1._solve_nonlinear', (2, )]

        expected_inputs = {"con_cmp1.y1": [7.73433739], }
        expected_outputs = {"con_cmp1.con1": [-4.57433739], }
        expected_residuals = {"con_cmp1.con1": [0.0], }

        expected_system_data = (
            (coordinate, (t0, t1), expected_inputs, expected_outputs, expected_residuals),
        )
        assertSystemIterDataRecorded(self, expected_system_data, self.eps)

        #
        # Solver recording test
        #
        coordinate = [0, 'ScipyOptimize_SLSQP', (6, ), 'root._solve_nonlinear', (6, ), 'NLRunOnce', (0, ),
                      'mda._solve_nonlinear', (6, ), 'NonlinearBlockGS', (4, )]

        expected_abs_error = 0.0,
        expected_rel_error = 0.0,

        expected_solver_output = {
            "mda.d2.y2": [3.75610187],
            "mda.d1.y1": [3.16],
        }

        expected_solver_residuals = {
            "mda.d2.y2": [0.0],
            "mda.d1.y1": [0.0],
        }

        expected_solver_data = ((coordinate, (t0, t1), expected_abs_error, expected_rel_error,
                                 expected_solver_output, expected_solver_residuals),)
        assertSolverIterDataRecorded(self, expected_solver_data, self.eps)

    def test_global_counter(self):
        # The case recorder maintains a global counter across all recordings

        prob = SellarProblem(SellarDerivativesGrouped, nonlinear_solver=om.NonlinearRunOnce)
        prob.setup(mode='rev')

        driver = prob.driver = om.ScipyOptimizeDriver(disp=False, tol=1e-9)

        # Add recorders for Driver, System, Solver
        driver.add_recorder(self.recorder)
        prob.model.add_recorder(self.recorder)
        prob.model.mda.nonlinear_solver.add_recorder(self.recorder)

        t0, t1 = run_driver(prob)

        prob.cleanup()

        # get global counter values from driver, system, and solver recording
        con = sqlite3.connect(self.filename)
        cur = con.cursor()
        cur.execute("SELECT counter FROM driver_iterations")
        counters_driver = set(i[0] for i in cur.fetchall())
        cur.execute("SELECT counter FROM system_iterations")
        counters_system = set(i[0] for i in cur.fetchall())
        cur.execute("SELECT counter FROM solver_iterations")
        counters_solver = set(i[0] for i in cur.fetchall())
        cur.execute("SELECT COUNT(rowid) FROM global_iterations")
        global_iterations_records = cur.fetchone()[0]
        con.close()

        # Check to see that they make sense
        self.assertEqual(self.recorder._counter, global_iterations_records)
        self.assertEqual(self.recorder._counter, len(counters_driver) + len(counters_system) +
                         len(counters_solver))
        self.assertTrue(counters_driver.isdisjoint(counters_system))
        self.assertTrue(counters_driver.isdisjoint(counters_solver))
        self.assertTrue(counters_system.isdisjoint(counters_solver))

    def test_implicit_component(self):
        from openmdao.core.tests.test_impl_comp import QuadraticLinearize, QuadraticJacVec

        indeps = om.IndepVarComp()
        indeps.add_output('a', 1.0)
        indeps.add_output('b', 1.0)
        indeps.add_output('c', 1.0)

        group = om.Group()
        group.add_subsystem('comp1', indeps)
        group.add_subsystem('comp2', QuadraticLinearize())
        group.add_subsystem('comp3', QuadraticJacVec())
        group.connect('comp1.a', 'comp2.a')
        group.connect('comp1.b', 'comp2.b')
        group.connect('comp1.c', 'comp2.c')
        group.connect('comp1.a', 'comp3.a')
        group.connect('comp1.b', 'comp3.b')
        group.connect('comp1.c', 'comp3.c')

        prob = om.Problem(model=group)
        prob.setup()

        prob['comp1.a'] = 1.
        prob['comp1.b'] = -4.
        prob['comp1.c'] = 3.

        comp2 = prob.model.comp2  # ImplicitComponent
        comp2.add_recorder(self.recorder)

        t0, t1 = run_driver(prob)

        prob.cleanup()

        coordinate = [0, 'Driver', (0, ), 'root._solve_nonlinear', (0, ), 'NLRunOnce', (0, ),
                      'comp2._solve_nonlinear', (0, )]

        expected_inputs = {
            "comp2.a": [1.0, ],
            "comp2.b": [-4.0, ],
            "comp2.c": [3.0, ],
        }
        expected_outputs = {"comp2.x": [3.0, ], }
        expected_residuals = {"comp2.x": [0.0, ], }

        expected_data = (
            (coordinate, (t0, t1), expected_inputs, expected_outputs, expected_residuals),
        )
        assertSystemIterDataRecorded(self, expected_data, self.eps)

    def test_multidimensional_arrays(self):
        # component TestExplCompArray, put in a model and run it; its outputs are multi-d-arrays.
        from openmdao.test_suite.components.expl_comp_array import TestExplCompArray
        comp = TestExplCompArray(thickness=1.)
        prob = om.Problem(comp).setup()

        prob['lengths'] = 3.
        prob['widths'] = 2.

        comp.add_recorder(self.recorder)
        comp.recording_options['record_inputs'] = True
        comp.recording_options['record_outputs'] = True
        comp.recording_options['record_residuals'] = True

        t0, t1 = run_driver(prob)

        prob.cleanup()

        # coordinate = rank0:._solve_nonlinear | 0
        coordinate = [0, 'Driver', (0,), '._solve_nonlinear', (0,)]

        expected_inputs = {
            'lengths': [[3., 3.], [3., 3.]],
            'widths': [[2., 2.], [2., 2.]],
        }

        expected_outputs = {
            'total_volume': [24.],
            'areas': [[6., 6.], [6., 6.]],
        }

        expected_residuals = {
            'total_volume': [0.],
            'areas': [[0., 0.], [0., 0.]],
        }

        expected_data = (
            (coordinate, (t0, t1), expected_inputs, expected_outputs, expected_residuals),
        )
        assertSystemIterDataRecorded(self, expected_data, self.eps)

    def test_record_system_recursively(self):
        # Test adding recorders to all Systems using the recurse option to add_recorder

        prob = SellarProblem(SellarDerivativesGrouped, nonlinear_solver=om.NonlinearRunOnce)
        prob.setup(mode='rev')

        # Need to do recursive adding of recorders AFTER setup
        prob.model.add_recorder(self.recorder, recurse=True)

        prob.model.mda.nonlinear_solver.options['use_apply_nonlinear'] = True

        prob.run_model()
        prob.cleanup()

        # Just make sure all Systems had some metadata recorded
        assertSystemMetadataIdsRecorded(self, [
            'root',
            '_auto_ivc',
            'mda',
            'mda.d1',
            'mda.d2',
            'obj_cmp',
            'con_cmp1',
            'con_cmp2'
        ])

        # Make sure all the Systems are recorded
        assertSystemIterCoordsRecorded(self, [
            'rank0:root._solve_nonlinear|0',
            'rank0:root._solve_nonlinear|0|NLRunOnce|0|con_cmp1._solve_nonlinear|0',
            'rank0:root._solve_nonlinear|0|NLRunOnce|0|con_cmp2._solve_nonlinear|0',
            'rank0:root._solve_nonlinear|0|NLRunOnce|0|mda._solve_nonlinear|0',
            'rank0:root._solve_nonlinear|0|NLRunOnce|0|mda._solve_nonlinear|0|NonlinearBlockGS|0|mda.d1._solve_nonlinear|0',
            'rank0:root._solve_nonlinear|0|NLRunOnce|0|mda._solve_nonlinear|0|NonlinearBlockGS|0|mda.d2._solve_nonlinear|0',
            'rank0:root._solve_nonlinear|0|NLRunOnce|0|obj_cmp._solve_nonlinear|0',
            'rank0:root._solve_nonlinear|0|NLRunOnce|0|_auto_ivc._solve_nonlinear|0',
        ])

    def test_record_system_with_prefix(self):
        prob = SellarProblem(SellarDerivativesGrouped, nonlinear_solver=om.NonlinearRunOnce)
        prob.setup(mode='rev')

        prob.model.mda.nonlinear_solver.options['use_apply_nonlinear'] = True

        prob.model.add_recorder(self.recorder, recurse=True)

        prob.run_model('Run1')
        prob.run_model('Run2')
        prob.cleanup()

        # Just make sure all Systems had some metadata recorded
        assertSystemMetadataIdsRecorded(self, [
            'root',
            '_auto_ivc',
            'mda',
            'mda.d1',
            'mda.d2',
            'obj_cmp',
            'con_cmp1',
            'con_cmp2'
        ])

        # Make sure all the Systems are recorded at least once
        assertSystemIterCoordsRecorded(self, [
            'Run1_rank0:root._solve_nonlinear|0',
            'Run1_rank0:root._solve_nonlinear|0|NLRunOnce|0|con_cmp1._solve_nonlinear|0',
            'Run1_rank0:root._solve_nonlinear|0|NLRunOnce|0|con_cmp2._solve_nonlinear|0',
            'Run1_rank0:root._solve_nonlinear|0|NLRunOnce|0|mda._solve_nonlinear|0',
            'Run1_rank0:root._solve_nonlinear|0|NLRunOnce|0|mda._solve_nonlinear|0|NonlinearBlockGS|0|mda.d1._solve_nonlinear|0',
            'Run1_rank0:root._solve_nonlinear|0|NLRunOnce|0|mda._solve_nonlinear|0|NonlinearBlockGS|0|mda.d2._solve_nonlinear|0',
            'Run1_rank0:root._solve_nonlinear|0|NLRunOnce|0|obj_cmp._solve_nonlinear|0',
            'Run1_rank0:root._solve_nonlinear|0|NLRunOnce|0|_auto_ivc._solve_nonlinear|0',

            'Run2_rank0:root._solve_nonlinear|0',
            'Run2_rank0:root._solve_nonlinear|0|NLRunOnce|0|con_cmp1._solve_nonlinear|0',
            'Run2_rank0:root._solve_nonlinear|0|NLRunOnce|0|con_cmp2._solve_nonlinear|0',
            'Run2_rank0:root._solve_nonlinear|0|NLRunOnce|0|mda._solve_nonlinear|0',
            'Run2_rank0:root._solve_nonlinear|0|NLRunOnce|0|mda._solve_nonlinear|0|NonlinearBlockGS|0|mda.d1._solve_nonlinear|0',
            'Run2_rank0:root._solve_nonlinear|0|NLRunOnce|0|mda._solve_nonlinear|0|NonlinearBlockGS|0|mda.d2._solve_nonlinear|0',
            'Run2_rank0:root._solve_nonlinear|0|NLRunOnce|0|obj_cmp._solve_nonlinear|0',
            'Run2_rank0:root._solve_nonlinear|0|NLRunOnce|0|_auto_ivc._solve_nonlinear|0',
        ])

    def test_driver_recording_with_system_vars(self):
        prob = SellarProblem(SellarDerivativesGrouped, nonlinear_solver=om.NonlinearRunOnce)

        driver = prob.driver = om.ScipyOptimizeDriver(disp=False, tol=1e-9)
        driver.recording_options['record_desvars'] = True
        driver.recording_options['record_objectives'] = True
        driver.recording_options['record_constraints'] = True
        driver.recording_options['record_inputs'] = False
        driver.recording_options['includes'] = ['y2']
        driver.add_recorder(self.recorder)

        prob.setup()

        t0, t1 = run_driver(prob)

        prob.cleanup()

        # Driver recording test
        coordinate = [0, 'ScipyOptimize_SLSQP', (6, )]

        expected_desvars = {
            "z": prob['z'],
            "x": prob['x']
        }
        expected_objectives = {
            "obj_cmp.obj": prob['obj_cmp.obj']
        }

        expected_constraints = {
            "con_cmp1.con1": prob['con_cmp1.con1'],
            "con_cmp2.con2": prob['con_cmp2.con2']
        }

        expected_sysincludes = {
            'mda.d2.y2': prob['mda.d2.y2']
        }

        expected_outputs = expected_desvars
        expected_outputs.update(expected_objectives)
        expected_outputs.update(expected_constraints)
        expected_outputs.update(expected_sysincludes)

        expected_data = ((coordinate, (t0, t1), expected_outputs, None, None),)
        assertDriverIterDataRecorded(self, expected_data, self.eps)

    def test_recorder_file_already_exists_no_append(self):
        prob = SellarProblem()

        driver = prob.driver
        driver.recording_options['record_desvars'] = True
        driver.recording_options['record_objectives'] = False
        driver.recording_options['record_constraints'] = False
        driver.recording_options['includes'] = []
        driver.add_recorder(self.recorder)

        prob.setup()
        prob.run_driver()
        prob.cleanup()

        # Open up a new instance of the recorder but with the same filename
        prob = SellarProblem()

        driver = prob.driver
        driver.recording_options['record_desvars'] = True
        driver.recording_options['record_objectives'] = False
        driver.recording_options['record_constraints'] = False
        driver.recording_options['includes'] = []
        driver.add_recorder(om.SqliteRecorder(self.filename))

        prob.setup()
        t0, t1 = run_driver(prob)
        prob.cleanup()

        # Do a simple test to see if recording second time was OK
        coordinate = [0, 'Driver', (0, )]

        expected_outputs = {"x": [1.0, ], "z": [5.0, 2.0]}

        expected_data = ((coordinate, (t0, t1), expected_outputs, None, None),)
        assertDriverIterDataRecorded(self, expected_data, self.eps)

    def test_recorder_cleanup(self):
        def assert_closed(self, recorder):
            try:
                recorder.connection.execute("SELECT * FROM metadata;")
            except sqlite3.ProgrammingError as err:
                self.assertEqual(str(err), 'Cannot operate on a closed database.')
            else:
                self.fail('SqliteRecorder database was not closed.')

        prob = SellarProblem(SellarStateConnection)
        prob.setup()

        driver = prob.driver
        system = prob.model.sub
        solver = prob.model.nonlinear_solver.linesearch = om.BoundsEnforceLS()

        # create 3 different recorders
        driver_recorder = om.SqliteRecorder('driver_cases.sql')
        system_recorder = om.SqliteRecorder('system_cases.sql')
        solver_recorder = om.SqliteRecorder('solver_cases.sql')

        # add recorders
        driver.add_recorder(driver_recorder)
        system.add_recorder(system_recorder)
        solver.add_recorder(solver_recorder)

        # run
        prob.run_driver()

        # check recorders have been added
        self.assertTrue(driver._rec_mgr._recorders == [driver_recorder])
        self.assertTrue(system._rec_mgr._recorders == [system_recorder])
        self.assertTrue(solver._rec_mgr._recorders == [solver_recorder])

        # check recorders are active
        self.assertTrue(driver_recorder.connection is not None)
        self.assertTrue(system_recorder.connection is not None)
        self.assertTrue(solver_recorder.connection is not None)

        # cleanup
        prob.cleanup()

        # check recorders are closed
        assert_closed(self, driver_recorder)
        assert_closed(self, system_recorder)
        assert_closed(self, solver_recorder)

        # check recorders are removed
        self.assertFalse(driver._rec_mgr.has_recorders())
        self.assertFalse(system._rec_mgr.has_recorders())
        self.assertFalse(solver._rec_mgr.has_recorders())

    def test_problem_record_no_voi(self):
        prob = om.Problem(model=SellarDerivatives())

        prob.add_recorder(om.SqliteRecorder("cases.sql"))

        prob.setup()
        prob.run_driver()

        prob.record('final')
        prob.cleanup()

        cr = om.CaseReader("cases.sql")

        problem_cases = cr.list_cases('problem')
        self.assertEqual(len(problem_cases), 1)

        final_case = cr.get_case('final')

        # we didn't declare any VOIs
        desvars = final_case.get_design_vars()
        objectives = final_case.get_objectives()
        constraints = final_case.get_constraints()

        self.assertEqual(len(desvars), 0)
        self.assertEqual(len(objectives), 0)
        self.assertEqual(len(constraints), 0)

        # by default we should get all outputs
        self.assertEqual(set(final_case.outputs.keys()),
                         {'con1', 'con2', 'obj', 'x', 'y1', 'y2', 'z'})

    def test_problem_record_iteration_deprecated(self):
        prob = om.Problem(model=SellarDerivatives())

        prob.add_recorder(om.SqliteRecorder("cases.sql"))

        prob.setup()
        prob.run_driver()

        msg = "'Problem.record_iteration' has been deprecated. Use 'Problem.record' instead."

        with assert_warning(OMDeprecationWarning, msg):
            prob.record_iteration('final')
        prob.cleanup()

        cr = om.CaseReader("cases.sql")

        # Just do some simple tests to make sure things were recorded
        problem_cases = cr.list_cases('problem')
        self.assertEqual(len(problem_cases), 1)

        final_case = cr.get_case('final')

        # by default we should get all outputs
        self.assertEqual(set(final_case.outputs.keys()),
                         {'con1', 'con2', 'obj', 'x', 'y1', 'y2', 'z'})

    def test_problem_record_with_options(self):
        prob = om.Problem(model=SellarDerivatives())

        model = prob.model
        model.add_design_var('z', lower=np.array([-10.0, 0.0]),
                                  upper=np.array([10.0, 10.0]))
        model.add_design_var('x', lower=0.0, upper=10.0)
        model.add_objective('obj')
        model.add_constraint('con1', upper=0.0)
        model.add_constraint('con2', upper=0.0)

        prob.add_recorder(om.SqliteRecorder("cases.sql"))

        prob.recording_options['record_objectives'] = False
        prob.recording_options['record_constraints'] = False
        prob.recording_options['record_desvars'] = False

        prob.setup()
        prob.run_driver()

        prob.record('final')
        prob.cleanup()

        cr = om.CaseReader("cases.sql")

        problem_cases = cr.list_cases('problem')
        self.assertEqual(len(problem_cases), 1)

        final_case = cr.get_case('final')

        desvars = final_case.get_design_vars()
        objectives = final_case.get_objectives()
        constraints = final_case.get_constraints()

        self.assertEqual(len(desvars), 2)
        self.assertEqual(len(objectives), 1)
        self.assertEqual(len(constraints), 2)

        # includes all outputs (default) minus the VOIs, which we have excluded
        self.assertEqual(set(final_case.outputs.keys()), {'x', 'y1', 'z', 'con1', 'y2', 'obj', 'con2'})

    def test_problem_record_inputs_outputs_residuals(self):
        prob = om.Problem(model=SellarDerivatives())

        model = prob.model
        model.add_design_var('z', lower=np.array([-10.0, 0.0]),
                                  upper=np.array([10.0, 10.0]))
        model.add_design_var('x', lower=0.0, upper=10.0)
        model.add_objective('obj')
        model.add_constraint('con1', upper=0.0)
        model.add_constraint('con2', upper=0.0)

        prob.add_recorder(om.SqliteRecorder("cases.sql"))
        prob.recording_options['includes'] = ['*']
        prob.recording_options['record_inputs'] = True
        prob.recording_options['record_outputs'] = True
        prob.recording_options['record_residuals'] = True

        prob.setup()
        prob.run_driver()

        prob.record('final')
        prob.cleanup()

        cr = om.CaseReader("cases.sql")

        problem_cases = cr.list_cases('problem')
        self.assertEqual(len(problem_cases), 1)

        final_case = cr.get_case('final')

        desvars = final_case.get_design_vars()
        objectives = final_case.get_objectives()
        constraints = final_case.get_constraints()

        self.assertEqual(len(desvars), 2)
        self.assertEqual(len(objectives), 1)
        self.assertEqual(len(constraints), 2)

        # includes all outputs (default) minus the VOIs, which we have excluded
        self.assertEqual(set(final_case.outputs.keys()), {'con2', 'z', 'con1', 'y1', 'x', 'y2', 'obj'})
        self.assertEqual(set(final_case.inputs.keys()), {'y1', 'x', 'y2', 'z'})
        self.assertEqual(set(final_case.residuals.keys()), {'con2', 'z', 'con1', 'y1', 'x', 'y2', 'obj'})
        self.assertAlmostEqual(final_case.inputs['d2.y1'][0], 25.58830236987513)
        self.assertAlmostEqual(final_case.outputs['con2'][0], -11.94151184938868)
        self.assertAlmostEqual(final_case.residuals['con2'][0], -1.3036682844358438e-11)
        # self.assertAlmostEqual(final_case.outputs['circuit.R1.I'][0], 0.09908047)

    def test_problem_record_inputs(self):

        # By default you should not get any inputs recorded
        prob = ParaboloidProblem()
        prob.driver = om.ScipyOptimizeDriver(disp=False, tol=1e-9)
        prob.add_recorder(self.recorder)
        prob.setup()
        prob.set_solver_print(0)
        prob.run_driver()
        prob.record('case1')
        cr = om.CaseReader(self.filename)
        final_case = cr.get_case('case1')
        self.assertEqual(final_case.residuals, None)

        # Turn on inputs recording for Problem
        prob.recording_options['record_inputs'] = True
        prob.setup()
        prob.run_driver()
        prob.record('case2')
        cr = om.CaseReader(self.filename)
        final_case = cr.get_case('case2')
        self.assertEqual(set(final_case.inputs.keys()), {'y', 'x'})
        self.assertAlmostEqual(final_case.inputs['comp.y'][0], -7.833333333333334)

        # Default is includes = ['*'] and excludes = []

        # Run again with excludes.
        prob.recording_options['excludes'] = ['*y']
        prob.setup()
        prob.run_driver()
        prob.record('case3')
        cr = om.CaseReader(self.filename)
        final_case = cr.get_case('case3')
        self.assertEqual(set(final_case.inputs.keys()), {'x'})

        # Run again with includes.
        prob.recording_options['excludes'] = []
        prob.recording_options['includes'] = ['*y']
        prob.setup()
        prob.run_driver()
        prob.record('case4')
        cr = om.CaseReader(self.filename)
        final_case = cr.get_case('case4')
        self.assertEqual(set(final_case.inputs.keys()), {'y'})

        # run again with record_residuals = False
        prob.recording_options['includes'] = ['*']
        prob.recording_options['excludes'] = []
        prob.recording_options['record_residuals'] = False
        prob.setup()
        prob.run_driver()
        prob.record('case5')
        prob.cleanup()
        cr = om.CaseReader(self.filename)
        final_case = cr.get_case('case5')
        self.assertEqual(final_case.residuals, None)

    def test_problem_record_outputs(self):

        prob = ParaboloidProblem()
        prob.driver = om.ScipyOptimizeDriver(disp=False, tol=1e-9)
        prob.recording_options['record_residuals'] = True
        # driver.recording_options['includes'] = ['*']
        # driver.recording_options['excludes'] = ['y*']
        prob.add_recorder(self.recorder)

        prob.setup()
        prob.set_solver_print(0)
        prob.run_driver()

        prob.record('final')
        cr = om.CaseReader(self.filename)
        final_case = cr.get_case('final')
        self.assertEqual(set(final_case.residuals.keys()), {'f_xy', 'y', 'x', 'c'})
        self.assertAlmostEqual(final_case.residuals['f_xy'][0], 0.0)

        # run again with includes and excludes
        prob.recording_options['excludes'] = ['f*']
        prob.recording_options['includes'] = ['x*']
        prob.setup()
        prob.run_driver()
        prob.record('final2')
        cr = om.CaseReader(self.filename)
        final_case = cr.get_case('final2')
        self.assertEqual(set(final_case.residuals.keys()), {'x'})

        # run again with record_residuals = False
        prob.recording_options['includes'] = ['*']
        prob.recording_options['excludes'] = []
        prob.recording_options['record_residuals'] = False
        prob.setup()
        prob.run_driver()
        prob.record('final3')
        prob.cleanup()
        cr = om.CaseReader(self.filename)
        final_case = cr.get_case('final3')
        self.assertEqual(final_case.residuals, None)

    def test_problem_record_residuals(self):

        prob = ParaboloidProblem()
        prob.driver = om.ScipyOptimizeDriver(disp=False, tol=1e-9)
        prob.recording_options['record_residuals'] = True
        # driver.recording_options['includes'] = ['*']
        # driver.recording_options['excludes'] = ['y*']
        prob.add_recorder(self.recorder)

        prob.setup()
        prob.set_solver_print(0)
        prob.run_driver()

        prob.record('final')
        cr = om.CaseReader(self.filename)
        final_case = cr.get_case('final')
        self.assertEqual(set(final_case.residuals.keys()), {'f_xy', 'y', 'x', 'c'})
        self.assertAlmostEqual(final_case.residuals['f_xy'][0], 0.0)

        # run again with includes and excludes
        prob.recording_options['excludes'] = ['f*']
        prob.recording_options['includes'] = ['x*']
        prob.setup()
        prob.run_driver()
        prob.record('final2')
        cr = om.CaseReader(self.filename)
        final_case = cr.get_case('final2')
        self.assertEqual(set(final_case.residuals.keys()), {'x'})

        # run again with record_residuals = False
        prob.recording_options['includes'] = ['*']
        prob.recording_options['excludes'] = []
        prob.recording_options['record_residuals'] = False
        prob.setup()
        prob.run_driver()
        prob.record('final3')
        prob.cleanup()
        cr = om.CaseReader(self.filename)
        final_case = cr.get_case('final3')
        self.assertEqual(final_case.residuals, None)

    def test_problem_record_solver_data(self):
        prob = SellarProblem()
        prob.setup()

        recorder = om.SqliteRecorder("cases.sql")
        prob.add_recorder(recorder)
        prob.recording_options['includes'] = ['*']
        prob.recording_options['record_abs_error'] = True
        prob.recording_options['record_rel_error'] = True
        prob.recording_options['record_residuals'] = True

        # Just for comparison, see what values you get from recording
        #  the top level solver
        nl = prob.model.nonlinear_solver
        nl.options['use_apply_nonlinear'] = True
        nl.add_recorder(recorder)
        nl.recording_options['record_abs_error'] = True
        nl.recording_options['record_rel_error'] = True
        nl.recording_options['record_solver_residuals'] = True

        prob.run_driver()

        prob.record('final')
        prob.cleanup()

        # get the cases from the problem and solver recording
        cr = om.CaseReader("cases.sql")
        final_case = cr.get_case('final')
        root_solver_cases = cr.list_cases('root.nonlinear_solver', recurse=False)
        last_root_solver_case = cr.get_case(root_solver_cases[-1])

        # Check the errors both the value from the problem recording and
        #   make sure it is the same as the solver last case
        self.assertAlmostEqual(final_case.abs_err, 0.0)
        self.assertAlmostEqual(final_case.rel_err, 0.0)
        self.assertEqual(final_case.abs_err, last_root_solver_case.abs_err)
        self.assertEqual(final_case.rel_err, last_root_solver_case.rel_err)

        # check the residuals are the same from the problem and solver recording
        model_residuals = final_case.residuals
        solver_residuals = last_root_solver_case.residuals
        for key in model_residuals.keys():
            assert_equal_arrays(model_residuals[key], solver_residuals[key])

    def test_driver_record_outputs(self):

        prob = ParaboloidProblem()
        driver = prob.driver = om.ScipyOptimizeDriver(disp=False, tol=1e-9)
        driver.recording_options['record_desvars'] = False
        driver.recording_options['record_objectives'] = False
        driver.recording_options['record_constraints'] = False
        driver.recording_options['record_inputs'] = False
        driver.recording_options['record_outputs'] = True
        driver.recording_options['record_residuals'] = False
        driver.recording_options['includes'] = ['*']
        driver.add_recorder(self.recorder)

        prob.setup()
        prob.set_solver_print(0)
        t0, t1 = run_driver(prob)

        coordinate = [0, 'ScipyOptimize_SLSQP', (4, )]

        expected_outputs = {
            "p2.y": -7.83333333,
            "con.c": -15.,
            "p1.x": 7.16666667,
            "comp.f_xy": -27.08333333
        }

        expected_data = ((coordinate, (t0, t1), expected_outputs, None, None),)
        assertDriverIterDataRecorded(self, expected_data, self.eps)

        # run again with includes and excludes
        self.recorder.delete_recordings()

        driver.recording_options['excludes'] = ['f*']
        driver.recording_options['includes'] = ['x*']
        prob.setup()
        t0, t1 = run_driver(prob)

        expected_outputs = {
            "p1.x": 7.16666667,
        }
        expected_data = ((coordinate, (t0, t1), expected_outputs, None, None),)
        assertDriverIterDataRecorded(self, expected_data, self.eps)


        # run again with record_residuals = False
        self.recorder.delete_recordings()
        driver.recording_options['includes'] = ['*']
        driver.recording_options['excludes'] = []
        driver.recording_options['record_outputs'] = False
        prob.setup()
        t0, t1 = run_driver(prob)
        prob.cleanup()

        expected_data = ((coordinate, (t0, t1), None, None, None),)
        assertDriverIterDataRecorded(self, expected_data, self.eps)

    def test_driver_record_residuals(self):

        prob = ParaboloidProblem()
        driver = prob.driver = om.ScipyOptimizeDriver(disp=False, tol=1e-9)
        driver.recording_options['record_desvars'] = False
        driver.recording_options['record_objectives'] = False
        driver.recording_options['record_constraints'] = False
        driver.recording_options['record_inputs'] = False
        driver.recording_options['record_outputs'] = False
        driver.recording_options['record_residuals'] = True
        driver.recording_options['includes'] = ['*']
        driver.add_recorder(self.recorder)

        prob.setup()
        prob.set_solver_print(0)
        t0, t1 = run_driver(prob)

        coordinate = [0, 'ScipyOptimize_SLSQP', (4, )]

        expected_residuals = {
            "p2.y": 0.0,
            "con.c": 0.0,
            "p1.x": 0.0,
            "comp.f_xy": 0.0
        }

        expected_data = ((coordinate, (t0, t1), None, None, expected_residuals),)
        assertDriverIterDataRecorded(self, expected_data, self.eps)


        # run again with includes and excludes
        self.recorder.delete_recordings()

        driver.recording_options['excludes'] = ['f*']
        driver.recording_options['includes'] = ['x*']
        prob.setup()
        t0, t1 = run_driver(prob)

        expected_residuals = {
            "p1.x": 0.0,
        }
        expected_data = ((coordinate, (t0, t1), None, None, expected_residuals),)
        assertDriverIterDataRecorded(self, expected_data, self.eps)


        # run again with record_residuals = False
        self.recorder.delete_recordings()
        driver.recording_options['includes'] = ['*']
        driver.recording_options['excludes'] = []
        driver.recording_options['record_residuals'] = False
        prob.setup()
        t0, t1 = run_driver(prob)
        prob.cleanup()

        expected_data = ((coordinate, (t0, t1), None, None, None),)
        assertDriverIterDataRecorded(self, expected_data, self.eps)

    def test_problem_record_options_includes(self):
        prob = om.Problem(model=SellarDerivatives())

        model = prob.model
        model.add_design_var('z', lower=np.array([-10.0, 0.0]),
                                  upper=np.array([10.0, 10.0]))
        model.add_design_var('x', lower=0.0, upper=10.0)
        model.add_objective('obj')
        model.add_constraint('con1', upper=0.0)
        model.add_constraint('con2', upper=0.0)

        prob.add_recorder(om.SqliteRecorder("cases.sql"))

        prob.recording_options['includes'] = []

        prob.setup()
        prob.run_driver()

        prob.record('final')
        prob.cleanup()

        cr = om.CaseReader("cases.sql")

        problem_cases = cr.list_cases('problem')
        self.assertEqual(len(problem_cases), 1)

        final_case = cr.get_case('final')

        desvars = final_case.get_design_vars()
        objectives = final_case.get_objectives()
        constraints = final_case.get_constraints()

        self.assertEqual(len(desvars), 2)
        self.assertEqual(len(objectives), 1)
        self.assertEqual(len(constraints), 2)

        # includes no outputs except the the VOIs that are recorded by default
        self.assertEqual(set(final_case.outputs.keys()),
                         {'con1', 'con2', 'obj', 'x', 'z'})

    def test_problem_recording_derivatives(self):
        prob = ParaboloidProblem()

        prob.driver = om.ScipyOptimizeDriver(disp=False, tol=1e-9)
        prob.recording_options['record_derivatives'] = True
        prob.add_recorder(self.recorder)

        prob.setup()
        prob.set_solver_print(0)
        t0, t1 = run_driver(prob)
        case_name = "state1"
        prob.record(case_name)
        prob.cleanup()

        expected_derivs = {
            "comp.f_xy!p1.x": np.array([[0.5]]),
            "comp.f_xy!p2.y": np.array([[-0.5]]),
            "con.c!p1.x": np.array([[-1.0]]),
            "con.c!p2.y": np.array([[1.0]])
        }

        expected_data = ((case_name, (t0, t1), expected_derivs),)
        assertProblemDerivDataRecorded(self, expected_data, self.eps)

    def test_problem_recording_derivatives_option_false(self):
        prob = ParaboloidProblem()

        prob.driver = om.ScipyOptimizeDriver(disp=False, tol=1e-9)
        # By default the option record_derivatives is False
        prob.add_recorder(self.recorder)

        prob.setup()
        prob.set_solver_print(0)
        t0, t1 = run_driver(prob)
        case_name = "state1"
        prob.record(case_name)
        prob.cleanup()

        expected_derivs = None
        expected_data = ((case_name, (t0, t1), expected_derivs),)
        assertProblemDerivDataRecorded(self, expected_data, self.eps)

    def test_problem_recording_derivatives_no_voi(self):

        prob = om.Problem(model=SellarDerivatives())

        prob.recording_options['record_derivatives'] = True
        prob.add_recorder(self.recorder)

        prob.setup()
        prob.set_solver_print(0)
        t0, t1 = run_driver(prob)

        case_name = "state1"
        prob.record(case_name)

        prob.cleanup()

        cr = om.CaseReader(self.filename)

        problem_cases = cr.list_cases('problem')
        self.assertEqual(len(problem_cases), 1)

        # No desvars or responses given so cannot compute total derivs
        expected_derivs = None

        expected_data = ((case_name, (t0, t1), expected_derivs),)
        assertProblemDerivDataRecorded(self, expected_data, self.eps)

    def test_simple_paraboloid_scaled_desvars(self):
        prob = om.Problem()
        model = prob.model

        model.add_subsystem('p1', om.IndepVarComp('x', 50.0), promotes=['*'])
        model.add_subsystem('p2', om.IndepVarComp('y', 50.0), promotes=['*'])
        model.add_subsystem('comp', Paraboloid(), promotes=['*'])
        model.add_subsystem('con', om.ExecComp('c = x - y'), promotes=['*'])

        prob.driver = om.ScipyOptimizeDriver(optimizer='SLSQP', tol=1e-9, disp=False)

        prob.driver.recording_options['record_desvars'] = True
        prob.driver.recording_options['record_objectives'] = True
        prob.driver.recording_options['record_constraints'] = True

        recorder = om.SqliteRecorder("cases.sql")
        prob.driver.add_recorder(recorder)

        ref = 5.0
        ref0 = -5.0
        model.add_design_var('x', lower=-50.0, upper=50.0, ref=ref, ref0=ref0)
        model.add_design_var('y', lower=-50.0, upper=50.0, ref=ref, ref0=ref0)
        model.add_objective('f_xy')
        model.add_constraint('c', lower=10.0, upper=11.0)

        prob.setup(check=False, mode='fwd')

        prob.set_solver_print(level=0)
        prob.run_driver()
        prob.cleanup()

        cr = om.CaseReader("cases.sql")

        # Test values from one case, the last case
        driver_cases = cr.list_cases('driver')

        last_case = cr.get_case(driver_cases[-1])

        des_vars = last_case.get_design_vars(scaled=False)
        unscaled_x = des_vars['x'][0]
        unscaled_y = des_vars['y'][0]

        des_vars = last_case.get_design_vars(scaled=True)
        scaled_x = des_vars['x'][0]
        scaled_y = des_vars['y'][0]

        adder, scaler = determine_adder_scaler(ref0, ref, None, None)
        self.assertAlmostEqual((unscaled_x + adder) * scaler, scaled_x, places=12)
        self.assertAlmostEqual((unscaled_y + adder) * scaler, scaled_y, places=12)

    def test_problem_record_before_final_setup(self):
        prob = om.Problem()
        prob.add_recorder(self.recorder)
        prob.setup()

        msg = "Problem .*: Problem.record\(\) cannot be called before " \
                         "`Problem\.run_model\(\)`, `Problem\.run_driver\(\)`, or " \
                         "`Problem\.final_setup\(\)`\."
        with self.assertRaisesRegex(RuntimeError, msg):
            prob.record('initial')

        prob.cleanup()

    def test_deprecation(self):
        # this is not technically part of the user-facing API, but
        # could have been used in a custom recording implementation
        from openmdao.recorders.recording_manager import RecordingManager

        rec_mgr = RecordingManager()
        msg = "The 'record_metadata' function is deprecated. " \
              "All system and solver options are recorded automatically."
        with assert_warning(OMDeprecationWarning, msg):
            rec_mgr.record_metadata(None)

    def test_cobyla_constraints(self):
        """
        When using the COBYLA optimizer, bounds are managed by adding constraints on input
        variables. Check that SqliteRecorder and CaseReader handle this properly.
        """
        prob = om.Problem()
        model = prob.model

        model.set_input_defaults("x", val=50.0)
        model.set_input_defaults("y", val=50.0)

        model.add_subsystem("comp", Paraboloid(), promotes=["*"])

        prob.set_solver_print(level=0)

        prob.driver = om.ScipyOptimizeDriver(optimizer="COBYLA", tol=1e-9, disp=False)
        prob.driver.add_recorder(self.recorder)

        model.add_design_var("x", lower=-50.0, upper=50.0)
        model.add_design_var("y", lower=-50.0, upper=50.0)
        model.add_objective("f_xy")

        prob.setup()
        prob.run_driver()

        cr = om.CaseReader(self.filename)
        case = cr.get_case(-1)

        dvs = case.get_design_vars()
        con = case.get_constraints()
        obj = case.get_objectives()

        assert_near_equal(dvs, {'x': 6.66666669, 'y': -7.33333338}, tolerance=1e-8)
        assert_near_equal(con, {'x': 6.66666669, 'y': -7.33333338}, tolerance=1e-8)
        assert_near_equal(obj, {'f_xy': -27.33333333}, tolerance=1e-8)

@use_tempdirs
class TestFeatureSqliteRecorder(unittest.TestCase):

    def test_feature_simple_driver_recording(self):

        prob = om.Problem()

        model = prob.model
        model.add_subsystem('p1', om.IndepVarComp('x', 50.0), promotes=['*'])
        model.add_subsystem('p2', om.IndepVarComp('y', 50.0), promotes=['*'])
        model.add_subsystem('comp', Paraboloid(), promotes=['*'])
        model.add_subsystem('con', om.ExecComp('c = - x + y'), promotes=['*'])

        model.add_design_var('x', lower=-50.0, upper=50.0)
        model.add_design_var('y', lower=-50.0, upper=50.0)
        model.add_objective('f_xy')
        model.add_constraint('c', upper=-15.0)

        driver = prob.driver = om.ScipyOptimizeDriver()
        driver.options['optimizer'] = 'SLSQP'
        driver.options['tol'] = 1e-9

        driver.recording_options['record_desvars'] = True
        driver.recording_options['record_objectives'] = True
        driver.recording_options['record_constraints'] = True

        case_recorder_filename = 'cases.sql'

        recorder = om.SqliteRecorder(case_recorder_filename)
        prob.driver.add_recorder(recorder)

        prob.setup()
        prob.run_driver()
        prob.cleanup()

        cr = om.CaseReader(case_recorder_filename)
        case = cr.get_case('rank0:ScipyOptimize_SLSQP|4')

        assert_near_equal(case.outputs['x'], 7.16666667, 1e-6)
        assert_near_equal(case.outputs['y'], -7.83333333, 1e-6)

    def test_feature_problem_metadata(self):

        prob = om.Problem(SellarDerivatives())

        recorder = om.SqliteRecorder("cases.sql")
        prob.driver.add_recorder(recorder)

        prob.setup()
        prob.run_driver()
        prob.cleanup()

        cr = om.CaseReader("cases.sql")

        # access list of connections stored in metadata
        connections = sorted(cr.problem_metadata['connections_list'], key=lambda x: (x['tgt'], x['src']))

        self.assertEqual('\n'.join([conn['src']+'\t'+conn['tgt'] for conn in connections]),
                         '\n'.join(["d1.y1\tcon_cmp1.y1",
                                    "d2.y2\tcon_cmp2.y2",
                                    "_auto_ivc.v1\td1.x",
                                    "d2.y2\td1.y2",
                                    "_auto_ivc.v0\td1.z",
                                    "d1.y1\td2.y1",
                                    "_auto_ivc.v0\td2.z",
                                    "_auto_ivc.v1\tobj_cmp.x",
                                    "d1.y1\tobj_cmp.y1",
                                    "d2.y2\tobj_cmp.y2",
                                    "_auto_ivc.v0\tobj_cmp.z"]))

        # access the model tree stored in metadata
        self.assertEqual(set(cr.problem_metadata['tree'].keys()),
                         {'name', 'type', 'class', 'expressions', 'component_type',
                          'subsystem_type', 'is_parallel', 'linear_solver', 'linear_solver_options',
                          'nonlinear_solver', 'nonlinear_solver_options', 'children', 'options'})

        self.assertEqual(cr.problem_metadata['tree']['name'], 'root')
        self.assertEqual(sorted([child["name"] for child in cr.problem_metadata['tree']["children"]]),
                         ['_auto_ivc', 'con_cmp1', 'con_cmp2', 'd1', 'd2', 'obj_cmp'])

    def test_feature_problem_metadata_with_driver_information(self):

        prob = om.Problem(SellarDerivatives())
        model = prob.model
        model.add_design_var('z', lower=np.array([-10.0, 0.0]), upper=np.array([10.0, 10.0]))
        model.add_design_var('x', lower=0.0, upper=10.0)
        model.add_objective('obj')
        model.add_constraint('con1', upper=0.0)
        model.add_constraint('con2', upper=0.0)

        # DOE
        driver = prob.driver = om.DOEDriver(om.UniformGenerator())
        recorder = om.SqliteRecorder("cases.sql")
        prob.driver.add_recorder(recorder)
        prob.setup()
        prob.run_driver()
        prob.cleanup()

        cr = om.CaseReader("cases.sql")
        metadata = cr.problem_metadata['driver']
        self.assertEqual(set(metadata.keys()), {'name', 'type', 'options', 'opt_settings'})
        self.assertEqual(metadata['name'], 'DOEDriver')
        self.assertEqual(metadata['type'], 'doe')
        self.assertEqual(metadata['options'], {'debug_print': [], 'generator': 'UniformGenerator',
                                               'run_parallel': False, 'procs_per_model': 1})

        # Optimization
        driver = prob.driver = om.ScipyOptimizeDriver()
        recorder = om.SqliteRecorder("cases.sql")
        driver.options['optimizer'] = 'SLSQP'
        driver.options['tol'] = 1e-3
        driver.opt_settings['maxiter'] = 1000
        prob.driver.add_recorder(recorder)
        prob.setup()
        prob.run_driver()
        prob.cleanup()

        cr = om.CaseReader("cases.sql")
        metadata = cr.problem_metadata['driver']
        self.assertEqual(set(metadata.keys()), {'name', 'type', 'options', 'opt_settings'})
        self.assertEqual(metadata['name'], 'ScipyOptimizeDriver')
        self.assertEqual(metadata['type'], 'optimization')
        self.assertEqual(metadata['options'], {"debug_print": [], "optimizer": "SLSQP",
                                               "tol": 1e-03, "maxiter": 200, "disp": True,
                                                'singular_jac_behavior': 'warn', 'singular_jac_tol': 1e-16})
        self.assertEqual(metadata['opt_settings'], {"maxiter": 1000})

    def test_feature_solver_options(self):

        # configure a Newton solver with linesearch for the Sellar MDA Group
        newton = om.NewtonSolver(solve_subsystems=True, max_sub_solves=4)
        newton.linesearch = om.BoundsEnforceLS()

        model = SellarDerivativesGrouped(mda_nonlinear_solver=newton)

        prob = om.Problem(model)
        prob.add_recorder(om.SqliteRecorder("cases.sql"))
        prob.setup()

        # initial run
        newton.linesearch.options['bound_enforcement'] = 'vector'
        prob.run_model()

        # change linesearch and run again
        newton.linesearch.options['bound_enforcement'] = 'wall'
        prob.run_model()

        # clean up after runs and open a case reader
        prob.cleanup()
        cr = om.CaseReader("cases.sql")

        # get/display options for initial run
        options = cr.list_solver_options()

        self.assertEqual(sorted(options.keys()), [
            'mda.BoundsEnforceLS', 'mda.NewtonSolver', 'mda.ScipyKrylov',
            'root.NonlinearBlockGS', 'root.ScipyKrylov'
        ])
        self.assertEqual(options['root.NonlinearBlockGS']['maxiter'], 10)
        self.assertEqual(options['root.ScipyKrylov']['maxiter'], 1000)
        self.assertEqual(options['mda.NewtonSolver']['maxiter'], 10)

        self.assertEqual(options['mda.NewtonSolver']['solve_subsystems'], True)
        self.assertEqual(options['mda.NewtonSolver']['max_sub_solves'], 4)

        self.assertEqual(options['mda.BoundsEnforceLS']['bound_enforcement'], 'vector')

        # get options for second run
        options = cr.list_solver_options(run_number=1, out_stream=None)
        self.assertEqual(options['mda.BoundsEnforceLS']['bound_enforcement'], 'wall')

    def test_feature_system_options(self):

        prob = om.Problem(model=SellarDerivativesGrouped())
        prob.add_recorder(om.SqliteRecorder("cases.sql"))

        # set option and run model
        prob.model.options['nl_maxiter'] = 1
        prob.setup()
        prob.run_model()

        # change option and run again
        prob.model.options['nl_maxiter'] = 9
        prob.setup()
        prob.run_model()

        # clean up after runs and open a case reader
        prob.cleanup()
        cr = om.CaseReader("cases.sql")

        # get/display options for initial run
        options = cr.list_model_options()

        self.assertEqual(sorted(options.keys()),
                         sorted(['root', '_auto_ivc', 'con_cmp1', 'con_cmp2',
                                 'mda', 'mda.d1', 'mda.d2', 'obj_cmp']))

        self.assertEqual(sorted(options['mda.d1'].keys()),
                         sorted(prob.model.mda.d1.options._dict.keys()))

        self.assertEqual(options['root']['nl_maxiter'], 1)

        # get options for the second run
        options = cr.list_model_options(run_number=1, out_stream=None)

        self.assertEqual(options['root']['nl_maxiter'], 9)

    def test_feature_system_recording_options(self):

        prob = om.Problem(model=SellarDerivatives())
        prob.setup()

        recorder = om.SqliteRecorder("cases.sql")

        obj_cmp = prob.model.obj_cmp
        obj_cmp.add_recorder(recorder)
        obj_cmp.recording_options['includes'] = ['*']
        obj_cmp.recording_options['excludes'] = ['obj_cmp.x']

        prob.model.nonlinear_solver.options['use_apply_nonlinear'] = True

        prob.run_model()
        prob.cleanup()

        cr = om.CaseReader("cases.sql")

        system_cases = cr.list_cases('root.obj_cmp')

        self.assertEqual(len(system_cases), prob.model._nonlinear_solver._iter_count)

        case = cr.get_case(system_cases[0])

        self.assertEqual(sorted(case.inputs.keys()), ['y1', 'y2', 'z'])

    def test_feature_basic_case_recording(self):

        # build the model
        prob = om.Problem(model=SellarMDAWithUnits())

        model = prob.model
        model.add_design_var('z', lower=np.array([-10.0, 0.0]),
                                upper=np.array([10.0, 10.0]))
        model.add_design_var('x', lower=0.0, upper=10.0)
        model.add_objective('obj')
        model.add_constraint('con1', upper=0.0)
        model.add_constraint('con2', upper=0.0)

        # setup the optimization
        driver = prob.driver = om.ScipyOptimizeDriver(optimizer='SLSQP', tol=1e-9, disp=False)

        # Create a recorder variable
        recorder = om.SqliteRecorder('cases.sql')
        # Attach a recorder to the problem
        prob.add_recorder(recorder)

        prob.setup()
        prob.set_solver_print(0)
        prob.run_driver()
        prob.record("after_run_driver")

        # Instantiate your CaseReader
        cr = om.CaseReader("cases.sql")
        # Isolate "problem" as your source
        driver_cases = cr.list_cases('problem')
        # Get the first case from the recorder
        case = cr.get_case('after_run_driver')

        # These options will give outputs as the model sees them
        # Gets value but will not convert units
        const = case['con1']

        # get_val can convert your result's units if desired
        const_K = case.get_val("con1", units='K')

        assert_near_equal(const, -1.68550507e-10, 1e-3)
        assert_near_equal(const_K, 273.15, 1e-3)

        # list_outputs will list your model's outputs and return a list of them too
        print(case.list_outputs())

        # This code below will find all the objectives, design variables, and constraints that the
        # problem source contains
        objectives = case.get_objectives()
        design_vars = case.get_design_vars()
        constraints = case.get_constraints()

        assert_near_equal(objectives['obj'], 3.18339395, 1e-4)
        assert_near_equal(design_vars['x'], 0., 1e-4)
        assert_near_equal(constraints['con1'], -1.68550507e-10, 1e-4)

    def test_feature_driver_recording_options(self):

        prob = om.Problem(model=SellarDerivatives())

        model = prob.model
        model.add_design_var('z', lower=np.array([-10.0, 0.0]),
                                  upper=np.array([10.0, 10.0]))
        model.add_design_var('x', lower=0.0, upper=10.0)
        model.add_objective('obj')
        model.add_constraint('con1', upper=0.0)
        model.add_constraint('con2', upper=0.0)

        driver = prob.driver = om.ScipyOptimizeDriver(optimizer='SLSQP', tol=1e-9)
        driver.recording_options['includes'] = ['*']
        driver.recording_options['record_objectives'] = True
        driver.recording_options['record_constraints'] = True
        driver.recording_options['record_desvars'] = True
        driver.recording_options['record_inputs'] = True
        driver.recording_options['record_outputs'] = True
        driver.recording_options['record_residuals'] = True

        recorder = om.SqliteRecorder("cases.sql")
        driver.add_recorder(recorder)

        prob.setup()
        prob.set_solver_print(0)
        prob.run_driver()
        prob.cleanup()

        cr = om.CaseReader("cases.sql")

        driver_cases = cr.list_cases('driver')

        last_case = cr.get_case(driver_cases[-1])

        self.assertEqual(last_case, cr.get_case(-1))

        objectives = last_case.get_objectives()
        design_vars = last_case.get_design_vars()
        constraints = last_case.get_constraints()

        assert_near_equal(objectives['obj'], prob['obj'], 1e-1)
        assert_near_equal(design_vars['x'], prob['x'], 1e-1)
        assert_near_equal(constraints['con1'], prob['con1'], 1e-1)
        assert_near_equal(last_case.inputs['obj_cmp.x'], prob['x'])
        assert_near_equal(last_case.outputs['z'], prob['z'])
        assert_near_equal(last_case.residuals['obj'], 0.0, tolerance = 1e-10)

        assert_near_equal(last_case['y1'], prob['y1'], 1e-10)

    def test_feature_solver_recording_options(self):

        prob = om.Problem(model=SellarDerivatives())
        prob.setup()

        recorder = om.SqliteRecorder("cases.sql")

        solver = prob.model.nonlinear_solver
        solver.add_recorder(recorder)
        solver.recording_options['record_abs_error'] = True
        solver.options['use_apply_nonlinear'] = True

        prob.run_model()
        prob.cleanup()

        cr = om.CaseReader("cases.sql")

        solver_cases = cr.list_cases('root.nonlinear_solver')

        self.assertEqual(len(solver_cases), solver._iter_count)

        case = cr.get_case(solver_cases[0])

        self.assertAlmostEqual(case.abs_err, 2.2545141)

    def test_feature_circuit_with_recorder(self):

        class Circuit(om.Group):

            def setup(self):
                self.add_subsystem('n1', Node(n_in=1, n_out=2),
                                   promotes_inputs=[('I_in:0', 'I_in')])
                self.add_subsystem('n2', Node())  # leaving defaults

                self.add_subsystem('R1', Resistor(R=100.), promotes_inputs=[('V_out', 'Vg')])
                self.add_subsystem('R2', Resistor(R=10000.))
                self.add_subsystem('D1', Diode(), promotes_inputs=[('V_out', 'Vg')])

                self.connect('n1.V', ['R1.V_in', 'R2.V_in'])
                self.connect('R1.I', 'n1.I_out:0')
                self.connect('R2.I', 'n1.I_out:1')

                self.connect('n2.V', ['R2.V_out', 'D1.V_in'])
                self.connect('R2.I', 'n2.I_in:0')
                self.connect('D1.I', 'n2.I_out:0')

                self.nonlinear_solver = om.NewtonSolver(solve_subsystems=False)
                self.nonlinear_solver.options['iprint'] = 2
                self.nonlinear_solver.options['maxiter'] = 20
                self.linear_solver = om.DirectSolver()

        prob = om.Problem()

        model = prob.model
        model.add_subsystem('ground', om.IndepVarComp('V', 0., units='V'))
        model.add_subsystem('source', om.IndepVarComp('I', 0.1, units='A'))
        model.add_subsystem('circuit', Circuit())

        model.connect('source.I', 'circuit.I_in')
        model.connect('ground.V', 'circuit.Vg')

        recorder = om.SqliteRecorder("cases.sql")
        prob.driver.add_recorder(recorder)
        prob.driver.recording_options['includes'] = ['*']
        prob.setup()

        # set some initial guesses
        prob['circuit.n1.V'] = 10.
        prob['circuit.n2.V'] = 1.

        prob.run_driver()

        prob.cleanup()

        # create the case reader
        cr = om.CaseReader("cases.sql")

        # grab the data recorded in the first driver iteration
        driver_cases = cr.list_cases('driver')
        first_driver_case = cr.get_case(driver_cases[0])

        self.assertAlmostEqual(first_driver_case.inputs['circuit.R1.V_in'][0], 9.90804734)
        self.assertAlmostEqual(first_driver_case.outputs['circuit.R1.I'][0], 0.09908047)

    def test_feature_load_system_case_for_restart(self):
        #######################################################################
        # Do the initial optimization run
        #######################################################################

        prob = om.Problem(model=SellarDerivatives())

        model = prob.model
        model.add_design_var('z', lower=np.array([-10.0, 0.0]),
                                  upper=np.array([10.0, 10.0]))
        model.add_design_var('x', lower=0.0, upper=10.0)
        model.add_objective('obj')
        model.add_constraint('con1', upper=0.0)
        model.add_constraint('con2', upper=0.0)

        recorder = om.SqliteRecorder('cases.sql')
        model.add_recorder(recorder)

        model.recording_options['record_inputs'] = True
        model.recording_options['record_outputs'] = True
        model.recording_options['record_residuals'] = True
        model.recording_options['options_excludes'] = ['*']

        driver = prob.driver = om.ScipyOptimizeDriver()
        driver.options['optimizer'] = 'SLSQP'
        driver.options['tol'] = 1e-9
        driver.options['disp'] = False

        prob.setup()
        prob.run_driver()
        prob.cleanup()

        #######################################################################
        # Assume that the optimization given above failed before it finished.
        # To debug the problem, we can run the script again, but this time using
        # the last recorded case as a starting point.
        #######################################################################

        prob = om.Problem(model=SellarDerivatives())
        model = prob.model
        model.add_design_var('z', lower=np.array([-10.0, 0.0]),
                                  upper=np.array([10.0, 10.0]))
        model.add_design_var('x', lower=0.0, upper=10.0)
        model.add_objective('obj')
        model.add_constraint('con1', upper=0.0)
        model.add_constraint('con2', upper=0.0)

        model.recording_options['record_inputs'] = True
        model.recording_options['record_outputs'] = True
        model.recording_options['record_residuals'] = True
        model.recording_options['options_excludes'] = ['*']

        prob.driver = om.ScipyOptimizeDriver()
        driver = prob.driver
        driver.options['optimizer'] = 'SLSQP'
        driver.options['tol'] = 1e-9
        driver.options['disp'] = False

        prob.setup()

        cr = om.CaseReader('cases.sql')

        # Load the last case written
        last_case = cr.get_case(-1)
        prob.load_case(last_case)

        prob.run_driver()
        prob.cleanup()

    def test_feature_record_with_prefix(self):

        prob = om.Problem(model=SellarDerivatives())
        prob.setup()

        recorder = om.SqliteRecorder("cases.sql", record_viewer_data=False)
        prob.model.add_recorder(recorder)
        prob.driver.add_recorder(recorder)

        prob.set_solver_print(0)

        prob.run_model(case_prefix='Model_Run1')
        prob.run_driver(case_prefix='Driver_Run1')

        prob.run_model('Model_Run2')
        prob.run_driver('Driver_Run2')

        prob.cleanup()

        cr = om.CaseReader("cases.sql")

        # all cases recorded by the root system
        model_cases = cr.list_cases('root', recurse=False)
        self.assertEqual('\n'.join(model_cases), '\n'.join([
            'Model_Run1_rank0:root._solve_nonlinear|0',
            'Driver_Run1_rank0:Driver|0|root._solve_nonlinear|0',
            'Model_Run2_rank0:root._solve_nonlinear|0',
            'Driver_Run2_rank0:Driver|0|root._solve_nonlinear|0'
        ]))

        # all cases recorded by the driver
        driver_cases = cr.list_cases('driver', recurse=False)
        self.assertEqual('\n'.join(driver_cases), '\n'.join([
            'Driver_Run1_rank0:Driver|0',
            'Driver_Run2_rank0:Driver|0'
        ]))

    def test_feature_problem_record(self):

        prob = om.Problem(model=SellarDerivatives())

        model = prob.model
        model.add_design_var('z', lower=np.array([-10.0, 0.0]),
                                  upper=np.array([10.0, 10.0]))
        model.add_design_var('x', lower=0.0, upper=10.0)
        model.add_objective('obj')
        model.add_constraint('con1', upper=0.0)
        model.add_constraint('con2', upper=0.0)

        prob.driver = om.ScipyOptimizeDriver(optimizer='SLSQP', tol=1e-9)

        prob.add_recorder(om.SqliteRecorder("cases.sql"))

        prob.recording_options['includes'] = []
        prob.recording_options['record_objectives'] = True
        prob.recording_options['record_constraints'] = True
        prob.recording_options['record_desvars'] = True

        prob.setup()
        prob.run_driver()
        prob.record('final')
        prob.cleanup()

        cr = om.CaseReader("cases.sql")

        # get list of cases recorded on problem
        problem_cases = cr.list_cases('problem')
        self.assertEqual(problem_cases, ['final'])

        # get list of output variables recorded on problem
        problem_vars = cr.list_source_vars('problem', out_stream=None)
        self.assertEqual(sorted(problem_vars['outputs']), ['con1', 'con2', 'obj', 'x', 'z'])

        # get the recorded case and check values
        case = cr.get_case('final')

        objectives = case.get_objectives()
        design_vars = case.get_design_vars()
        constraints = case.get_constraints()

        assert_near_equal(objectives['obj'], 3.18, 1e-1)

        assert_near_equal(design_vars, case.get_design_vars(), 1e-1)
        assert_near_equal(constraints, case.get_constraints(), 1e-1)

    def test_scaling_multiple_calls(self):

        scaler = 2.

        prob = om.Problem(model=SellarDerivatives())

        model = prob.model
        model.add_design_var('z', lower=np.array([-10.0, 0.0]),
                                  upper=np.array([10.0, 10.0]))
        model.add_design_var('x', lower=0.0, upper=10.0)
        model.add_objective('obj', scaler=scaler)
        model.add_constraint('con1', upper=0.0, scaler=scaler)
        model.add_constraint('con2', upper=0.0, scaler=scaler)

        prob.driver = om.ScipyOptimizeDriver(optimizer='SLSQP', tol=1e-9)

        prob.add_recorder(om.SqliteRecorder("cases.sql"))

        prob.recording_options['includes'] = []
        prob.recording_options['record_objectives'] = True
        prob.recording_options['record_constraints'] = True
        prob.recording_options['record_desvars'] = True

        prob.setup()
        prob.run_driver()
        prob.record('final')
        prob.cleanup()

        cr = om.CaseReader("cases.sql")

        # get list of cases recorded on problem
        problem_cases = cr.list_cases('problem')
        self.assertEqual(problem_cases, ['final'])

        # get list of output variables recorded on problem
        problem_vars = cr.list_source_vars('problem', out_stream=None)
        self.assertEqual(sorted(problem_vars['outputs']), ['con1', 'con2', 'obj', 'x', 'z'])

        # get the recorded case and check values
        case = cr.get_case('final')

        objectives = case.get_objectives()
        design_vars = case.get_design_vars()
        constraints = case.get_constraints()

        # Methods are called a second time
        assert_near_equal(objectives['obj'], case.get_objectives()['obj'], 1e-1)
        assert_near_equal(design_vars, case.get_design_vars(), 1e-1)
        assert_near_equal(constraints, case.get_constraints(), 1e-1)

    def test_recorder_resetup(self):
        vec_size = 7
        prob = om.Problem(model=om.Group())

        class _TestSys(om.Group):

            def initialize(self):
                self.options.declare('vec_size', types=int)

            def setup(self):
                nn = self.options['vec_size']

                ivc = self.add_subsystem('ivc', subsys=om.IndepVarComp(), promotes_outputs=['*'])
                ivc.add_output('x', shape=(nn,), units=None)

                self.add_subsystem('mag',
                                   subsys=om.ExecComp('y=x**2',
                                                      y={'shape': (nn,)},
                                                      x={'shape': (nn,)}),
                                   promotes_inputs=['*'], promotes_outputs=['*'])

                self.add_subsystem('sum',
                                   subsys=om.ExecComp('z=sum(y)',
                                                      y={'shape': (nn,)},
                                                      z={'shape': (1,)}),
                                   promotes_inputs=['*'], promotes_outputs=['*'])

                self.add_design_var('x', lower=0, upper=100)
                self.add_objective('z')

        test_sys = prob.model.add_subsystem('test_sys', subsys=_TestSys(vec_size=vec_size))

        prob.driver = om.ScipyOptimizeDriver(optimizer='SLSQP', tol=1e-9)

        prob.driver.add_recorder(om.SqliteRecorder("cases.sql"))

        prob.driver.recording_options['includes'] = ['*y*']
        prob.driver.recording_options['record_objectives'] = True
        prob.driver.recording_options['record_constraints'] = True
        prob.driver.recording_options['record_desvars'] = True

        prob.setup()

        prob.set_val('test_sys.x', np.random.rand(vec_size))

        prob.run_driver()

        y0 = prob.get_val('test_sys.y')

        test_sys.options['vec_size'] = 10

        prob.setup()

        prob.set_val('test_sys.x', np.random.rand(test_sys.options['vec_size']))

        prob.run_driver()

        y1 = prob.get_val('test_sys.y')

        case = om.CaseReader('cases.sql').get_case(-1)

        y_recorded = case.get_val('test_sys.y')

        assert_near_equal(y_recorded, y1)


@use_tempdirs
class TestFeatureAdvancedExample(unittest.TestCase):

    def setUp(self):

        # build the model
        prob = om.Problem(model=SellarMDAWithUnits())

        model = prob.model
        model.add_design_var('z', lower=np.array([-10.0, 0.0]),
                                  upper=np.array([10.0, 10.0]))
        model.add_design_var('x', lower=0.0, upper=10.0)
        model.add_objective('obj')
        model.add_constraint('con1', upper=0.0)
        model.add_constraint('con2', upper=0.0)

        # setup the optimization
        prob.driver = om.ScipyOptimizeDriver(optimizer='SLSQP', tol=1e-9, disp=False)

        # Here we show how to attach recorders to each of the four objects:
        #   problem, driver, solver, and system

        # Create a recorder
        recorder = om.SqliteRecorder('cases.sql')

        # Attach recorder to the problem
        prob.add_recorder(recorder)

        # Attach recorder to the driver
        prob.driver.add_recorder(recorder)

        # To attach a recorder to a subsystem or solver, you need to call `setup`
        # first so that the model hierarchy has been generated
        prob.setup()

        # Attach recorder to a subsystem
        model.obj_cmp.add_recorder(recorder)

        # Attach recorder to a solver
        model.cycle.nonlinear_solver.add_recorder(recorder)

        prob.set_solver_print(0)
        prob.run_driver()
        prob.record("final_state")
        prob.cleanup()

    def test_feature_system_recorder(self):

        # Instantiate your CaseReader
        cr = om.CaseReader("cases.sql")

        system_cases = cr.list_cases('root.obj_cmp')

        # Number of cases recorded for 'obj_cmp'
        self.assertEqual(f"Number of cases: {len(system_cases)}", "Number of cases: 14")

        # Get the keys of all the inputs to the objective function
        case = cr.get_case(system_cases[0])
        self.assertEqual(list(case.inputs.keys()), ['x', 'y1', 'y2', 'z'])

        assert_near_equal([np.asscalar(case['y1']) for case in cr.get_cases('root.obj_cmp')],
                          [25.6, 25.6, 8.33, 4.17, 3.30, 3.18, 3.16,
                           3.16, 3.16, 3.16, 3.16, 3.16, 3.16, 3.16],
                          tolerance=1e-1)

    def test_feature_solver_recorder(self):

        # Instantiate your CaseReader
        cr = om.CaseReader("cases.sql")

        # Get list of cases, without displaying them
        solver_cases = cr.list_cases('root.cycle.nonlinear_solver', out_stream=None)

        self.assertEqual(f"Number of cases: {len(solver_cases)}", "Number of cases: 76")

        # Get the final values
        case = cr.get_case(solver_cases[-1])
        assert_near_equal(case['y1'], 3.16, 1e-8)
        assert_near_equal(case['y2'], 3.75527777, 1e-8)

    def test_feature_driver_recorder(self):

        # Instantiate your CaseReader
        cr = om.CaseReader("cases.sql")

        # List driver cases (do not recurse to system/solver cases)
        driver_cases = cr.list_cases('driver', recurse=False)

        last_case = cr.get_case(driver_cases[-1])

        objectives = last_case.get_objectives()
        design_vars = last_case.get_design_vars()
        constraints = last_case.get_constraints()

        assert_near_equal(objectives['obj'], 3.18339395, 1e-8)
        assert_near_equal(design_vars['x'], 0., 1e-8)
        assert_near_equal(design_vars['z'], [1.97763888, 1.25035459e-15], 1e-8)
        assert_near_equal(constraints['con1'], -1.68550507e-10, 1e-8)
        assert_near_equal(constraints['con2'], -20.24472223, 1e-8)

    def test_feature_problem_recorder(self):

        # Instantiate your CaseReader
        cr = om.CaseReader("cases.sql")

        # get list of cases recorded on problem
        problem_cases = cr.list_cases('problem')
        self.assertEqual(problem_cases, ['final_state'])

        # get list of variables recorded on problem
        problem_vars = cr.list_source_vars('problem')
        self.assertEqual(sorted(problem_vars['outputs']),
                         ['con1', 'con2', 'obj', 'x', 'y1', 'y2', 'z'])

        # get the recorded case and check values
        case = cr.get_case('final_state')

        assert_near_equal(case.get_design_vars(), {'x': 0., 'z': [1.9776, 1.25e-15]}, tolerance=1e-4)
        assert_near_equal(case.get_constraints(), {'con1': 0., 'con2': -20.2447}, tolerance=1e-4)
        assert_near_equal(case.get_objectives(), {'obj': 3.18339395}, tolerance=1e-4)


@use_tempdirs
class TestFeatureBasicRecording(unittest.TestCase):

    def setUp(self):
        self.record_cases()

    def record_cases(self):

        # create our Sellar problem
        prob = om.Problem(model=SellarMDA())

        model = prob.model
        model.add_design_var('z', lower=np.array([-10.0, 0.0]),
                                  upper=np.array([10.0, 10.0]))
        model.add_design_var('x', lower=0.0, upper=10.0)
        model.add_objective('obj')
        model.add_constraint('con1', upper=0.0)
        model.add_constraint('con2', upper=0.0)

        prob.driver = om.ScipyOptimizeDriver(disp=False)

        # create a case recorder
        recorder = om.SqliteRecorder('cases.sql')

        # add the recorder to the driver so driver iterations will be recorded
        prob.driver.add_recorder(recorder)

        # add the recorder to the problem so we can manually save a case
        prob.add_recorder(recorder)

        # perform setup and run the problem
        prob.setup()
        prob.set_solver_print(0)
        prob.run_driver()

        # record the final state of the problem
        prob.record('final')

        # clean up and shut down
        prob.cleanup()

    def test_read_cases(self):

        # open database of previously saved cases
        cr = om.CaseReader("cases.sql")

        # get a list of cases that were recorded by the driver
        driver_cases = cr.list_cases('driver')

        self.assertEqual(len(driver_cases), 11)

        # get the first driver case and inspect the variables of interest
        case = cr.get_case(driver_cases[0])

        objectives = case.get_objectives()
        design_vars = case.get_design_vars()
        constraints = case.get_constraints()

        assert_near_equal(objectives['obj'], 28.58, 1e-1)

        assert_near_equal(design_vars, case.get_design_vars(), 1e-1)
        assert_near_equal(constraints, case.get_constraints(), 1e-1)

        # get a list of cases that we manually recorded
        self.assertEqual(cr.list_cases('problem'), ['final'])

        # get the final case and inspect the variables of interest
        case = cr.get_case('final')

        objectives = case.get_objectives()
        design_vars = case.get_design_vars()
        constraints = case.get_constraints()

        assert_near_equal(objectives['obj'], 3.18, 1e-1)

        assert_near_equal(design_vars, case.get_design_vars(), 1e-1)
        assert_near_equal(constraints, case.get_constraints(), 1e-1)


if __name__ == "__main__":
    unittest.main()<|MERGE_RESOLUTION|>--- conflicted
+++ resolved
@@ -1507,7 +1507,6 @@
                           expected_solver_output, expected_solver_residuals),)
         assertSolverIterDataRecorded(self, expected_data, self.eps)
 
-<<<<<<< HEAD
     def test_record_solver_nonlinear_broyden(self):
         prob = SellarProblem(
                              linear_solver=om.DirectSolver,
@@ -1542,24 +1541,15 @@
                           expected_solver_output, expected_solver_residuals),)
         assertSolverIterDataRecorded(self, expected_data, self.eps)
 
-=======
->>>>>>> 2e22ef7a
         # Also check to make sure the first iteration has correct abs and rel errors
         # as a regression test for
         #   https://github.com/OpenMDAO/OpenMDAO/issues/2435
         cr = om.CaseReader(self.filename)
 
         solver_cases = cr.get_cases("root.nonlinear_solver")
-<<<<<<< HEAD
         self.assertAlmostEqual(solver_cases[0].abs_err, 2.254514106, delta=1e-6)
         self.assertEqual(solver_cases[0].rel_err, 1.0)
 
-=======
-        self.assertAlmostEqual(solver_cases[0].abs_err, 36.331584, delta=1e-6)
-        self.assertEqual(solver_cases[0].rel_err, 1.0)
-
-
->>>>>>> 2e22ef7a
     def test_record_solver_nonlinear_nonlinear_run_once(self):
         prob = SellarProblem(nonlinear_solver=om.NonlinearRunOnce)
         prob.setup()
