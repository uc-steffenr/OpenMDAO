--- conflicted
+++ resolved
@@ -1,11 +1,5 @@
 """Define the base Solver, NonlinearSolver, and LinearSolver classes."""
 
-<<<<<<< HEAD
-from __future__ import division, print_function
-
-=======
-from six import iteritems, reraise
->>>>>>> 5f166b57
 from collections import OrderedDict
 import os
 import pprint
@@ -704,7 +698,7 @@
                     exc = sys.exc_info()
                     if 'reraise_child_analysiserror' not in self.options or \
                             self.options['reraise_child_analysiserror']:
-                        reraise(*exc)
+                        raise AnalysisError(exc[1])
 
             system._check_child_reconf(subsys)
 
