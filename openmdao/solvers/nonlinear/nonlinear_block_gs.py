"""Define the NonlinearBlockGS class."""

import numpy as np

from openmdao.solvers.solver import NonlinearSolver
from openmdao.utils.mpi import MPI


class NonlinearBlockGS(NonlinearSolver):
    """
    Nonlinear block Gauss-Seidel solver.

    Attributes
    ----------
    _delta_outputs_n_1 : ndarray
        Cached change in the full output vector for the previous iteration. Only used if the aitken
        acceleration option is turned on.
    _theta_n_1 : float
        Cached relaxation factor from previous iteration. Only used if the aitken acceleration
        option is turned on.
    """

    SOLVER = 'NL: NLBGS'

    def __init__(self, **kwargs):
        """
        Initialize all attributes.

        Parameters
        ----------
        **kwargs : dict
            options dictionary.
        """
        super(NonlinearBlockGS, self).__init__(**kwargs)

        self._theta_n_1 = 1.0
        self._delta_outputs_n_1 = None

    def _setup_solvers(self, system, depth):
        """
        Assign system instance, set depth, and optionally perform setup.

        Parameters
        ----------
        system : <System>
            pointer to the owning system.
        depth : int
            depth of the current system (already incremented).
        """
        super(NonlinearBlockGS, self)._setup_solvers(system, depth)

        rank = MPI.COMM_WORLD.rank if MPI is not None else 0

        if len(system._subsystems_allprocs) != len(system._subsystems_myproc):
            raise RuntimeError('{}: Nonlinear Gauss-Seidel cannot be used on a '
                               'parallel group.'.format(self.msginfo))

    def _declare_options(self):
        """
        Declare options before kwargs are processed in the init method.
        """
        super(NonlinearBlockGS, self)._declare_options()

        self.options.declare('use_aitken', types=bool, default=False,
                             desc='set to True to use Aitken relaxation')
        self.options.declare('aitken_min_factor', default=0.1,
                             desc='lower limit for Aitken relaxation factor')
        self.options.declare('aitken_max_factor', default=1.5,
                             desc='upper limit for Aitken relaxation factor')
        self.options.declare('cs_reconverge', types=bool, default=True,
                             desc='When True, when this driver solves under a complex step, nudge '
                             'the Solution vector by a small amount so that it reconverges.')
        self.options.declare('use_apply_nonlinear', types=bool, default=False,
                             desc="Set to True to always call apply_nonlinear on the solver's "
                             "system after solve_nonlinear has been called.")
        self.options.declare('reraise_child_analysiserror', types=bool, default=False,
                             desc='When the option is true, a solver will reraise any '
                             'AnalysisError that arises during subsolve; when false, it will '
                             'continue solving.')

    def _iter_initialize(self):
        """
        Perform any necessary pre-processing operations.

        Returns
        -------
        float
            initial error.
        float
            error at the first iteration.
        """
        system = self._system()

        if self.options['use_aitken']:
<<<<<<< HEAD
            self._delta_outputs_n_1 = system._outputs.asarray(True)
=======
            self._delta_outputs_n_1 = system._outputs.asarray(copy=True)
>>>>>>> 78fb37e0
            self._theta_n_1 = 1.

        # When under a complex step from higher in the hierarchy, sometimes the step is too small
        # to trigger reconvergence, so nudge the outputs slightly so that we always get at least
        # one iteration.
        if system.under_complex_step and self.options['cs_reconverge']:
            system._outputs._data += np.linalg.norm(system._outputs._data) * 1e-10

        # Execute guess_nonlinear if specified.
        system._guess_nonlinear()

        return super(NonlinearBlockGS, self)._iter_initialize()

    def _single_iteration(self):
        """
        Perform the operations in the iteration loop.
        """
        system = self._system()
        outputs = system._outputs
        residuals = system._residuals
        use_aitken = self.options['use_aitken']

        if use_aitken:

            aitken_min_factor = self.options['aitken_min_factor']
            aitken_max_factor = self.options['aitken_max_factor']

            # some variables that are used for Aitken's relaxation
            delta_outputs_n_1 = self._delta_outputs_n_1
            theta_n_1 = self._theta_n_1

            # store a copy of the outputs, used to compute the change in outputs later
<<<<<<< HEAD
            delta_outputs_n = outputs.asarray(True)
=======
            delta_outputs_n = outputs.asarray(copy=True)
>>>>>>> 78fb37e0

        if use_aitken or not self.options['use_apply_nonlinear']:
            # store a copy of the outputs
            if not self.options['use_apply_nonlinear']:
                with system._unscaled_context(outputs=[outputs]):
<<<<<<< HEAD
                    outputs_n = outputs.asarray(True)
            else:
                outputs_n = outputs.asarray(True)
=======
                    outputs_n = outputs.asarray(copy=True)
            else:
                outputs_n = outputs.asarray(copy=True)
>>>>>>> 78fb37e0

        self._solver_info.append_subsolver()
        self._gs_iter()
        self._solver_info.pop()

        if use_aitken:
            # compute the change in the outputs after the NLBGS iteration
            delta_outputs_n -= outputs._data
            delta_outputs_n *= -1

            if self._iter_count >= 2:
                # Compute relaxation factor. This method is used by Kenway et al. in
                # "Scalable Parallel Approach for High-Fidelity Steady-State Aero-
                # elastic Analysis and Adjoint Derivative Computations" (ln 22 of Algo 1)

                temp = delta_outputs_n.copy()
                temp -= delta_outputs_n_1

                # If MPI, piggyback on the residual vector to perform a distributed norm.
                if system.comm.size > 1:
<<<<<<< HEAD
                    backup_r = residuals.asarray(True)
=======
                    backup_r = residuals.asarray(copy=True)
>>>>>>> 78fb37e0
                    residuals.set_val(temp)
                    temp_norm = residuals.get_norm()
                else:
                    temp_norm = np.linalg.norm(temp)

                if temp_norm == 0.:
                    temp_norm = 1e-12  # prevent division by 0 below

                # If MPI, piggyback on the output and residual vectors to perform a distributed
                # dot product.
                if system.comm.size > 1:
<<<<<<< HEAD
                    backup_o = outputs.asarray(True)
=======
                    backup_o = outputs.asarray(copy=True)
>>>>>>> 78fb37e0
                    outputs.set_val(delta_outputs_n)
                    tddo = residuals.dot(outputs)
                    residuals.set_val(backup_r)
                    outputs.set_val(backup_o)
                else:
                    tddo = temp.dot(delta_outputs_n)

                theta_n = theta_n_1 * (1 - tddo / temp_norm ** 2)

                # limit relaxation factor to the specified range
                theta_n = max(aitken_min_factor, min(aitken_max_factor, theta_n))

                # save relaxation factor for the next iteration
                theta_n_1 = theta_n
            else:
                theta_n = 1.

            if not self.options['use_apply_nonlinear']:
                with system._unscaled_context(outputs=[outputs]):
                    outputs.set_val(outputs_n)
            else:
                outputs.set_val(outputs_n)

            # compute relaxed outputs
            outputs._data += theta_n * delta_outputs_n

            # save update to use in next iteration
            delta_outputs_n_1[:] = delta_outputs_n

        if not self.options['use_apply_nonlinear']:
            # Residual is the change in the outputs vector.
            with system._unscaled_context(outputs=[outputs], residuals=[residuals]):
                residuals.set_val(outputs._data - outputs_n)

    def _run_apply(self):
        """
        Run the apply_nonlinear method on the system.
        """
        system = self._system()
        maxiter = self.options['maxiter']
        itercount = self._iter_count

        if self.options['use_apply_nonlinear'] or (itercount < 1 and maxiter < 2):

            # This option runs apply_nonlinear to calculate the residuals, and thus ends up
            # executing ExplicitComponents twice per iteration.

            self._recording_iter.push(('_run_apply', 0))
            try:
                system._apply_nonlinear()
            finally:
                self._recording_iter.pop()

        elif itercount < 1:
            # Run instead of calling apply, so that we don't "waste" the extra run. This also
            # further increments the iteration counter.
            itercount += 1
            outputs = system._outputs
            residuals = system._residuals

            with system._unscaled_context(outputs=[outputs]):
<<<<<<< HEAD
                outputs_n = outputs.asarray(True)
=======
                outputs_n = outputs.asarray(copy=True)
>>>>>>> 78fb37e0

            self._solver_info.append_subsolver()
            for isub, subsys in enumerate(system._subsystems_allprocs):
                system._transfer('nonlinear', 'fwd', isub)
                if subsys._is_local:
                    subsys._solve_nonlinear()

            self._solver_info.pop()
            with system._unscaled_context(residuals=[residuals]):
                residuals.set_val(outputs._data - outputs_n)

    def _mpi_print_header(self):
        """
        Print header text before solving.
        """
        if (self.options['iprint'] > 0 and self._system().comm.rank == 0):

            pathname = self._system().pathname
            if pathname:
                nchar = len(pathname)
                prefix = self._solver_info.prefix
                header = prefix + "\n"
                header += prefix + nchar * "=" + "\n"
                header += prefix + pathname + "\n"
                header += prefix + nchar * "="
                print(header)<|MERGE_RESOLUTION|>--- conflicted
+++ resolved
@@ -92,11 +92,7 @@
         system = self._system()
 
         if self.options['use_aitken']:
-<<<<<<< HEAD
-            self._delta_outputs_n_1 = system._outputs.asarray(True)
-=======
             self._delta_outputs_n_1 = system._outputs.asarray(copy=True)
->>>>>>> 78fb37e0
             self._theta_n_1 = 1.
 
         # When under a complex step from higher in the hierarchy, sometimes the step is too small
@@ -129,25 +125,15 @@
             theta_n_1 = self._theta_n_1
 
             # store a copy of the outputs, used to compute the change in outputs later
-<<<<<<< HEAD
-            delta_outputs_n = outputs.asarray(True)
-=======
             delta_outputs_n = outputs.asarray(copy=True)
->>>>>>> 78fb37e0
 
         if use_aitken or not self.options['use_apply_nonlinear']:
             # store a copy of the outputs
             if not self.options['use_apply_nonlinear']:
                 with system._unscaled_context(outputs=[outputs]):
-<<<<<<< HEAD
-                    outputs_n = outputs.asarray(True)
-            else:
-                outputs_n = outputs.asarray(True)
-=======
                     outputs_n = outputs.asarray(copy=True)
             else:
                 outputs_n = outputs.asarray(copy=True)
->>>>>>> 78fb37e0
 
         self._solver_info.append_subsolver()
         self._gs_iter()
@@ -168,11 +154,7 @@
 
                 # If MPI, piggyback on the residual vector to perform a distributed norm.
                 if system.comm.size > 1:
-<<<<<<< HEAD
-                    backup_r = residuals.asarray(True)
-=======
                     backup_r = residuals.asarray(copy=True)
->>>>>>> 78fb37e0
                     residuals.set_val(temp)
                     temp_norm = residuals.get_norm()
                 else:
@@ -184,11 +166,7 @@
                 # If MPI, piggyback on the output and residual vectors to perform a distributed
                 # dot product.
                 if system.comm.size > 1:
-<<<<<<< HEAD
-                    backup_o = outputs.asarray(True)
-=======
                     backup_o = outputs.asarray(copy=True)
->>>>>>> 78fb37e0
                     outputs.set_val(delta_outputs_n)
                     tddo = residuals.dot(outputs)
                     residuals.set_val(backup_r)
@@ -250,11 +228,7 @@
             residuals = system._residuals
 
             with system._unscaled_context(outputs=[outputs]):
-<<<<<<< HEAD
-                outputs_n = outputs.asarray(True)
-=======
                 outputs_n = outputs.asarray(copy=True)
->>>>>>> 78fb37e0
 
             self._solver_info.append_subsolver()
             for isub, subsys in enumerate(system._subsystems_allprocs):
