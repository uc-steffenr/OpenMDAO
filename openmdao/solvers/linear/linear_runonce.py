--- conflicted
+++ resolved
@@ -81,16 +81,8 @@
         """
         Declare options before kwargs are processed in the init method.
         """
-<<<<<<< HEAD
         super(LinearRunOnce, self)._declare_options()
 
-        # changing the default maxiter from the base class
-        self.options.declare('maxiter', default=0, values=(0,),
-                             desc='maximum number of iterations '
-                                  '(this solver does not iterate)')
-
-=======
->>>>>>> 669304c6
         # Remove unused options from base options here, so that users
         # attempting to set them will get KeyErrors.
         self.options.undeclare("atol")
