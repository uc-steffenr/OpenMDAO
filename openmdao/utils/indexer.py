"""
Classes that handle array indexing.
"""

import sys
import numpy as np
from numbers import Integral
from itertools import zip_longest

from openmdao.utils.general_utils import shape2tuple
from openmdao.utils.array_utils import shape_to_len
from openmdao.utils.om_warnings import issue_warning, OMDeprecationWarning


def array2slice(arr):
    """
    Try to convert an array to slice.

    Conversion is only attempted for a 1D array.

    Parameters
    ----------
    arr : ndarray
        The index array to be represented as a slice.

    Returns
    -------
    slice or None
        If slice conversion is possible, return the slice, else return None.
    """
    if arr.ndim == 1 and arr.dtype.kind in ('i', 'u'):
        if arr.size > 1:  # see if 1D array will convert to slice
            if arr[0] >= 0 and arr[1] >= 0:
                span = arr[1] - arr[0]
            else:
                return None
            if np.all((arr[1:] - arr[:-1]) == span):
                if span > 0:
                    # array is increasing with constant span
                    return slice(arr[0], arr[-1] + 1, span)
                elif span < 0:
                    # array is decreasing with constant span
                    return slice(arr[0], arr[-1] - 1, span)
        elif arr.size == 1:
            if arr[0] >= 0:
                return slice(arr[0], arr[0] + 1)
        else:
            return slice(0, 0)


def _truncate(s):
    if len(s) > 40:
        return s[:20] + ' ... ' + s[-20:]
    return s


class Indexer(object):
    """
    Abstract indexing class.

    Parameters
    ----------
    flat_src : bool
        True if we're treating the source as flat.

    Attributes
    ----------
    _src_shape : tuple or None
        Shape of the 'source'.  Used to determine actual index or slice values when indices are
        negative or slice contains negative start or stop values or ':' or '...'.
    _shaped_inst : Indexer or None
        Cached shaped_instance if we've computed it before.
    _flat_src : bool
        If True, index is into a flat source array.
    _dist_shape : tuple
        Distributed shape of the source.
    """

    def __init__(self, flat_src=None):
        """
        Initialize attributes.
        """
        self._src_shape = None
        self._dist_shape = None
        self._shaped_inst = None
        self._flat_src = flat_src

    def __call__(self):
        """
        Return the indices in their most efficient form.

        For example, if the original indices were an index array that is convertable to a slice,
        then a slice would be returned.

        This could be either an int, a slice, an index array, or a multidimensional 'fancy' index.
        """
        raise NotImplementedError("No implementation of '__call__' found.")

    def __repr__(self):
        """
        Return simple string representation.

        Returns
        -------
        str
            String representation.
        """
        return f"{self.__class__.__name__}: {str(self)}"

    def copy(self, *args):
        """
        Copy this Indexer.

        Parameters
        ----------
        *args : position args
            Args that are specific to initialization of a derived Indexer.

        Returns
        -------
        Indexer
            A copy of this Indexer.
        """
        inst = self.__class__(*args)
        inst.__dict__.update(self.__dict__)
        return inst

    def _set_attrs(self, parent):
        """
        Copy certain attributes from the parent to self.

        Parameters
        ----------
        parent : Indexer
            Parent of this indexer.

        Returns
        -------
        Indexer
            This indexer.
        """
        self._src_shape = parent._src_shape
        self._flat_src = parent._flat_src
        self._dist_shape = parent._dist_shape
        return self

    @property
    def indexed_src_shape(self):
        """
        Return the shape of the result if the indices were applied to a source array.

        Returns
        -------
        tuple
            The shape of the result.
        """
        s = self.shaped_instance()
        if s is None:
            raise RuntimeError(f"Can't get indexed_src_shape of {self} because source shape "
                               "is unknown.")
        if self._flat_src:
            return resolve_shape(shape_to_len(self._src_shape))[self.flat()]
        else:
            return resolve_shape(self._src_shape)[self()]

    @property
    def indexed_src_size(self):
        """
        Return the size of the result if the index were applied to the source.

        Returns
        -------
        int
            Size of flattened indices.
        """
        return shape_to_len(self.indexed_src_shape)

    def _check_ind_type(self, ind, types):
        if not isinstance(ind, types):
            raise TypeError(f"Can't create {type(self).__name__} using this "
                            f"kind of index: {ind}.")

    def flat(self, copy=False):
        """
        Return index array or slice into a flat array.

        Parameters
        ----------
        copy : bool
            If True, make sure the array returned is a copy.
        """
        raise NotImplementedError("No implementation of 'flat' found.")

    def shaped_instance(self):
        """
        Return a 'shaped' version of this Indexer type.

        This should be overridden for all non-shaped derived classes.

        Returns
        -------
        Indexer
            The 'shaped' Indexer type.  'shaped' Indexers know the extent of the array that
            they are indexing into, or they don't care what the extent is because they don't
            contain negative indices, negative start or stop, ':', or '...'.
        """
        return self

    def shaped_array(self, copy=False, flat=True):
        """
        Return an index array version of the indices that index into a flattened array.

        Parameters
        ----------
        copy : bool
            If True, make sure the array returned is a copy.
        flat : bool
            If True, return a flat array.

        Returns
        -------
        ndarray
            Version of these indices that index into a flattened array.
        """
        s = self.shaped_instance()
        if s is None:
            raise ValueError(f"Can't get shaped array of {self} because it has "
                             "no source shape.")
        return s.as_array(copy=copy, flat=flat)

    def apply(self, subidxer):
        """
        Apply a sub-Indexer to this Indexer and return the resulting indices.

        Parameters
        ----------
        subidxer : Indexer
            The Indexer to be applied to this one.

        Returns
        -------
        ndarray
            The resulting indices (always flat).
        """
        arr = self.shaped_array().ravel()
        return arr[subidxer.flat()]

    def set_src_shape(self, shape, dist_shape=None):
        """
        Set the shape of the 'source' array .

        Parameters
        ----------
        shape : tuple or int
            The shape of the 'source' array.
        dist_shape : tuple or None
            If not None, the full distributed shape of the source.

        Returns
        -------
        Indexer
            Self is returned to allow chaining.
        """
        self._src_shape, self._dist_shape, = self._get_shapes(shape, dist_shape)

        if shape is not None:
            if self._flat_src is None:
                self._flat_src = len(self._src_shape) <= 1
            self._check_bounds()

        self._shaped_inst = None

        return self

    def to_json(self):
        """
        Return a JSON serializable version of self.
        """
        raise NotImplementedError("No implementation of 'to_json' found.")

    def _get_shapes(self, shape, dist_shape):
        if shape is None:
            return None, None

        shape = shape2tuple(shape)
        if self._flat_src:
            shape = (shape_to_len(shape),)

        if dist_shape is None:
            return shape, shape

        dist_shape = shape2tuple(dist_shape)
        if self._flat_src:
            dist_shape = (shape_to_len(dist_shape),)

        return shape, dist_shape


class ShapedIntIndexer(Indexer):
    """
    Int indexing class.

    Parameters
    ----------
    idx : int
        The index.
    flat_src : bool
        If True, source is treated as flat.

    Attributes
    ----------
    _idx : int
        The integer index.
    """

    def __init__(self, idx, flat_src=None):
        """
        Initialize attributes.
        """
        super().__init__(flat_src)
        self._check_ind_type(idx, Integral)
        self._idx = idx

    def __call__(self):
        """
        Return this index.

        Returns
        -------
        int
            This index.
        """
        return self._idx

    def __str__(self):
        """
        Return string representation.

        Returns
        -------
        str
            String representation.
        """
        return f"{self._idx}"

    def copy(self):
        """
        Copy this Indexer.

        Returns
        -------
        Indexer
            A copy of this Indexer.
        """
        return super().copy(self._idx)

    @property
    def min_src_dim(self):
        """
        Return the number of source dimensions.

        Returns
        -------
        int
            The number of dimensions expected in the source array.
        """
        return 1

    @property
    def indexed_src_shape(self):
        """
        Return the shape of the index ().

        Returns
        -------
        tuple
            The shape of the index.
        """
        if self._flat_src:
            return (1,)
        return super().indexed_src_shape

    def as_array(self, copy=False, flat=True):
        """
        Return an index array into a flat array.

        Parameters
        ----------
        copy : bool
            If True, make sure the array returned is a copy.
        flat : bool
            If True, return a flat array.

        Returns
        -------
        ndarray
            The index array.
        """
        return np.array([self._idx])

    def flat(self, copy=False):
        """
        Return index array into a flat array.

        Parameters
        ----------
        copy : bool
            If True, make sure the array returned is a copy.

        Returns
        -------
        ndarray
            The index into a flat array.
        """
        return np.array([self._idx])

    def _check_bounds(self):
        """
        Check that indices are within the bounds of the source shape.
        """
        if self._src_shape is not None and (self._idx >= self._dist_shape[0] or
                                            self._idx < -self._dist_shape[0]):
            raise IndexError(f"index {self._idx} is out of bounds of the source shape "
                             f"{self._dist_shape}.")

    def to_json(self):
        """
        Return a JSON serializable version of self.

        Returns
        -------
        int
            Int version of self.
        """
        return self._idx


class IntIndexer(ShapedIntIndexer):
    """
    Int indexing class that may or may not be 'shaped'.

    Parameters
    ----------
    idx : int
        The index.
    flat_src : bool or None
        If True, treat source as flat.
    """

    def shaped_instance(self):
        """
        Return a 'shaped' version of this Indexer type.

        Returns
        -------
        ShapedIntIndexer or None
            Will return a ShapedIntIndexer if possible, else None.
        """
        if self._shaped_inst is not None:
            return self._shaped_inst

        if self._src_shape is None:
            return None

        if self._idx < 0:
            self._shaped_inst = ShapedIntIndexer(self._idx + self._src_shape[0])
        else:
            self._shaped_inst = ShapedIntIndexer(self._idx)

        return self._shaped_inst._set_attrs(self)


class ShapedSliceIndexer(Indexer):
    """
    Abstract slice class that is 'shaped'.

    Parameters
    ----------
    slc : slice
        The slice.
    flat_src : bool
        If True, source is treated as flat.

    Attributes
    ----------
    _slice : slice
        The wrapped slice object.
    """

    def __init__(self, slc, flat_src=None):
        """
        Initialize attributes.
        """
        super().__init__(flat_src)
        self._check_ind_type(slc, slice)
        if slc.step is None:
            slc = slice(slc.start, slc.stop, 1)
        self._slice = slc

    def __call__(self):
        """
        Return this slice.

        Returns
        -------
        slice
            This slice.
        """
        return self._slice

    def __str__(self):
        """
        Return string representation.

        Returns
        -------
        str
            String representation.
        """
        return f"{self._slice}"

    def copy(self):
        """
        Copy this Indexer.

        Returns
        -------
        Indexer
            A copy of this Indexer.
        """
        return super().copy(self._slice)

    def as_array(self, copy=False, flat=True):
        """
        Return an index array into a flat array.

        Parameters
        ----------
        copy : bool
            If True, make sure the array returned is a copy.
        flat : bool
            If True, return a flat array.

        Returns
        -------
        ndarray
            The index array.
        """
        if len(self._src_shape) == 1:
            # Case 1: Requested flat or nonflat indices but src_shape is None or flat
            # return a flattened arange
<<<<<<< HEAD
            if self._slice.stop >= 0:
                # use maxsize here if a shaped slice has positive int start and stop
                return np.arange(*self._slice.indices(sys.maxsize), dtype=int)
=======
            slc = self._slice
            if slc.stop is None and slc.step < 0:  # special case - neg step down to -1
                return np.arange(self._src_shape[0], dtype=int)[slc]
            else:
                # use maxsize here since a shaped slice always has positive int start and stop
                return np.arange(*slc.indices(sys.maxsize), dtype=int)
>>>>>>> 01062573
        else:
            src_size = shape_to_len(self._src_shape)
            arr = np.arange(src_size, dtype=int).reshape(self._src_shape)[self._slice].ravel()
            if flat:
                # Case 2: Requested flattened indices of multidimensional array
                # Return indices into a flattened src.
                return arr
            else:
                # Case 3: Requested non-flat indices of multidimensional array
                # This is never called within OpenMDAO
                return np.unravel_index(arr, shape=self._src_shape)

    def flat(self, copy=False):
        """
        Return a slice into a flat array.

        Parameters
        ----------
        copy : bool
            If True, make sure the array returned is a copy.

        Returns
        -------
        slice
            The slice into a flat array.
        """
        # slices are immutable, so ignore copy arg
        return self._slice

    @property
    def min_src_dim(self):
        """
        Return the number of source dimensions.

        Returns
        -------
        int
            The number of dimensions expected in the source array.
        """
        return 1

    def _check_bounds(self):
        """
        Check that indices are within the bounds of the source shape.
        """
        # a slice with start or stop outside of the source range is allowed in numpy arrays
        # and just results in an empty array, but in OpenMDAO that behavior would probably be
        # unintended, so for now make it an error.
        if self._src_shape is not None:
            start = self._slice.start
            stop = self._slice.stop
            sz = shape_to_len(self._dist_shape)
            if (start is not None and (start >= sz or start < -sz)
                    or (stop is not None and (stop > sz or stop < -sz))):
                raise IndexError(f"{self._slice} is out of bounds of the source shape "
                                 f"{self._dist_shape}.")

    def to_json(self):
        """
        Return a JSON serializable version of self.

        Returns
        -------
        list of int or int
            List or int version of self.
        """
        return self.as_array().tolist()


class SliceIndexer(ShapedSliceIndexer):
    """
    Abstract slice class that may or may not be 'shaped'.

    Parameters
    ----------
    slc : slice
        The slice.
    flat_src : bool or None
        If True, treat source as flat.
    """

    def shaped_instance(self):
        """
        Return a 'shaped' version of this Indexer type.

        Returns
        -------
        ShapedSliceIndexer or None
            Will return a ShapedSliceIndexer if possible, else None.
        """
        if self._shaped_inst is not None:
            return self._shaped_inst

        if self._src_shape is None:
            return None

        slc = self._slice
        if slc.stop is None and slc.step < 0:  # special backwards indexing case
            self._shaped_inst = \
                ShapedSliceIndexer(slc)
        elif (slc.start is not None and slc.start < 0) or slc.stop is None or slc.stop < 0:
            self._shaped_inst = \
                ShapedSliceIndexer(slice(*self._slice.indices(self._src_shape[0])))
        else:
            self._shaped_inst = ShapedSliceIndexer(slc)

        return self._shaped_inst._set_attrs(self)

    def as_array(self, copy=False, flat=True):
        """
        Return an index array into a flat array.

        Parameters
        ----------
        copy : bool
            If True, make sure the array returned is a copy.
        flat : bool
            If True, return a flat array.

        Returns
        -------
        ndarray
            The index array.
        """
        return self.shaped_array(copy=copy, flat=flat)

    @property
    def indexed_src_shape(self):
        """
        Return the shape of the result of indexing into the source.

        Returns
        -------
        tuple
            The shape of the index.
        """
        slc = self._slice
        if self._flat_src and slc.start is not None and slc.stop is not None:
            return (len(range(slc.start, slc.stop, slc.step)),)
        return super().indexed_src_shape


class ShapedArrayIndexer(Indexer):
    """
    Abstract index array class that knows its source shape.

    Parameters
    ----------
    arr : ndarray
        The index array.
    flat_src : bool
        If True, source is treated as flat.

    Attributes
    ----------
    _arr : ndarray
        The wrapped index array object.
    """

    def __init__(self, arr, flat_src=None):
        """
        Initialize attributes.
        """
        super().__init__(flat_src)

        ndarr = np.asarray(arr)

        # check type
        if ndarr.dtype.kind not in ('i', 'u'):
            raise TypeError(f"Can't create an index array using indices of "
                            f"non-integral type '{ndarr.dtype.type.__name__}'.")

        self._arr = ndarr

    def __call__(self):
        """
        Return this index array.

        Returns
        -------
        int
            This index array.
        """
        return self._arr

    def __str__(self):
        """
        Return string representation.

        Returns
        -------
        str
            String representation.
        """
        return _truncate(f"{self._arr}".replace('\n', ''))

    def copy(self):
        """
        Copy this Indexer.

        Returns
        -------
        Indexer
            A copy of this Indexer.
        """
        return super().copy(self._arr)

    @property
    def min_src_dim(self):
        """
        Return the number of source dimensions.

        Returns
        -------
        int
            The number of dimensions expected in the source array.
        """
        return 1

    def as_array(self, copy=False, flat=True):
        """
        Return an index array into a flat array.

        Parameters
        ----------
        copy : bool
            If True, make sure the array returned is a copy.
        flat : bool
            If True, return a flat array.

        Returns
        -------
        ndarray
            The index array.
        """
        if flat:
            arr = self._arr.ravel()
        else:
            arr = self._arr
        if copy:
            return arr.copy()
        return arr

    def flat(self, copy=False):
        """
        Return an index array into a flat array.

        Parameters
        ----------
        copy : bool
            If True, make sure the array returned is a copy.

        Returns
        -------
        ndarray
            The index into a flat array.
        """
        if copy:
            return self._arr.ravel().copy()
        return self._arr.ravel()

    def _check_bounds(self):
        """
        Check that indices are within the bounds of the source shape.
        """
        if self._src_shape is not None and self._arr.size > 0:
            src_size = shape_to_len(self._dist_shape)
            amax = np.max(self._arr)
            ob = None
            if amax >= src_size or -amax < -src_size:
                ob = amax
            if ob is None:
                amin = np.min(self._arr)
                if amin < 0 and -amin > src_size:
                    ob = amin
            if ob is not None:
                raise IndexError(f"index {ob} is out of bounds for source dimension of size "
                                 f"{src_size}.")

    def to_json(self):
        """
        Return a JSON serializable version of self.

        Returns
        -------
        list of int or int
            List or int version of self.
        """
        return self().tolist()


class ArrayIndexer(ShapedArrayIndexer):
    """
    Abstract index array class that may or may not be 'shaped'.

    Parameters
    ----------
    arr : ndarray
        The index array.
    flat_src : bool or None
        If True, treat source as flat.
    """

    def shaped_instance(self):
        """
        Return a 'shaped' version of this Indexer type.

        Returns
        -------
        ShapedArrayIndexer or None
            Will return a ShapedArrayIndexer if possible, else None.
        """
        if self._shaped_inst is not None:
            return self._shaped_inst

        if self._src_shape is None:
            return None

        negs = self._arr < 0
        if np.any(negs):
            sharr = self._arr.copy()
            sharr[negs] += self._src_shape[0]
        else:
            sharr = self._arr

        self._shaped_inst = ShapedArrayIndexer(sharr)
        return self._shaped_inst._set_attrs(self)

    @property
    def indexed_src_shape(self):
        """
        Return the shape of the result of indexing into the source.

        Returns
        -------
        tuple
            The shape of the index.
        """
        return self._arr.shape


class ShapedMultiIndexer(Indexer):
    """
    Abstract multi indexer class that is 'shaped'.

    Parameters
    ----------
    tup : tuple
        Tuple of indices/slices.
    flat_src : bool
        If True, treat source array as flat.

    Attributes
    ----------
    _tup : tuple
        The wrapped tuple of indices/slices.
    _idx_list : list
        List of Indexers.
    """

    def __init__(self, tup, flat_src=False):
        """
        Initialize attributes.
        """
        if flat_src and len(tup) > 1:
            raise RuntimeError(f"Can't index into a flat array with an indexer expecting {len(tup)}"
                               " dimensions.")
        super().__init__(flat_src)
        self._tup = tup
        self._set_idx_list()

    def _set_idx_list(self):
        self._idx_list = []
        for i in self._tup:
            if isinstance(i, (np.ndarray, list)):  # need special handling here for ndim > 1 arrays
                self._idx_list.append(ArrayIndexer(i, flat_src=self._flat_src))
            else:
                self._idx_list.append(indexer(i, flat_src=self._flat_src))

    def __call__(self):
        """
        Return this multidimensional index.

        Returns
        -------
        int
            This multidimensional index.
        """
        return tuple(i() for i in self._idx_list)

    def __str__(self):
        """
        Return string representation.

        Returns
        -------
        str
            String representation.
        """
        return str(self._tup)

    def copy(self):
        """
        Copy this Indexer.

        Returns
        -------
        Indexer
            A copy of this Indexer.
        """
        return super().copy(self._tup)

    @property
    def min_src_dim(self):
        """
        Return the number of source dimensions.

        Returns
        -------
        int
            The number of dimensions expected in the source array.
        """
        return len(self._idx_list)

    def as_array(self, copy=False, flat=True):
        """
        Return an index array into a flat array.

        Parameters
        ----------
        copy : bool
            If True, make sure the array returned is a copy.
        flat : bool
            If True, return a flat array.

        Returns
        -------
        ndarray
            The index array into a flat array.
        """
        if self._src_shape is None:
            raise ValueError(f"Can't determine extent of array because source shape is not known.")

        idxs = np.arange(shape_to_len(self._src_shape), dtype=np.int32).reshape(self._src_shape)

        if flat:
            return idxs[self()].ravel()
        else:
            return idxs[self()]

    def flat(self, copy=False):
        """
        Return an index array into a flat array.

        Parameters
        ----------
        copy : bool
            If True, make sure the array returned is a copy.

        Returns
        -------
        ndarray
            An index array into a flat array.
        """
        return self.shaped_array(copy=copy, flat=True)

    def set_src_shape(self, shape, dist_shape=None):
        """
        Set the shape of the 'source' array .

        Parameters
        ----------
        shape : tuple or int
            The shape of the 'source' array.
        dist_shape : tuple or None
            If not None, the full distributed shape of the source.

        Returns
        -------
        Indexer
            Self is returned to allow chaining.
        """
        self._check_src_shape(shape2tuple(shape))
        super().set_src_shape(shape, dist_shape)
        if shape is None:
            return self

        if self._flat_src:
            for i in self._idx_list:
                i.set_src_shape(self._src_shape, self._dist_shape)
        else:
            for i, s, ds in zip(self._idx_list, self._src_shape, self._dist_shape):
                i.set_src_shape(s, ds)

        return self

    def _check_src_shape(self, shape):
        if shape is not None and not self._flat_src and len(shape) < len(self._idx_list):
            raise ValueError(f"Can't set source shape to {shape} because indexer {self} expects "
                             f"{len(self._idx_list)} dimensions.")

    def _check_bounds(self):
        """
        Check that indices are within the bounds of the source shape.
        """
        if self._src_shape is not None:
            for i in self._idx_list:
                i._check_bounds()

    def to_json(self):
        """
        Return a JSON serializable version of self.

        Returns
        -------
        list of int or int
            List or int version of self.
        """
        return self.as_array().tolist()


class MultiIndexer(ShapedMultiIndexer):
    """
    Abstract multi indexer class that may or may not be 'shaped'.

    Parameters
    ----------
    tup : tuple
        Tuple of indices/slices.
    flat_src : bool
        If True, treat source array as flat.
    """

    def shaped_instance(self):
        """
        Return a 'shaped' version of this Indexer type.

        Returns
        -------
        ShapedMultiIndexer or None
            Will return a ShapedMultiIndexer if possible, else None.
        """
        if self._shaped_inst is not None:
            return self._shaped_inst

        if self._src_shape is None:
            return None

        try:
            self._shaped_inst = ShapedMultiIndexer(tuple(idxer.shaped_instance()()
                                                         for idxer in self._idx_list),
                                                   flat_src=self._flat_src)
        except Exception as err:
            self._shaped_inst = None
        else:
            self._shaped_inst.set_src_shape(self._src_shape)
            self._shaped_inst._set_attrs(self)

        return self._shaped_inst


class EllipsisIndexer(Indexer):
    """
    Abstract multi indexer class that is 'shaped'.

    Parameters
    ----------
    tup : tuple
        Tuple of indices/slices.
    flat_src : bool
        If True, treat source array as flat.

    Attributes
    ----------
    _tup : tuple
        The wrapped tuple of indices/slices (it contains an ellipsis).
    """

    def __init__(self, tup, flat_src=None):
        """
        Initialize attributes.
        """
        super().__init__(flat_src)
        tlist = []
        # convert any internal lists/tuples to arrays
        for i, v in enumerate(tup):
            if isinstance(v, (list, tuple)):
                v = np.atleast_1d(v)
            tlist.append(v)
        self._tup = tuple(tlist)

    def __call__(self):
        """
        Return the 'default' form of the indices.

        Returns
        -------
        tuple
            Tuple of indices and/or slices.
        """
        return self._tup

    def __str__(self):
        """
        Return string representation.

        Returns
        -------
        str
            String representation.
        """
        return f"{self._tup}"

    def copy(self):
        """
        Copy this Indexer.

        Returns
        -------
        EllipsisIndexer
            A copy of this Indexer.
        """
        return super().copy(self._tup)

    @property
    def min_src_dim(self):
        """
        Return the number of source dimensions.

        Returns
        -------
        int
            The number of dimensions expected in the source array.
        """
        mn = len(self._tup) - 1
        return mn if mn > 1 else 1

    def shaped_instance(self):
        """
        Return a 'shaped' version of this Indexer type.

        Returns
        -------
        A shaped Indexer or None
            Will return some kind of shaped Indexer if possible, else None.
        """
        if self._shaped_inst is not None:
            return self._shaped_inst

        if self._src_shape is None:
            return None

        lst = [None] * len(self._src_shape)
        # number of full slice dimensions
        nfull = len(self._src_shape) - len(self._tup) + 1
        i = 0
        for ind in self._tup:
            if ind is ...:
                for j in range(nfull):
                    lst[i] = slice(None)
                    i += 1
            else:
                lst[i] = ind
                i += 1
        if len(lst) == 1:
            idxer = indexer(lst[0])
        else:
            idxer = indexer(tuple(lst))

        idxer.set_src_shape(self._src_shape)
        self._shaped_inst = idxer.shaped_instance()
        return self._shaped_inst._set_attrs(self)

    def as_array(self, copy=False, flat=True):
        """
        Return an index array into a flat array.

        Parameters
        ----------
        copy : bool
            If True, make sure the array returned is a copy.
        flat : bool
            If True, return a flat array.

        Returns
        -------
        ndarray
            The index array.
        """
        return self.shaped_array(copy=copy, flat=flat)

    def flat(self, copy=False):
        """
        Return an index array into a flat array.

        Parameters
        ----------
        copy : bool
            If True, make sure the array returned is a copy.

        Returns
        -------
        ndarray
            An index array into a flat array.
        """
        return self.as_array(copy=copy)

    def _check_bounds(self):
        """
        Check that indices are within the bounds of the source shape.
        """
        s = self.shaped_instance()
        if s is not None:
            s._check_bounds()

    def to_json(self):
        """
        Return a JSON serializable version of self.

        Returns
        -------
        list of int or int
            A list or int version of self.
        """
        return self.as_array().tolist()


class IndexMaker(object):
    """
    A Factory for Indexer objects.
    """

    def __call__(self, idx, src_shape=None, flat_src=False):
        """
        Return an Indexer instance based on the passed indices/slices.

        Parameters
        ----------
        idx : int, ndarray, slice, or tuple
            Some sort of index/indices/slice.
        src_shape : tuple or None
            Source shape if known.
        flat_src : bool
            If True, indices are into a flat source.

        Returns
        -------
        Indexer
            The Indexer instance we created based on the args.
        """
        if idx is ...:
            idxer = EllipsisIndexer((idx,), flat_src=flat_src)
        elif isinstance(idx, int):
            idxer = IntIndexer(idx, flat_src=flat_src)
        elif isinstance(idx, slice):
            idxer = SliceIndexer(idx, flat_src=flat_src)

        elif isinstance(idx, tuple):
            multi = len(idx) > 1
            for i in idx:
                if i is ...:
                    multi = len(idx) > 2  # ... doesn't count toward limit of dimensions
                    idxer = EllipsisIndexer(idx, flat_src=flat_src)
                    break
            else:
                idxer = MultiIndexer(idx, flat_src=flat_src)
            if flat_src and multi:
                raise RuntimeError("Can't use a multdimensional index into a flat source.")
        else:
            arr = np.atleast_1d(idx)
            if arr.ndim == 1:
                idxer = ArrayIndexer(arr, flat_src=flat_src)
            else:
                issue_warning("Using a non-tuple sequence for multidimensional indexing is "
                              "deprecated; use `arr[tuple(seq)]` instead of `arr[seq]`. In the "
                              "future this will be interpreted as an array index, "
                              "`arr[np.array(seq)]`, which will result either in an error or a "
                              "different result.")
                idxer = MultiIndexer(tuple(idx), flat_src=flat_src)

        if src_shape is not None:
            if flat_src:
                src_shape = (shape_to_len(src_shape),)
            idxer.set_src_shape(src_shape)

        return idxer

    def __getitem__(self, idx):
        """
        Return an Indexer based on idx.

        Parameters
        ----------
        idx : int, ndarray, slice or tuple
            The passed indices/slices.

        Returns
        -------
        Indexer
            The Indexer instance we created based on the args.
        """
        return self(idx)


indexer = IndexMaker()


def _convert_ellipsis_idx(shape, idx):
    lst = [None] * len(shape)
    # number of full slice dimensions
    nfull = len(shape) - len(idx) + 1
    i = 0
    for ind in idx:
        if ind is ...:
            for j in range(nfull):
                lst[i] = slice(None)
                i += 1
        else:
            lst[i] = ind
            i += 1

    return tuple(lst)


class resolve_shape(object):
    """
    Class that computes the result shape from a source shape and an index.

    Parameters
    ----------
    shape : tuple
        The shape of the source.

    Attributes
    ----------
    _shape : tuple
        The shape of the source.
    """

    def __init__(self, shape):
        """
        Initialize attributes.

        Parameters
        ----------
        shape : tuple or int
            Shape of the source.
        """
        self._shape = shape2tuple(shape)

    def __getitem__(self, idx):
        """
        Return the shape of the result of indexing into the source with index idx.

        Parameters
        ----------
        idx : int, slice, tuple, ndarray
            The index into the source.

        Returns
        -------
        tuple
            The shape after indexing.
        """
        if not isinstance(idx, tuple):
            idx = (idx,)
            is_tup = False
        else:
            is_tup = True

        for i in idx:
            if i is ...:
                idx = _convert_ellipsis_idx(self._shape, idx)
                break

        if len(self._shape) < len(idx):
            raise ValueError(f"Index {idx} dimension too large to index into shape {self._shape}.")

        lens = []
        seen_arr = False
        arr_shape = None  # to handle multi-indexing where individual sub-arrays have a shape
        for dim, ind in zip_longest(self._shape, idx):
            if ind is None:
                lens.append(dim)
            elif isinstance(ind, slice):
                lens.append(len(range(*ind.indices(dim))))
            elif isinstance(ind, np.ndarray):
                if not seen_arr:
                    seen_arr = True
                    if ind.ndim > 1:
                        if arr_shape is not None and arr_shape != ind.shape:
                            raise ValueError("Multi-index has index sub-arrays of different shapes "
                                             f"({arr_shape} != {ind.shape}).")
                        arr_shape = ind.shape
                    else:
                        # only first array idx counts toward shape
                        lens.append(ind.size)
            # int indexers don't count toward shape (scalar array has shape ())
            elif not isinstance(ind, Integral):
                raise TypeError(f"Index {ind} of type '{type(ind).__name__}' is invalid.")

        if arr_shape is not None:
            return arr_shape

        if is_tup or len(lens) >= 1:
            return tuple(lens)
        elif is_tup:
            return ()
        return (1,)


# Since this is already user facing we'll leave it as is, and just use the output of
# __getitem__ to initialize our Indexer object that will be used internally.
class Slicer(object):
    """
    Helper class that can be used when a slice is needed for indexing.
    """

    def __getitem__(self, val):
        """
        Pass through indices or slice.

        Parameters
        ----------
        val : int or slice object or tuples of slice objects
            Indices or slice to return.

        Returns
        -------
        indices : int or slice object or tuples of slice objects
            Indices or slice to return.
        """
        return val


# instance of the Slicer class to be used by users
slicer = Slicer()<|MERGE_RESOLUTION|>--- conflicted
+++ resolved
@@ -549,18 +549,12 @@
         if len(self._src_shape) == 1:
             # Case 1: Requested flat or nonflat indices but src_shape is None or flat
             # return a flattened arange
-<<<<<<< HEAD
-            if self._slice.stop >= 0:
-                # use maxsize here if a shaped slice has positive int start and stop
-                return np.arange(*self._slice.indices(sys.maxsize), dtype=int)
-=======
             slc = self._slice
             if slc.stop is None and slc.step < 0:  # special case - neg step down to -1
                 return np.arange(self._src_shape[0], dtype=int)[slc]
             else:
                 # use maxsize here since a shaped slice always has positive int start and stop
                 return np.arange(*slc.indices(sys.maxsize), dtype=int)
->>>>>>> 01062573
         else:
             src_size = shape_to_len(self._src_shape)
             arr = np.arange(src_size, dtype=int).reshape(self._src_shape)[self._slice].ravel()
