--- conflicted
+++ resolved
@@ -27,11 +27,8 @@
 import openmdao.utils.hooks as hooks
 from openmdao.utils.mpi import MPI
 from openmdao.utils.file_utils import _load_and_exec
-<<<<<<< HEAD
 from openmdao.warnings import issue_warning, DerivativesWarning
-=======
 from openmdao.devtools.memory import mem_usage
->>>>>>> f8c6140b
 
 
 CITATIONS = """
