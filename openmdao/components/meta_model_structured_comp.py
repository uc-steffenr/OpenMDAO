--- conflicted
+++ resolved
@@ -7,12 +7,7 @@
 import numpy as np
 
 from openmdao.components.interp_util.outofbounds_error import OutOfBoundsError
-<<<<<<< HEAD
-from openmdao.components.interp_util.python_interp import PythonGridInterp
-from openmdao.components.interp_util.scipy_interp import ScipyGridInterp
-=======
 from openmdao.components.interp_util.interp import InterpND
->>>>>>> 76829614
 from openmdao.core.analysis_error import AnalysisError
 from openmdao.utils.general_utils import warn_deprecation
 from openmdao.components.interp_base import InterpBase
@@ -140,16 +135,9 @@
         if 'interp_options' in self.options:
             opts = self.options['interp_options']
         for name, train_data in iteritems(self.training_outputs):
-<<<<<<< HEAD
-            self.interps[name] = interp(self.params, train_data,
-                                        interp_method=interp_method,
-                                        bounds_error=not self.options['extrapolate'],
-                                        **opts)
-=======
             self.interps[name] = InterpND(self.params, train_data,
                                           interp_method=interp_method,
                                           bounds_error=not self.options['extrapolate'])
->>>>>>> 76829614
 
         if self.options['training_data_gradients']:
             self.grad_shape = tuple([self.options['vec_size']] + [i.size for i in self.params])
