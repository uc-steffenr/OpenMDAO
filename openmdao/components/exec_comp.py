--- conflicted
+++ resolved
@@ -432,18 +432,15 @@
             else:
                 # new input and/or output.
                 if var in outs:
-                    current_meta = self.add_output(var, val, **meta)
+                    dct = self.add_output(var, val, **meta)
                 else:
-                    current_meta = self.add_input(var, val, **meta)
+                    dct = self.add_input(var, val, **meta)
 
             if var not in init_vals:
-<<<<<<< HEAD
                 init_vals[var] = dct['val']
-=======
-                init_vals[var] = current_meta['value']
->>>>>>> de19a981
 
         self._codes = self._compile_exprs(self._exprs)
+
 
     def add_expr(self, expr, **kwargs):
         """
