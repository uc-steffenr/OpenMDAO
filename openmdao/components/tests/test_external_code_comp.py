--- conflicted
+++ resolved
@@ -602,52 +602,6 @@
 
                 # parse the output file from the external code and set the value of mach
                 with open(self.output_file, 'r') as output_file:
-<<<<<<< HEAD
-                    resid_V = float(output_file.read())
-
-                residuals['V'] = resid_V
-
-
-        class Circuit(Group):
-
-            def setup(self):
-                self.add_subsystem('n1', Node(n_in=1, n_out=2), promotes_inputs=[('I_in:0', 'I_in')])
-                self.add_subsystem('n2', NodeExternalCodeComp())  # leaving defaults
-
-                self.add_subsystem('R1', Resistor(R=100.), promotes_inputs=[('V_out', 'Vg')])
-                self.add_subsystem('R2', ResistorExternalCodeComp(R=10000.))
-                self.add_subsystem('D1', Diode(), promotes_inputs=[('V_out', 'Vg')])
-
-                self.connect('n1.V', ['R1.V_in', 'R2.V_in'])
-                self.connect('R1.I', 'n1.I_out:0')
-                self.connect('R2.I', 'n1.I_out:1')
-
-                self.connect('n2.V', ['R2.V_out', 'D1.V_in'])
-                self.connect('R2.I', 'n2.I_in:0')
-                self.connect('D1.I', 'n2.I_out:0')
-
-                self.nonlinear_solver = NewtonSolver()
-                self.nonlinear_solver.options['iprint'] = 2
-                self.nonlinear_solver.options['maxiter'] = 20
-                self.nonlinear_solver.options['solve_subsystems'] = True
-                self.linear_solver = DirectSolver()
-
-        p = Problem()
-        model = p.model
-
-        model.add_subsystem('ground', IndepVarComp('V', 0., units='V'))
-        model.add_subsystem('source', IndepVarComp('I', 0.1, units='A'))
-        model.add_subsystem('circuit', Circuit())
-
-        model.connect('source.I', 'circuit.I_in')
-        model.connect('ground.V', 'circuit.Vg')
-
-        p.setup(check=True)
-
-        # set some initial guesses
-        p['circuit.n1.V'] = 10.
-        p['circuit.n2.V'] = 1.
-=======
                     mach = float(output_file.read())
                 residuals['mach'] = mach
 
@@ -658,7 +612,6 @@
                     input_file.write('{}\n'.format(self.options['super_sonic']))
                 # the parent apply_nonlinear function actually runs the external code
                 super(MachExternalCodeComp, self).solve_nonlinear(inputs, outputs)
->>>>>>> a3cb98ef
 
                 # parse the output file from the external code and set the value of mach
                 with open(self.output_file, 'r') as output_file:
