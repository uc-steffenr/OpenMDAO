import unittest

import numpy as np

import openmdao.api as om
from openmdao.utils.units import convert_units
from openmdao.utils.assert_utils import assert_near_equal


class TestVectorMagnitudeCompNx3(unittest.TestCase):

    def setUp(self):
        self.nn = 5

        self.p = om.Problem()

        ivc = om.IndepVarComp()
        ivc.add_output(name='a', shape=(self.nn, 3))

        self.p.model.add_subsystem(name='ivc',
                                   subsys=ivc,
                                   promotes_outputs=['a'])

        self.p.model.add_subsystem(name='vec_mag_comp',
                                   subsys=om.VectorMagnitudeComp(vec_size=self.nn))

        self.p.model.connect('a', 'vec_mag_comp.a')

        self.p.setup()

        self.p['a'] = 1.0 + np.random.rand(self.nn, 3)

        self.p.run_model()

    def test_results(self):

        for i in range(self.nn):
            a_i = self.p['a'][i, :]
            mag_i = self.p['vec_mag_comp.a_mag'][i]
            expected_i = np.sqrt(np.dot(a_i, a_i))

            np.testing.assert_almost_equal(mag_i, expected_i)

    def test_partials(self):
        np.set_printoptions(linewidth=1024)
        cpd = self.p.check_partials(compact_print=False, method='fd', step=1.0E-9, out_stream=None)

        for comp in cpd:
            for (var, wrt) in cpd[comp]:
                np.testing.assert_almost_equal(actual=cpd[comp][var, wrt]['J_fwd'],
                                               desired=cpd[comp][var, wrt]['J_fd'],
                                               decimal=5)


class TestVectorMagnitudeCompNx4(unittest.TestCase):
    def setUp(self):
        self.nn = 100

        self.p = om.Problem()

        ivc = om.IndepVarComp()
        ivc.add_output(name='a', shape=(self.nn, 4))

        self.p.model.add_subsystem(name='ivc',
                                   subsys=ivc,
                                   promotes_outputs=['a'])

        self.p.model.add_subsystem(name='vec_mag_comp',
                                   subsys=om.VectorMagnitudeComp(vec_size=self.nn, length=4))

        self.p.model.connect('a', 'vec_mag_comp.a')

        self.p.setup()

        self.p['a'] = 1.0 + np.random.rand(self.nn, 4)

        self.p.run_model()

    def test_results(self):

        for i in range(self.nn):
            a_i = self.p['a'][i, :]
            mag_i = self.p['vec_mag_comp.a_mag'][i]
            expected_i = np.sqrt(np.dot(a_i, a_i))

            np.testing.assert_almost_equal(mag_i, expected_i)

    def test_partials(self):
        np.set_printoptions(linewidth=1024)
        cpd = self.p.check_partials(compact_print=False, method='fd', step=1.0E-9, out_stream=None)

        for comp in cpd:
            for (var, wrt) in cpd[comp]:
                np.testing.assert_almost_equal(actual=cpd[comp][var, wrt]['J_fwd'],
                                               desired=cpd[comp][var, wrt]['J_fd'],
                                               decimal=6)


class TestUnits(unittest.TestCase):

    def setUp(self):
        self.nn = 5

        self.p = om.Problem()

        ivc = om.IndepVarComp()
        ivc.add_output(name='a', shape=(self.nn, 3), units='m')

        self.p.model.add_subsystem(name='ivc',
                                   subsys=ivc,
                                   promotes_outputs=['a'])

        self.p.model.add_subsystem(name='vec_mag_comp',
                                   subsys=om.VectorMagnitudeComp(vec_size=self.nn, units='m'))

        self.p.model.connect('a', 'vec_mag_comp.a')

        self.p.setup()

        self.p['a'] = 1.0 + np.random.rand(self.nn, 3)

        self.p.run_model()

    def test_results(self):

        for i in range(self.nn):
            a_i = self.p['a'][i, :]
            c_i = self.p.get_val('vec_mag_comp.a_mag', units='ft')[i]
            expected_i = np.sqrt(np.dot(a_i, a_i)) / 0.3048

            np.testing.assert_almost_equal(c_i, expected_i)

    def test_partials(self):
        np.set_printoptions(linewidth=1024)
        cpd = self.p.check_partials(compact_print=True, out_stream=None)

        for comp in cpd:
            for (var, wrt) in cpd[comp]:
                np.testing.assert_almost_equal(actual=cpd[comp][var, wrt]['J_fwd'],
                                               desired=cpd[comp][var, wrt]['J_fd'],
                                               decimal=6)


class TestMultipleUnits(unittest.TestCase):

    def setUp(self):
        self.nn = 5


        ivc = om.IndepVarComp()
        ivc.add_output(name='a', shape=(self.nn, 3), units='m')
        ivc.add_output(name='b', shape=(2*self.nn, 2), units='ft')

        vmc = om.VectorMagnitudeComp(vec_size=self.nn, units='m')
        vmc.add_magnitude('b_mag', 'b', vec_size=2*self.nn, length=2, units='ft')

        model = om.Group()

        model.add_subsystem('ivc', subsys=ivc, promotes_outputs=['a', 'b'])
        model.add_subsystem('vmc', subsys=vmc)

        model.connect('a', 'vmc.a')
        model.connect('b', 'vmc.b')

        p = self.p = om.Problem(model)
        p.setup()

        p['a'] = 1.0 + np.random.rand(self.nn, 3)
        p['b'] = 1.0 + np.random.rand(2*self.nn, 2)

        p.run_model()

    def test_results(self):

        for i in range(self.nn):
            a_i = self.p['a'][i, :]
            am_i = self.p.get_val('vmc.a_mag', units='ft')[i]
            expected_i = np.sqrt(np.dot(a_i, a_i)) / 0.3048

            np.testing.assert_almost_equal(am_i, expected_i)

            b_i = self.p['b'][i, :]
            bm_i = self.p.get_val('vmc.b_mag', units='m')[i]
            expected_i = np.sqrt(np.dot(a_i, a_i)) * 0.3048

    def test_partials(self):
        np.set_printoptions(linewidth=1024)
        cpd = self.p.check_partials(compact_print=True, out_stream=None)

        for comp in cpd:
            for (var, wrt) in cpd[comp]:
                np.testing.assert_almost_equal(actual=cpd[comp][var, wrt]['J_fwd'],
                                               desired=cpd[comp][var, wrt]['J_fd'],
                                               decimal=6)


class TestMultipleErrors(unittest.TestCase):

    def test_duplicate_outputs(self):
        vmc = om.VectorMagnitudeComp()
        vmc.add_magnitude('a_mag', 'aa')

        model = om.Group()
        model.add_subsystem('vmc', vmc)

        p = om.Problem(model)

        with self.assertRaises(NameError) as ctx:
            p.setup()

        self.assertEqual(str(ctx.exception), "VectorMagnitudeComp (vmc): "
                         "Multiple definition of output 'a_mag'.")

    def test_input_as_output(self):
        vmc = om.VectorMagnitudeComp()
        vmc.add_magnitude('a', 'aa')

        model = om.Group()
        model.add_subsystem('vmc', vmc)

        p = om.Problem(model)

        with self.assertRaises(NameError) as ctx:
            p.setup()

        self.assertEqual(str(ctx.exception), "VectorMagnitudeComp (vmc): 'a' specified as"
                         " an output, but it has already been defined as an input.")

    def test_output_as_input(self):
        vmc = om.VectorMagnitudeComp()
        vmc.add_magnitude('aa', 'a_mag')

        model = om.Group()
        model.add_subsystem('vmc', vmc)

        p = om.Problem(model)

        with self.assertRaises(NameError) as ctx:
            p.setup()

        self.assertEqual(str(ctx.exception), "VectorMagnitudeComp (vmc): 'a_mag' specified as"
                         " an input, but it has already been defined as an output.")

    def test_vec_size_mismatch(self):
        vmc = om.VectorMagnitudeComp()
        vmc.add_magnitude('a_mag2', 'a', vec_size=10)

        model = om.Group()
        model.add_subsystem('vmc', vmc)

        p = om.Problem(model)

        with self.assertRaises(ValueError) as ctx:
            p.setup()

        self.assertEqual(str(ctx.exception), "VectorMagnitudeComp (vmc): "
                         "Conflicting vec_size=10 specified for input 'a', "
                         "which has already been defined with vec_size=1.")

    def test_length_mismatch(self):
        vmc = om.VectorMagnitudeComp()
        vmc.add_magnitude('a_mag2', 'a', length=5)

        model = om.Group()
        model.add_subsystem('vmc', vmc)

        p = om.Problem(model)

        with self.assertRaises(ValueError) as ctx:
            p.setup()

        self.assertEqual(str(ctx.exception), "VectorMagnitudeComp (vmc): "
                         "Conflicting length=5 specified for input 'a', "
                         "which has already been defined with length=1.")

    def test_units_mismatch(self):
        vmc = om.VectorMagnitudeComp()
        vmc.add_magnitude('a_mag2', 'a', units='ft')

        model = om.Group()
        model.add_subsystem('vmc', vmc)

        p = om.Problem(model)

        with self.assertRaises(ValueError) as ctx:
            p.setup()

        self.assertEqual(str(ctx.exception), "VectorMagnitudeComp (vmc): "
                         "Conflicting units specified for input 'a', 'None' and 'ft'.")


class TestFeature(unittest.TestCase):

    def test(self):
        """
        A simple example to compute the magnitude of 3-vectors at at 100 points simultaneously.
        """
        import numpy as np
        import openmdao.api as om

        n = 100

        p = om.Problem()

        p.model.set_input_defaults('pos', units='m')

        dp_comp = om.VectorMagnitudeComp(vec_size=n, length=3, in_name='r', mag_name='r_mag',
                                         units='km')

        p.model.add_subsystem(name='vec_mag_comp', subsys=dp_comp, promotes_inputs=[('r', 'pos')])

        p.setup()

        p['pos'] = 1.0 + np.random.rand(n, 3)

        p.run_model()

        # Verify the results against numpy.dot in a for loop.
        expected = []
        for i in range(n):
            a_i = p['pos'][i, :]
            expected.append(np.sqrt(np.dot(a_i, a_i)) / 1000.0)

            actual_i = p.get_val('vec_mag_comp.r_mag')[i]
            rel_error = np.abs(expected[i] - actual_i)/actual_i
            assert rel_error < 1e-9, f"Relative error: {rel_error}"

        assert_near_equal(p.get_val('vec_mag_comp.r_mag'), np.array(expected))

    def test_multiple(self):
        """
        A simple example to compute the magnitude of 3-vectors at at 100 points simultaneously.
        """
        import numpy as np
        import openmdao.api as om

        n = 100

        p = om.Problem()

        ivc = om.IndepVarComp()
        ivc.add_output(name='pos', shape=(n, 3), units='m')
        ivc.add_output(name='b', shape=(n, 3), units='ft')

        p.model.add_subsystem(name='ivc',
                              subsys=ivc,
                              promotes_outputs=['pos', 'b'])

        dp_comp = om.VectorMagnitudeComp(vec_size=n, length=3,
                                         in_name='r', mag_name='r_mag', units='km')

        dp_comp.add_magnitude(vec_size=n, length=3,
                              in_name='b', mag_name='b_mag', units='ft')

        p.model.add_subsystem(name='vec_mag_comp', subsys=dp_comp)

        p.model.connect('pos', 'vec_mag_comp.r')
        p.model.connect('b', 'vec_mag_comp.b')

        p.setup()

        p['pos'] = 1.0 + np.random.rand(n, 3)

        p.run_model()

        # Verify the results against numpy.dot in a for loop.
        expected_r = []
        expected_b = []
        for i in range(n):
            a_i = p['pos'][i, :]
<<<<<<< HEAD
            expected_r.append(np.sqrt(np.dot(a_i, a_i))/1000.)

            actual_i = p.get_val('vec_mag_comp.r_mag')[i]
            rel_error = np.abs(expected_r[i] - actual_i)/actual_i
            assert rel_error < 1e-9, f"Relative error: {rel_error}"

            b_i = p['b'][i, :]
            expected_b.append(np.sqrt(np.dot(b_i, b_i)))

            actual_i = p.get_val('vec_mag_comp.b_mag')[i]
            rel_error = np.abs(expected_b[i] - actual_i)/actual_i
            assert rel_error < 1e-9, f"Relative error: {rel_error}"

        assert_near_equal(p.get_val('vec_mag_comp.r_mag'), np.array(expected_r))
        assert_near_equal(p.get_val('vec_mag_comp.b_mag'), np.array(expected_b))
=======
            expected_i = np.sqrt(np.dot(a_i, a_i))
            assert_near_equal(p.get_val('vec_mag_comp.r_mag')[i], expected_i)
>>>>>>> a380cb59


if __name__ == '__main__':
    unittest.main()<|MERGE_RESOLUTION|>--- conflicted
+++ resolved
@@ -302,12 +302,11 @@
 
         p = om.Problem()
 
-        p.model.set_input_defaults('pos', units='m')
-
-        dp_comp = om.VectorMagnitudeComp(vec_size=n, length=3, in_name='r', mag_name='r_mag',
-                                         units='km')
-
-        p.model.add_subsystem(name='vec_mag_comp', subsys=dp_comp, promotes_inputs=[('r', 'pos')])
+        comp = om.VectorMagnitudeComp(vec_size=n, length=3,
+                                      in_name='r', mag_name='r_mag', units='km')
+
+        p.model.add_subsystem(name='vec_mag_comp', subsys=comp,
+                              promotes_inputs=[('r', 'pos')])
 
         p.setup()
 
@@ -319,7 +318,7 @@
         expected = []
         for i in range(n):
             a_i = p['pos'][i, :]
-            expected.append(np.sqrt(np.dot(a_i, a_i)) / 1000.0)
+            expected.append(np.sqrt(np.dot(a_i, a_i)))
 
             actual_i = p.get_val('vec_mag_comp.r_mag')[i]
             rel_error = np.abs(expected[i] - actual_i)/actual_i
@@ -338,28 +337,19 @@
 
         p = om.Problem()
 
-        ivc = om.IndepVarComp()
-        ivc.add_output(name='pos', shape=(n, 3), units='m')
-        ivc.add_output(name='b', shape=(n, 3), units='ft')
-
-        p.model.add_subsystem(name='ivc',
-                              subsys=ivc,
-                              promotes_outputs=['pos', 'b'])
-
-        dp_comp = om.VectorMagnitudeComp(vec_size=n, length=3,
-                                         in_name='r', mag_name='r_mag', units='km')
-
-        dp_comp.add_magnitude(vec_size=n, length=3,
-                              in_name='b', mag_name='b_mag', units='ft')
-
-        p.model.add_subsystem(name='vec_mag_comp', subsys=dp_comp)
-
-        p.model.connect('pos', 'vec_mag_comp.r')
-        p.model.connect('b', 'vec_mag_comp.b')
+        comp = om.VectorMagnitudeComp(vec_size=n, length=3,
+                                      in_name='r', mag_name='r_mag', units='km')
+
+        comp.add_magnitude(vec_size=n, length=3,
+                           in_name='b', mag_name='b_mag', units='ft')
+
+        p.model.add_subsystem(name='vec_mag_comp', subsys=comp,
+                              promotes_inputs=['r', 'b'])
 
         p.setup()
 
-        p['pos'] = 1.0 + np.random.rand(n, 3)
+        p['r'] = 1.0 + np.random.rand(n, 3)
+        p['b'] = 1.0 + np.random.rand(n, 3)
 
         p.run_model()
 
@@ -367,9 +357,8 @@
         expected_r = []
         expected_b = []
         for i in range(n):
-            a_i = p['pos'][i, :]
-<<<<<<< HEAD
-            expected_r.append(np.sqrt(np.dot(a_i, a_i))/1000.)
+            a_i = p['r'][i, :]
+            expected_r.append(np.sqrt(np.dot(a_i, a_i)))
 
             actual_i = p.get_val('vec_mag_comp.r_mag')[i]
             rel_error = np.abs(expected_r[i] - actual_i)/actual_i
@@ -384,10 +373,6 @@
 
         assert_near_equal(p.get_val('vec_mag_comp.r_mag'), np.array(expected_r))
         assert_near_equal(p.get_val('vec_mag_comp.b_mag'), np.array(expected_b))
-=======
-            expected_i = np.sqrt(np.dot(a_i, a_i))
-            assert_near_equal(p.get_val('vec_mag_comp.r_mag')[i], expected_i)
->>>>>>> a380cb59
 
 
 if __name__ == '__main__':
