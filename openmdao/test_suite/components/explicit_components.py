"""Define the test explicit component classes."""
from __future__ import division, print_function
import numpy
import scipy.sparse

from six import iteritems
from six.moves import range

from openmdao.api import ExplicitComponent


class TestExplCompNondLinear(ExplicitComponent):
    """Test explicit component, non-distributed, linear."""

    def __str__(self):
        return 'TestExplCompNondLinear'

    def initialize(self):
        self.metadata.declare('num_input', type_=int, value=1,
                              desc='number of input variables to declare')
        self.metadata.declare('num_output', type_=int, value=1,
                              desc='number of output variables to declare')
        self.metadata.declare('var_shape', value=(1,),
                              desc='input/output variable shapes')

    def initialize_variables(self):
        var_shape = self.metadata['var_shape']
        size = numpy.prod(var_shape)

        self.metadata['in_names'] = ['input_%i' % in_ind for in_ind in
                                     range(self.metadata['num_input'])]
        self.metadata['out_names'] = ['output_%i' % out_ind for out_ind in
                                     range(self.metadata['num_output'])]

<<<<<<< HEAD
        for in_name in self.metadata['ip_names']:
            self.add_input(in_name, shape=var_shape,
                           indices=numpy.arange(size))

        for out_name in self.metadata['op_names']:
=======
        for in_name in self.metadata['in_names']:
            self.add_input(in_name, shape=var_shape,
                           indices=numpy.arange(size))

        for out_name in self.metadata['out_names']:
>>>>>>> 18ef566c
            self.add_output(out_name, shape=var_shape)

        self.coeffs = {}
        self.rhs_coeffs = {}

<<<<<<< HEAD
        for out_name in self.metadata['op_names']:
            mtx = numpy.ones(size)
            self.rhs_coeffs[out_name] = mtx
            for in_name in self.metadata['ip_names']:
=======
        for out_name in self.metadata['out_names']:
            mtx = numpy.ones(size)
            self.rhs_coeffs[out_name] = mtx
            for in_name in self.metadata['in_names']:
>>>>>>> 18ef566c
                mtx = numpy.ones((size, size)) * 0.01
                self.coeffs[out_name, in_name] = mtx

    def compute(self, inputs, outputs):
        for out_name in self.metadata['out_names']:
            op = outputs._views_flat[out_name]
            op[:] = -self.rhs_coeffs[out_name]
            for in_name in self.metadata['in_names']:
                mtx = self.coeffs[out_name, in_name]
                ip = inputs._views_flat[in_name]
                op += mtx.dot(ip)

    def compute_jacvec_product(self, inputs, outputs,
                               d_inputs, d_outputs, mode):
        if self.metadata['jacobian_type'] == 'matvec':
            if mode == 'fwd':
                for out_name in d_outputs:
                    d_op = d_outputs._views_flat[out_name]
                    for in_name in d_inputs:
                        mtx = self.coeffs[out_name, in_name]
                        d_ip = d_inputs._views_flat[in_name]
                        d_op += mtx.dot(d_ip)
            elif mode == 'rev':
                for out_name in d_outputs:
                    d_op = d_outputs._views_flat[out_name]
                    for in_name in d_inputs:
                        mtx = self.coeffs[out_name, in_name]
                        d_ip = d_inputs._views_flat[in_name]
                        d_ip += mtx.T.dot(d_op)

    def compute_jacobian(self, inputs, outputs, jacobian):
        def get_jac(key):
            if self.metadata['partial_type'] == 'array':
                jac = self.coeffs[key]
            elif self.metadata['partial_type'] == 'sparse':
                jac = scipy.sparse.csr_matrix(self.coeffs[key])
            elif self.metadata['partial_type'] == 'aij':
                shape = self.coeffs[key].shape
                irows = numpy.zeros(shape, int)
                icols = numpy.zeros(shape, int)
                for indr in range(shape[0]):
                    for indc in range(shape[1]):
                        irows[indr, indc] = indr
                        icols[indr, indc] = indc
                data = self.coeffs[key].flatten()
                rows = irows.flatten()
                cols = icols.flatten()
                jac = (data, rows, cols)
            return jac

        if self.metadata['jacobian_type'] != 'matvec':
            coeffs = self.coeffs
            for out_name in self.metadata['out_names']:
                for in_name in self.metadata['in_names']:
                    jacobian[out_name, in_name] = get_jac((out_name, in_name))<|MERGE_RESOLUTION|>--- conflicted
+++ resolved
@@ -32,35 +32,20 @@
         self.metadata['out_names'] = ['output_%i' % out_ind for out_ind in
                                      range(self.metadata['num_output'])]
 
-<<<<<<< HEAD
-        for in_name in self.metadata['ip_names']:
-            self.add_input(in_name, shape=var_shape,
-                           indices=numpy.arange(size))
-
-        for out_name in self.metadata['op_names']:
-=======
         for in_name in self.metadata['in_names']:
             self.add_input(in_name, shape=var_shape,
                            indices=numpy.arange(size))
 
         for out_name in self.metadata['out_names']:
->>>>>>> 18ef566c
             self.add_output(out_name, shape=var_shape)
 
         self.coeffs = {}
         self.rhs_coeffs = {}
 
-<<<<<<< HEAD
-        for out_name in self.metadata['op_names']:
-            mtx = numpy.ones(size)
-            self.rhs_coeffs[out_name] = mtx
-            for in_name in self.metadata['ip_names']:
-=======
         for out_name in self.metadata['out_names']:
             mtx = numpy.ones(size)
             self.rhs_coeffs[out_name] = mtx
             for in_name in self.metadata['in_names']:
->>>>>>> 18ef566c
                 mtx = numpy.ones((size, size)) * 0.01
                 self.coeffs[out_name, in_name] = mtx
 
