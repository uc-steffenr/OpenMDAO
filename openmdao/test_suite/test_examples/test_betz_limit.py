--- conflicted
+++ resolved
@@ -180,10 +180,6 @@
 
         # build the model
         prob = om.Problem()
-<<<<<<< HEAD
-
-=======
->>>>>>> 8d02c28a
         prob.model.add_subsystem('a_disk', ActuatorDisc(),
                                  promotes_inputs=['a', 'Area', 'rho', 'Vu'])
 
@@ -198,24 +194,16 @@
         prob.model.add_objective('a_disk.Cp', scaler=-1)
 
         prob.setup()
-<<<<<<< HEAD
-        
-=======
-
->>>>>>> 8d02c28a
+
         prob.set_val('a', .5)
         prob.set_val('Area', 10.0, units='m**2')
         prob.set_val('rho', 1.225, units='kg/m**3')
         prob.set_val('Vu', 10.0, units='m/s')
-<<<<<<< HEAD
-        
-=======
-
->>>>>>> 8d02c28a
+
         prob.run_driver()
 
-        prob.model.list_inputs(values=False, hierarchical=False)
-        prob.model.list_outputs(values=False, hierarchical=False)
+        prob.model.list_inputs(values = False, hierarchical=False)
+        prob.model.list_outputs(values = False, hierarchical=False)
 
         # minimum value
         assert_near_equal(prob['a_disk.Cp'], 16./27., 1e-4)
@@ -313,6 +301,11 @@
 
         # build the model
         prob = om.Problem()
+        indeps = prob.model.add_subsystem('indeps', om.IndepVarComp(), promotes=['*'])
+        indeps.add_output('a', .5, tags="advanced")
+        indeps.add_output('Area', 10.0, units='m**2', tags="basic")
+        indeps.add_output('rho', 1.225, units='kg/m**3', tags="advanced")
+        indeps.add_output('Vu', 10.0, units='m/s', tags="basic")
 
         prob.model.add_subsystem('a_disk', ActuatorDiscWithTags(),
                                 promotes_inputs=['a', 'Area', 'rho', 'Vu'])
@@ -327,12 +320,6 @@
         prob.model.add_objective('a_disk.Cp', scaler=-1)
 
         prob.setup()
-
-        prob.set_val('a', .5)
-        prob.set_val('Area', 10.0, units='m**2')
-        prob.set_val('rho', 1.225, units='kg/m**3')
-        prob.set_val('Vu', 10.0, units='m/s')
-
         prob.run_driver()
 
         prob.model.list_inputs(tags='basic', units=True, shape=True)
